--- conflicted
+++ resolved
@@ -23,14 +23,9 @@
     """Test to make sure the EI sample problem works as it should"""
     
     def test_EI(self): 
-<<<<<<< HEAD
-        raise SkipTest("this test has inconsistent results, so skip for now")
-    
-=======
         
         raise SkipTest("This test is problematic. May not be a good test")
         
->>>>>>> ae18fe7f
         # pyevolve does some caching that causes failures during our
         # complete unit tests due to stale values in the cache attributes
         # below, so reset them here
