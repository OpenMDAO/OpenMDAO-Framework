--- conflicted
+++ resolved
@@ -73,7 +73,7 @@
     inputs = [case['sin_calc.x'] for case in validate_data]    
     actual = [case['sin_calc.f_x'] for case in validate_data]  
     predicted = [case['sin_meta_model.f_x'] for case in validate_data]
-<<<<<<< HEAD
+
 
     import pylab as p
     
@@ -82,10 +82,7 @@
     p.show()
         
     
-    #for a,p in zip(actual,predicted): 
-    #    print "%1.3f, %1.3f"%(a,p)
-=======
+
    
     for a,p in zip(actual,predicted): 
-        print "%1.3f, %1.3f"%(a,p)
->>>>>>> e74150cc
+        print "%1.3f, %1.3f"%(a,p)