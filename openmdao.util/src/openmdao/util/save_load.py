"""
Save/load utilities.

Note that Pickle can't save references to functions that aren't defined at the
top level of a module, and there doesn't appear to be a viable workaround.
Normally pickle won't handle instance methods either, but there is code in
place to work around that.

When saving to an egg, the module named __main__ changes when reloading. This
requires finding the real module name and munging references to __main__.
References to old-style class types can't be restored correctly.

Also note that YAML format doesn't handle more than one layer of back-pointers, 
so it's only suitable for very flat object networks.
"""

import pickle
import cPickle
import yaml
try:
    from yaml import CLoader as Loader
    from yaml import CDumper as Dumper
    _libyaml = True
except ImportError:
    from yaml import Loader, Dumper
    _libyaml = False

import datetime
import glob
import inspect
import modulefinder
import os.path
import pkg_resources
import shutil
import site
import sys
import tempfile
import zipfile
<<<<<<< HEAD
import StringIO
import logging
import pprint
=======

import zc.buildout.easy_install
>>>>>>> fdb56765

from openmdao.util import eggwriter

__all__ = ('save', 'save_to_egg', 'check_requirements',
           'load', 'load_from_eggfile', 'load_from_eggpkg',
           'SAVE_YAML', 'SAVE_LIBYAML', 'SAVE_PICKLE', 'SAVE_CPICKLE',
           'EGG_SERVER_URL')



# Save formats.
SAVE_YAML    = 1
SAVE_LIBYAML = 2
SAVE_PICKLE  = 3
SAVE_CPICKLE = 4

EGG_SERVER_URL = 'http://torpedo.grc.nasa.gov:31001'


class IMHolder(object):
    """ Holds an instancemethod object in a pickleable form. """

    def __init__(self, obj):
        # The inspect module notes 'class object that *asked* for this method'.
        # This obscure note and Pickle's reluctance to work on instancemethods
        # prompts the verification here...
        if not hasattr(obj.im_class, obj.__name__):
            raise RuntimeError('IMHolder: %r not a member of class (%s)'
                               % (obj, obj.im_class))
        self.name = obj.__name__
        self.im_self = obj.im_self
        if obj.im_self is not None:
            self.im_class = None  # Avoid possible __main__ issues.
        else:
            # TODO: handle __main__ for im_class.__module__.
            if obj.im_class.__module__ == '__main__':
                raise RuntimeError('IMHolder: %r with module __main__ (%s)'
                                   % (obj, obj.im_self))
            self.im_class = obj.im_class

    def method(self):
        """ Return instancemethod corresponding to saved state. """
        if self.im_self is not None:
            return getattr(self.im_self, self.name)
        else:
            return getattr(self.im_class, self.name)


class NullLogger(object):
    """ Used when the supplied logger is None. """

    def debug(self, msg, *args, **kwargs):
        pass

    def error(self, msg, *args, **kwargs):
        pass

    def exception(self, msg, *args, **kwargs):
        pass

    def info(self, msg, *args, **kwargs):
        pass

    def warning(self, msg, *args, **kwargs):
        pass


def save_to_egg(entry_pts, version=None, py_dir=None, src_dir=None,
                src_files=None, dst_dir=None, format=SAVE_CPICKLE, proto=-1,
                logger=None, use_setuptools=False):
    """
    Save state and other files to an egg.  Analyzes the objects saved for
    distribution dependencies.  Modules not found in any distribution are
    recorded in a '`name`.missing' file.  Also creates and saves loader scripts
    for each entry point.

    - 'entry_pts' is a list of (obj, obj_name, obj_group) tuples. \
      The first of these specifies the root object and package name.
    - `version` defaults to a timestamp of the form 'YYYY.MM.DD.HH.mm'.
    - `py_dir` is the (root) directory for local Python files. \
      It defaults to the current directory.
    - `src_dir` is the root of all (relative) `src_files`.
    - `dst_dir` is the directory to write the egg in.

    The resulting egg can be unpacked on UNIX via 'sh egg-file'.
    Returns (egg_filename, required_distributions, missing_modules).
    """
    root, name, group = entry_pts[0]
    logger = logger or NullLogger()

    orig_dir = os.getcwd()

    if py_dir is None:
        py_dir = orig_dir
    elif not os.path.isabs(py_dir):
        py_dir = os.path.abspath(py_dir)
    else:
        py_dir = os.path.realpath(py_dir)  # In case it's a symlink.

    if src_dir and not os.path.isabs(src_dir):
        src_dir = os.path.abspath(src_dir)
    src_files = src_files or set()

    if version is None:
        now = datetime.datetime.now()  # Could consider using utcnow().
        version = '%d.%02d.%02d.%02d.%02d' % \
                  (now.year, now.month, now.day, now.hour, now.minute)

    dst_dir = dst_dir or orig_dir
    if not os.access(dst_dir, os.W_OK):
        raise IOError("Can't save to '%s', no write permission" % dst_dir)

    egg_name = eggwriter.egg_filename(name, version)
    logger.debug('Saving to %s in %s...', egg_name, orig_dir)

    # Put instance methods into pickleable form.
    # (do this now, rather than in save(), so fix_objects() can fix __main__)
    _fix_instancemethods(root)
    try:
        # Get a list of all objects we'll be saving.
        objs = _get_objects(root, logger)

        # Check that each object can be pickled.
        _check_objects(objs, logger)

        # Fixup objects, classes, & sys.modules for __main__ imports.
        fixup = _fix_objects(objs)
        _verify_objects(root, logger)
        tmp_dir = None
        try:
            # Determine distributions and local modules required.
            required_distributions, local_modules, missing_modules = \
                _get_distributions(objs, py_dir, logger)

            logger.debug('    py_dir: %s', py_dir)
            logger.debug('    src_dir: %s', src_dir)
            logger.debug('    local_modules:')
            for module in sorted(local_modules):
                mod = module
                if mod.startswith(py_dir):
                    mod = mod[len(py_dir)+1:]
                logger.debug('        %s', mod)

            # Move to scratch area.
            tmp_dir = tempfile.mkdtemp(prefix='Egg_', dir=tmp_dir)
            os.chdir(tmp_dir)
            cleanup_files = []

            buildout_name = 'buildout.cfg'
            buildout_path = os.path.join(name, buildout_name)
            buildout_orig = buildout_path+'-orig'
            try:
                if src_dir:
                    if py_dir != src_dir or sys.platform == 'win32':
                        # Copy original directory to object name.
                        shutil.copytree(src_dir, name)
                    else:
                        # Just link original directory to object name.
                        os.symlink(src_dir, name)
                else:
                    os.mkdir(name)

                # If py_dir isn't src_dir, copy local modules from py_dir.
                if py_dir != src_dir:
                    for path in local_modules:
                        if not os.path.exists(
                                   os.path.join(name, os.path.basename(path))):
                            if not os.path.isabs(path):
                                path = os.path.join(py_dir, path)
                            shutil.copy(path, name)

                # If any distributions couldn't be found, record them in a file.
                if missing_modules:
                    missing_name = '%s.missing' % name
                    missing_path = os.path.join(name, missing_name)
                    cleanup_files.append(missing_path)
                    out = open(missing_path, 'w')
                    for mod, path in sorted(missing_modules,
                                            key=lambda item: item[0]):
                        out.write(mod+'\n')
                    out.close()
                    src_files.add(missing_name)

                entry_info = []
                for obj, obj_name, obj_group in entry_pts:
                    clean_name = obj_name
                    if clean_name.startswith(name+'.'):
                        clean_name = clean_name[len(name)+1:]
                    clean_name = clean_name.replace('.', '_')

                    # Save state of object hierarchy.
                    state_name, state_path = \
                        _write_state_file(name, obj, clean_name, format, proto,
                                          logger)
                    src_files.add(state_name)
                    cleanup_files.append(state_path)

                    # Create loader script.
                    loader = '%s_loader' % clean_name
                    loader_path = os.path.join(name, loader+'.py')
                    cleanup_files.append(loader_path)
                    _write_loader_script(loader_path, state_name, name,
                                         obj is root)

                    entry_info.append((obj_group, obj_name, loader))

                # Create buildout.cfg
                if os.path.exists(buildout_path):
                    os.rename(buildout_path, buildout_orig)
                _create_buildout(name, EGG_SERVER_URL, required_distributions,
                                 buildout_path)
                src_files.add(buildout_name)

                # If needed, make an empty __init__.py
                init_path = os.path.join(name, '__init__.py')
                if not os.path.exists(init_path):
                    cleanup_files.append(init_path)
                    out = open(init_path, 'w')
                    out.close()

                # Save everything to an egg.
                doc = root.__doc__ or ''
                entry_map = _create_entry_map(entry_info)
                if use_setuptools:
                    eggwriter.write_via_setuptools(name, doc, version,
                                                   entry_map, src_files,
                                                   required_distributions,
                                                   dst_dir, logger)
                else:
                    eggwriter.write(name, doc, version, entry_map,
                                    src_files, required_distributions,
                                    dst_dir, logger)
            finally:
                for path in cleanup_files:
                    if os.path.exists(path):
                        os.remove(path)
                if os.path.exists(buildout_orig):
                    os.rename(buildout_orig, buildout_path)
                elif os.path.exists(buildout_path):
                    os.remove(buildout_path)

        finally:
            os.chdir(orig_dir)
            if tmp_dir:
                shutil.rmtree(tmp_dir)
            _restore_objects(fixup)

    finally:
        _restore_instancemethods(root)

    return (egg_name, required_distributions, missing_modules)


def _fix_instancemethods(root):
    """ Replace references to instancemethods with IMHolders. """

    def _fix_im_recurse(obj, visited):
        """ Replace recursively. """
        visited.add(id(obj))
        if isinstance(obj, dict):
            for key2, obj2 in obj.items():
                if obj2 is None or id(obj2) in visited:
                    continue
                if inspect.ismethod(obj2):
                    obj[key2] = IMHolder(obj2)
                else:
                    _fix_im_recurse(obj2, visited)
        elif isinstance(obj, list) or isinstance(obj, set):
            for i, obj2 in enumerate(obj):
                if obj2 is None or id(obj2) in visited:
                    continue
                if inspect.ismethod(obj2):
                    obj[i] = IMHolder(obj2)
                else:
                    _fix_im_recurse(obj2, visited)
        elif isinstance(obj, tuple):
            for obj2 in obj:
                if obj2 is None or id(obj2) in visited:
                    continue
                if inspect.ismethod(obj2):
                    raise RuntimeError('_fix_im_recurse: tuple %r contains'
                                       ' reference to instance method %r'
                                       % (obj, obj2))
                else:
                    _fix_im_recurse(obj2, visited)
        elif hasattr(obj, '__dict__'):
            _fix_im_recurse(obj.__dict__, visited)

    _fix_im_recurse(root, set())


def _restore_instancemethods(root):
    """ Restore references to instancemethods. """

    def _restore_im_recurse(obj, visited):
        """ Restore recursively. """
        visited.add(id(obj))
        if isinstance(obj, dict):
            for key2, obj2 in obj.items():
                if obj2 is None or id(obj2) in visited:
                    continue
                if isinstance(obj2, IMHolder):
                    obj[key2] = obj2.method()
                else:
                    _restore_im_recurse(obj2, visited)
        elif isinstance(obj, list) or isinstance(obj, set):
            for i, obj2 in enumerate(obj):
                if obj2 is None or id(obj2) in visited:
                    continue
                if isinstance(obj2, IMHolder):
                    obj[i] = obj2.method()
                else:
                    _restore_im_recurse(obj2, visited)
        elif isinstance(obj, tuple):
            for obj2 in obj:
                if obj2 is None or id(obj2) in visited:
                    continue
                if isinstance(obj2, IMHolder):
                    raise RuntimeError('_restore_im_recurse: tuple %r contains'
                                       ' reference to IMHolder %r'
                                       % (obj, obj2))
                else:
                    _restore_im_recurse(obj2, visited)
        elif hasattr(obj, '__dict__'):
            _restore_im_recurse(obj.__dict__, visited)

    _restore_im_recurse(root, set())


def _get_objects(root, logger):
    """ Get objects to be saved. """

    def _recurse_get_objects(obj, objs, visited, logger):
        """ Use __getstate__(), or scan __dict__, or scan container. """
        try:
            state = obj.__getstate__()
        except AttributeError:
            try:
                state = obj.__dict__
            except AttributeError:
                if isinstance(obj, dict) or isinstance(obj, list) or \
                   isinstance(obj, set)  or isinstance(obj, tuple):
                    state = obj
                else:
                    return  # Some non-container primitive.
            container = state
        except Exception, exc:
            logger.error("During save_to_egg, _get_objects error %s: %s",
                         type(obj), exc)
            return
        else:
            # If possible, get the original container.
            # (__getstate__ often returns a (modified) copy)
            try:
                container = obj.__dict__
            except AttributeError:
                container = None

        if isinstance(state, dict):
            indices = state.keys()
            state = state.values()
        else:
            indices = range(len(state))

        for obj, index in zip(state, indices):
            if id(obj) in visited:
                continue
            visited.add(id(obj))
            objs.append((obj, container, index))
            if not inspect.isclass(obj):
                _recurse_get_objects(obj, objs, visited, logger)

    objs = [(root, None, None)]
    visited = set()
    visited.add(id(root))
    _recurse_get_objects(root, objs, visited, logger)
    return objs


def _check_objects(objs, logger):
    """ Check that each object can be pickled. """
    errors = 0
    for obj, container, index in objs:
        try:
            cls = obj.__class__
        except AttributeError:
            pass
        else:
            classname = cls.__name__
            if classname == 'function' and \
               not hasattr(sys.modules[obj.__module__], obj.__name__):
                logger.error(
                    "Can't save, can't pickle non-toplevel function %s:%s",
                    obj.__module__, obj.__name__)
                errors += 1
#        # (Debug) actually try to pickle.
#        try:
#            cPickle.dumps(obj)
#        except Exception, exc:
#            logger.error("Can't pickle obj %r %s:",
#                         obj, obj.__class__.__name__)
#            logger.error('    %s', exc)
#            errors += 1
    if errors:
        plural = 's' if errors > 1 else ''
        raise RuntimeError("Can't save, %d object%s cannot be pickled."
                           % (errors, plural))


def _verify_objects(root, logger):
    """ Verify no references to __main__ exist. """
    objs = _get_objects(root, logger)
    for obj, container, index in objs:
        try:
            mod = obj.__module__
        except AttributeError:
            continue

        if mod == '__main__':
            raise RuntimeError("Can't save, unable to patch __main__"
                               " module reference in obj %r, container %r"
                               " index %s", obj, container, index)


def _fix_objects(objs):
    """ Fixup objects, classes, & sys.modules for __main__ imports. """
    fixup_objects = []
    fixup_classes = {}
    fixup_modules = set()

    for obj, container, index in objs:
        if inspect.isclass(obj):
            cls = obj
        else:
            cls = obj.__class__
        classname = cls.__name__
        if classname == 'instancemethod':
            obj = obj.im_self
        try:
            mod = obj.__module__
        except AttributeError:
            continue  # No module entry to fix.
        if mod is None:
            # Needed after switching to Traits for some reason.
            mod = cls.__module__

        if mod == '__main__':
            if classname in ('function', 'type'):
                raise RuntimeError("Can't save: reference to %s defined "
                                   "in main module %r" % (classname, obj))
            mod = cls.__module__
            if mod == '__main__' and (classname not in fixup_classes.keys()):
                mod, module = _find_module(classname)
                if mod:
                    old = cls
                    new = getattr(module, classname)
                    fixup_classes[classname] = (old, new)
                    fixup_modules.add(mod)
                else:
                    _restore_objects((fixup_objects, fixup_classes,
                                      fixup_modules))
                    raise RuntimeError("Can't find module for '%s'" % classname)

            if inspect.isclass(obj):
                if isinstance(container, tuple):
                    raise RuntimeError("Can't save: reference to class %s"
                                       " defined in main module is contained in"
                                       " a tuple." % classname)
                else:
                    container[index] = fixup_classes[classname][1]
            else:
                try:
                    obj.__class__ = fixup_classes[classname][1]
                except KeyError:
                    raise RuntimeError("Can't fix %r, classname %s, module %s"
                                       % (obj, classname, mod))
                obj.__module__ = obj.__class__.__module__
            fixup_objects.append((obj, container, index))

    return (fixup_objects, fixup_classes, fixup_modules)


def _find_module(attr):
    """ Try to determine 'real' module name for attribute in __main__. """
    if '.' not in sys.path:
        sys.path.append('.')
    for arg in sys.argv:
        if arg.endswith('.py'):
            mod = os.path.basename(arg)[:-3]
            try:
                module = __import__(mod, fromlist=[attr])
            except ImportError:
                pass
            else:
                return (mod, module)
    return (None, None)


def _restore_objects(fixup):
    """ Restore objects, classes, & sys.modules for __main__ imports. """
    fixup_objects, fixup_classes, fixup_modules = fixup

    for obj, container, index in fixup_objects:
        obj.__module__ = '__main__'
        if inspect.isclass(obj):
            classname = obj.__name__
            container[index] = fixup_classes[classname][0]
        else:
            classname = obj.__class__.__name__
            if classname != 'function':
                obj.__class__ = fixup_classes[classname][0]

    for classname in fixup_classes.keys():
        new = fixup_classes[classname][1]
        del new

    for mod in fixup_modules:
        del sys.modules[mod]


def _get_distributions(objs, py_dir, logger):
    """ Return (distributions, local_modules, missing) used by objs. """
    distributions = set()
    local_modules = set()
    missing = set()
    modules = ['__builtin__']
    prefixes = []
    site_lib = os.path.dirname(site.__file__)
    site_pkg = site_lib+os.sep+'site-packages'

    if _get_distributions.excludes is None:
        # Exclude Python standard library from ModuleFinder analysis.
        pattern = os.path.join(os.path.dirname(site.__file__), '*.py')
        _get_distributions.excludes = \
            [os.path.basename(path)[:-3] for path in glob.glob(pattern)]

    for obj, container, index in objs:
        try:
            name = obj.__module__
        except AttributeError:
            continue
        if name is None or name in modules:
            continue
        modules.append(name)

        # Skip modules in distributions we already know about.
        try:
            path = sys.modules[name].__file__
        except AttributeError:
            logger.debug('    module %s has no __file__', name)
            continue
        if path.startswith(site_lib) and not path.startswith(site_pkg):
            continue
        found = False
        for prefix in prefixes:
            if path.startswith(prefix):
                found = True
                break
        if found:
            continue

        egg = path.find('.egg')
        if egg > 0:
            # We'll assume the egg has accurate dependencies.
            path = path[:egg+4]
            _process_egg(path, distributions, prefixes, logger)
        else:
            # Use module finder to get the modules this object requires.
            if path.endswith('.pyc') or path.endswith('.pyo'):
                path = path[:-1]
            if not os.path.exists(path):
                logger.warning("    module path '%s' does not exist", path)
                continue

            if not os.path.isabs(path):
                path = os.path.join(os.getcwd(), path)

            finder_items = None
            if path in _get_distributions.saved.keys():
                logger.debug("    reusing analysis of '%s'", path)
                finder_items = _get_distributions.saved[path]
            else:
                logger.debug("    analyzing '%s'...", path)
                finder = modulefinder.ModuleFinder(
                                          excludes=_get_distributions.excludes)
                try:
                    finder.run_script(path)
                except Exception, err:
                    logger.exception("ModuleFinder for '%s': %s" % 
                                     (path,str(err)))
                else:
                    finder_items = finder.modules.items()
                    _get_distributions.saved[path] = finder_items

            if finder_items is not None:
                _process_found_modules(py_dir, finder_items, modules,
                                       distributions, prefixes, local_modules,
                                       missing, logger)

    distributions = sorted(distributions, key=lambda dist: dist.project_name)
    logger.debug('    required distributions:')
    for dist in distributions:
        logger.debug('        %s %s', dist.project_name, dist.version)
    return (distributions, local_modules, missing)

_get_distributions.excludes = None  # Modules to exclude from analysis.
_get_distributions.saved = {}       # Saved results, keyed by module path.


def _process_egg(path, distributions, prefixes, logger):
    """ Update distributions and prefixes based on egg data. """
    logger.debug("    processing '%s'", path)
    dist = pkg_resources.Distribution.from_filename(path)
    distributions.add(dist)
    prefixes.append(path)

    for req in dist.requires():
        logger.debug("    requires '%s'", req)
        dep = pkg_resources.get_distribution(req, logger)
        distributions.add(dep)
        loc = dep.location
        if loc.endswith('.egg') and loc not in prefixes:
            prefixes.append(loc)


def _process_found_modules(py_dir, finder_items, modules, distributions,
                           prefixes, local_modules, missing, logger):
    """ Use ModuleFinder data to update distributions and local_modules. """
    working_set = pkg_resources.WorkingSet()
    site_lib = os.path.dirname(site.__file__)
    site_pkg = site_lib+os.sep+'site-packages'
    py_version = 'python%s' % sys.version[:3]
    not_found = set()

    #logger.debug('sys.path is %s' % pprint.pformat(sys.path))
    #logger.debug('finder_iterms are %s' % pprint.pformat(finder_items))
    
    for name, module in sorted(finder_items, key=lambda item: item[0]):
        if name in modules:
            continue
        if name != '__main__':
            modules.append(name)
        try:
            path = module.__file__
        except AttributeError:
            continue
        if not path:
            continue

        dirpath = os.path.dirname(path)
        if dirpath == '.' or dirpath.startswith(py_dir):
            # May need to be copied later.
            local_modules.add(path)
            continue

        # Skip modules in distributions we already know about.
        if path.startswith(site_lib) and not path.startswith(site_pkg):
            continue
        found = False
        for prefix in prefixes:
            if path.startswith(prefix):
                found = True
                break
        if found:
            continue

        # Record distribution.
        for dist in working_set:
            loc = dist.location
            # Protect against a 'bare' location.
            if loc.endswith('site-packages') or loc.endswith(py_version):
                loc += os.sep+dist.project_name
            if path.startswith(loc):
                distributions.add(dist)
                if loc.endswith('.egg'):
                    prefixes.append(loc)
                break
        else:
            if dirpath not in not_found:
                if not dirpath.endswith('site-packages'):
                    not_found.add(dirpath)
                    path = dirpath
                logger.warning('No distribution found for %s', path)
                missing.add((name, path))


def _create_buildout(name, server_url, distributions, path):
    """ Create buildout.cfg """
    out = open(path, 'w')
    out.write("""\
[buildout]
parts = %(name)s
index = %(server)s
unzip = true

[%(name)s]
recipe = zc.recipe.egg:scripts
interpreter = python
eggs =
""" % {'name':name, 'server':server_url})
    for dist in distributions:
        out.write("    %s == %s\n" % (dist.project_name, dist.version))
    out.close()


def _write_state_file(dst_dir, root, name, format, proto, logger):
    """ Write state of `root` and its children. Returns (filename, path). """
    if format is SAVE_CPICKLE or format is SAVE_PICKLE:
        state_name = name+'.pickle'
    elif format is SAVE_LIBYAML or format is SAVE_YAML:
        state_name = name+'.yaml'
    else:
        raise RuntimeError("Unknown format '%s'." % format)
    state_path = os.path.join(dst_dir, state_name)
    try:
        save(root, state_path, format, proto, logger, fix_im=False)
    except Exception, exc:
        raise type(exc)("Can't save to '%s': %s" % (state_path, exc))

    return (state_name, state_path)


def _write_loader_script(path, state_name, package, top):
    """ Write script used for loading object(s). """
    if state_name.startswith(package):
        pkg_arg = ''
    else:
        pkg_arg = ", package='%s'" % package

    if top:
        top_arg = ''
    else:
        top_arg = ', top_obj=False'

    if os.environ.get('OPENMDAO_CAPTURE_EXTERN'):
        console_str = "import openmdao.main.log; openmdao.main.log.enable_console()"
    else:
        console_str = ''
    out = open(path, 'w')
    out.write("""\
import os
import sys
if not '.' in sys.path:
    sys.path.append('.')

try:
    from openmdao.main.api import Component, SAVE_CPICKLE, SAVE_LIBYAML
    %(console_str)s
except ImportError:
    print 'No OpenMDAO distribution available.'
    if __name__ != '__main__':
        print 'You can unzip the egg to access the enclosed files.'
        print 'To get OpenMDAO, please visit openmdao.org'
    sys.exit(1)

def load(**kwargs):
    '''Create object(s) from state file.'''
    state_name = '%(name)s'
    if state_name.endswith('.pickle'):
        return Component.load(state_name,
                              SAVE_CPICKLE%(pkg)s%(top)s, **kwargs)
    elif state_name.endswith('.yaml'):
        return Component.load(state_name,
                              SAVE_LIBYAML%(pkg)s%(top)s, **kwargs)
    raise RuntimeError("State file '%%s' is not a pickle or yaml save file.",
                       state_name)

def main():
    '''Load state and run.'''
    model = load()
    model.run()

if __name__ == '__main__':
    main()
""" % {'name':state_name, 'pkg':pkg_arg, 'top':top_arg, 
       'console_str':console_str})
    out.close()


def _create_entry_map(entry_pts):
    """ Create entry point map from (group, name, loader) tuples. """
    pkg_name = entry_pts[0][1]
    pkg_loader = entry_pts[0][2]
    ldattr = ['load']
    entry_map = {}

    entry_group = {}
    entry_group['top'] = pkg_resources.EntryPoint('top', pkg_loader, ldattr)
    entry_map['openmdao.top'] = entry_group

    groups = set()
    for group, name, loader in entry_pts:
        groups.add(group)

    for grp in sorted(groups):
        entry_group = {}
        for group, name, loader in entry_pts:
            if group == grp:
                entry_group[name] = \
                    pkg_resources.EntryPoint(name, pkg_name+'.'+loader, ldattr)
        if entry_group:
            entry_map[grp] = entry_group

    entry_group = {}
    entry_group['eggsecutable'] = \
        pkg_resources.EntryPoint('eggsecutable', 'openmdao.main.component',
                                 ['eggsecutable'])
    entry_map['setuptools.installation'] = entry_group

    return entry_map


def save(root, outstream, format=SAVE_CPICKLE, proto=-1, logger=None,
         fix_im=True):
    """
    Save the state of `root` and its children to `outstream`.
    The format can be supplied in case something other than cPickle is needed.
    Set `fix_im` False if no instancemethod objects need to be fixed.
    """
    logger = logger or NullLogger()

    if isinstance(outstream, basestring):
        if format is SAVE_CPICKLE or format is SAVE_PICKLE:
            mode = 'wb'
        else:
            mode = 'w'
        try:
            outstream = open(outstream, mode)
        except IOError, exc:
            raise type(exc)("Can't save to '%s': %s" %
                            (outstream, exc.strerror))
    if fix_im:
        _fix_instancemethods(root)
    try:
        if format is SAVE_CPICKLE:
            cPickle.dump(root, outstream, proto) # -1 means use highest protocol
        elif format is SAVE_PICKLE:
            pickle.dump(root, outstream, proto)
        elif format is SAVE_YAML:
            yaml.dump(root, outstream)
        elif format is SAVE_LIBYAML:
            if _libyaml is False:
                logger.warning('libyaml not available, using yaml instead')
            yaml.dump(root, outstream, Dumper=Dumper)
        else:
            raise RuntimeError('cannot save object using format '+str(format))
    finally:
        if fix_im:
            _restore_instancemethods(root)
    

def load_from_eggfile(filename, entry_group, entry_name, install=True,
                      logger=None):
    """
    Extract files in egg to a subdirectory matching the saved object name,
    optionally install distributions the egg depends on, and then load object
    graph state by invoking the given entry point.  Returns the root object.
    """
    logger = logger or NullLogger()
    logger.debug('Loading %s from %s in %s...',
                 entry_name, filename, os.getcwd())

    egg_dir, dist = _dist_from_eggfile(filename, install, logger)

    if not '.' in sys.path:
        sys.path.append('.')
    orig_dir = os.getcwd()
    os.chdir(egg_dir)
    try:
        return _load_from_distribution(dist, entry_group, entry_name, None,
                                       logger)
    finally:
        os.chdir(orig_dir)


def load_from_eggpkg(package, entry_group, entry_name, instance_name=None,
                     logger=None):
    """
    Load object graph state by invoking the given package entry point.
    Returns the root object.
    """
    logger = logger or NullLogger()
    logger.debug('Loading %s from %s in %s...',
                 entry_name, package, os.getcwd())
    try:
        dist = pkg_resources.get_distribution(package)
    except pkg_resources.DistributionNotFound, exc:
        logger.error('Distribution not found: %s', exc)
        raise exc
    return _load_from_distribution(dist, entry_group, entry_name, instance_name,
                                   logger)


def _load_from_distribution(dist, entry_group, entry_name, instance_name,
                            logger):
    """ Invoke entry point in distribution and return result. """
    logger.debug('    entry points:')
    maps = dist.get_entry_map()
    for group in sorted(maps.keys()):
        logger.debug('        group %s:' % group)
        for entry_pt in maps[group].values():
            logger.debug('            %s', entry_pt)

    info = dist.get_entry_info(entry_group, entry_name)
    if info is None:
        msg = "No '%s' '%s' entry point." % (entry_group, entry_name)
        logger.error(msg)
        raise RuntimeError(msg)

    if info.module_name in sys.modules.keys():
        logger.debug("    removing existing '%s' in sys.modules",
                     info.module_name)
        del sys.modules[info.module_name]

    try:
        loader = dist.load_entry_point(entry_group, entry_name)
        return loader(name=instance_name)
    except pkg_resources.DistributionNotFound, exc:
        logger.error('Distribution not found: %s', exc)
        check_requirements(dist.requires(), logger=logger, indent_level=1)
        raise exc
    except pkg_resources.VersionConflict, exc:
        logger.error('Version conflict: %s', exc)
        check_requirements(dist.requires(), logger=logger, indent_level=1)
        raise exc
    except Exception, exc:
        logger.exception('Loader exception: %s' % str(exc))
        raise exc


def _dist_from_eggfile(filename, install, logger):
    """ Create distribution by unpacking egg file. """
    if not os.path.exists(filename):
        raise ValueError("'%s' not found." % filename)

    if not zipfile.is_zipfile(filename):
        raise ValueError("'%s' is not an egg/zipfile." % filename)

    # Extract files.
    archive = zipfile.ZipFile(filename, 'r', allowZip64=True)
    name = archive.read('EGG-INFO/top_level.txt').split('\n')[0]
    logger.debug("    name '%s'", name)

    for info in archive.infolist():
        fname = info.filename
        if not fname.startswith(name) and not fname.startswith('EGG-INFO'):
            continue
        if fname.endswith('.pyc') or fname.endswith('.pyo'):
            continue  # Don't assume compiled OK for this platform.

        logger.debug("    extracting '%s' (%d bytes)...", fname, info.file_size)
        dirname = os.path.dirname(fname)
        if dirname == 'EGG-INFO':
            # Extract EGG-INFO as subdirectory.
            dirname = os.path.join(name, dirname)
            path = os.path.join(name, fname)
        else:
            path = fname
        if dirname and not os.path.exists(dirname):
            os.makedirs(dirname)
        # TODO: use 2.6 ability to extract to filename.
        out = open(path, 'w')
        out.write(archive.read(fname))
        out.close()

    # Create distribution from extracted files.
    location = os.getcwd()
    egg_info = os.path.join(location, name, 'EGG-INFO')
    provider = pkg_resources.PathMetadata(location, egg_info)
    dist = pkg_resources.Distribution.from_location(location,
                                                    os.path.basename(filename),
                                                    provider)

    logger.debug('    project_name: %s', dist.project_name)
    logger.debug('    version: %s', dist.version)
    logger.debug('    py_version: %s', dist.py_version)
    logger.debug('    platform: %s', dist.platform)
    logger.debug('    requires:')
    for req in dist.requires():
        logger.debug('        %s', req)

    if install:
        # Locate the installation (eggs) directory.
        install_dir = os.path.dirname(
                          os.path.dirname(
                              os.path.dirname(
                                  os.path.dirname(zc.buildout.__file__))))
        logger.debug('    installing in %s', install_dir)

        # Grab any distributions we depend on.
        try:
            zc.buildout.easy_install.install(
                [str(req) for req in dist.requires()], install_dir,
                index=EGG_SERVER_URL, always_unzip=True)
        except Exception, exc:
            raise RuntimeError("Install failed: '%s'" % exc)

    # If any module didn't have a distribution, check that we can import it.
    missing = os.path.join(name, '%s.missing' % name)
    if os.path.exists(missing):
        inp = open(missing, 'r')
        errors = 0
        missing_names = []
        for mod in inp.readlines():
            mod = mod.strip()
            logger.debug("    checking for 'missing' module: %s", mod)
            try:
                __import__(mod)
            except ImportError:
                logger.error("Can't import %s, which didn't have a known"
                             " distribution when the egg was written.", mod)
                missing_names.append(mod)
                errors += 1
        inp.close()
        if errors:
            plural = 's' if errors > 1 else ''
            raise RuntimeError("Couldn't import %d 'missing' module%s: %s."
                               % (errors, plural, missing_names))
    return (name, dist)


def check_requirements(required, logger=None, indent_level=0):
    """
    Display requirements (if logger debug level enabled) and note conflicts.
    Returns list of unavailable requirements.
    """
    def _recursive_check(required, logger, level, visited, working_set,
                         not_avail):
        indent  = '    ' * level
        indent2 = '    ' * (level + 1)
        for req in required:
            logger.debug('%schecking %s', indent, req)
            dist = None
            try:
                dist = working_set.find(req)
            except pkg_resources.VersionConflict:
                dist = working_set.by_key[req.key]
                logger.debug('%sconflicts with %s %s', indent2,
                             dist.project_name, dist.version)
                not_avail.append(req)
            else:
                if dist is None:
                    logger.debug('%sno distribution found', indent2)
                    not_avail.append(req)
                else: 
                    logger.debug('%s%s %s', indent2,
                                 dist.project_name, dist.version)
                    if not dist in visited:
                        visited.add(dist)
                        _recursive_check(dist.requires(), logger, level+1,
                                         visited, working_set, not_avail)

    logger = logger or NullLogger()
    not_avail = []
    _recursive_check(required, logger, indent_level, set(),
                     pkg_resources.WorkingSet(), not_avail)
    return not_avail


def load(instream, format=SAVE_CPICKLE, package=None, logger=None):
    """
    Load object(s) from the input stream (or filename).
    If `instream` is a string that is not an existing filename or
    absolute path, then it is searched for using pkg_resources.
    Returns the root object.
    """
    logger = logger or NullLogger()

    if isinstance(instream, basestring):
        if not os.path.exists(instream) and not os.path.isabs(instream):
            # Try to locate via pkg_resources.
            if not package:
                dot = instream.rfind('.')
                if dot < 0:
                    raise ValueError("Bad state filename '%s'." % instream)
                package = instream[:dot]
            logger.debug("Looking for '%s' in package '%s'", instream, package)
            path = pkg_resources.resource_filename(package, instream)
            if not os.path.exists(path):
                raise IOError("State file '%s' not found." % instream)
            instream = path

            # The state file assumes a sys.path.
            package_dir = os.path.dirname(path)
            if not package_dir in sys.path:
                sys.path.append(package_dir)

        if format is SAVE_CPICKLE or format is SAVE_PICKLE:
            mode = 'rb'
        else:
            mode = 'r'
        instream = open(instream, mode)

    if format is SAVE_CPICKLE:
        top = cPickle.load(instream)
    elif format is SAVE_PICKLE:
        top = pickle.load(instream)
    elif format is SAVE_YAML:
        top = yaml.load(instream)
    elif format is SAVE_LIBYAML:
        if _libyaml is False:
            logger.warning('libyaml not available, using yaml instead')
        top = yaml.load(instream, Loader=Loader)
    else:
        raise RuntimeError('cannot load object using format %s' % format)

    if top is None:
        raise RuntimeError('load returned a None object')
    
    # Restore instancemethods from IMHolder objects.
    _restore_instancemethods(top)
    return top
<|MERGE_RESOLUTION|>--- conflicted
+++ resolved
@@ -36,14 +36,8 @@
 import sys
 import tempfile
 import zipfile
-<<<<<<< HEAD
-import StringIO
-import logging
-import pprint
-=======
 
 import zc.buildout.easy_install
->>>>>>> fdb56765
 
 from openmdao.util import eggwriter
 
@@ -51,7 +45,6 @@
            'load', 'load_from_eggfile', 'load_from_eggpkg',
            'SAVE_YAML', 'SAVE_LIBYAML', 'SAVE_PICKLE', 'SAVE_CPICKLE',
            'EGG_SERVER_URL')
-
 
 
 # Save formats.
@@ -631,9 +624,8 @@
                                           excludes=_get_distributions.excludes)
                 try:
                     finder.run_script(path)
-                except Exception, err:
-                    logger.exception("ModuleFinder for '%s': %s" % 
-                                     (path,str(err)))
+                except Exception:
+                    logger.exception("ModuleFinder for '%s'" % path)
                 else:
                     finder_items = finder.modules.items()
                     _get_distributions.saved[path] = finder_items
@@ -678,9 +670,6 @@
     py_version = 'python%s' % sys.version[:3]
     not_found = set()
 
-    #logger.debug('sys.path is %s' % pprint.pformat(sys.path))
-    #logger.debug('finder_iterms are %s' % pprint.pformat(finder_items))
-    
     for name, module in sorted(finder_items, key=lambda item: item[0]):
         if name in modules:
             continue
@@ -970,7 +959,7 @@
         check_requirements(dist.requires(), logger=logger, indent_level=1)
         raise exc
     except Exception, exc:
-        logger.exception('Loader exception: %s' % str(exc))
+        logger.exception('Loader exception:')
         raise exc
 
 
@@ -1150,9 +1139,6 @@
     else:
         raise RuntimeError('cannot load object using format %s' % format)
 
-    if top is None:
-        raise RuntimeError('load returned a None object')
-    
     # Restore instancemethods from IMHolder objects.
     _restore_instancemethods(top)
     return top
