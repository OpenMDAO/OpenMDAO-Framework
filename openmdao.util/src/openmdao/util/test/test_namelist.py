"""
Testing the namelist writer.
"""

import os.path
import sys
import unittest

from numpy import float32 as numpy_float32
from numpy import zeros

<<<<<<< HEAD
from openmdao.lib.datatypes.api import Float, Bool, Int, Str, Array, File
=======
from openmdao.lib.api import Float, Bool, Int, Str, Array, File, List, Enum
>>>>>>> 060aa054
from openmdao.main.api import Container, Component
from openmdao.util.namelist_util import Namelist

class Var_Container(Container):
    """Contains some vars"""

    bool_var = Bool(True, iotype='in')
    int_var = Int(7777, iotype='in')
    float_var = Float(2.14543, iotype='in')
    text_var = Str("Hey", iotype='in')
    list_enum_var = List(Enum(1,(1,2,3)), iotype='in')

class Var_Component(Component):
    """Contains some vars"""

    bool_var = Bool(False, iotype='in')
    int_var = Int(333, iotype='in')
    float_var = Float(-16.54, iotype='in')
    text_var = Str("This", iotype='in')
    array_var = Array(iotype='in')
    list_enum_var = List(Enum(1,(1,2,3)), iotype='in')
    
    def __init__(self, directory=''):
        
        super(Var_Component, self).__init__(directory)

        # Variable Containers
        self.add('var_container',  Var_Container())

    
    
class TestCase(unittest.TestCase):
    """ Test namelist writer functions. """

    def setUp(self):
        self.filename = 'test_namelist.dat'

    def tearDown(self):
        if os.path.exists(self.filename):
            os.remove(self.filename)

    def test_writes(self):

        my_comp = Var_Component()
        my_comp.list_enum_var = [1,2,1,3]
        sb = Namelist(my_comp)
        
        sb.set_filename(self.filename)
        sb.set_title("Testing")

        sb.add_group('&OPTION')
        sb.add_comment("This is a comment")
        sb.add_var("bool_var")
        sb.add_var("int_var")
        sb.add_var("float_var")
        sb.add_var("text_var")
        sb.add_var("list_enum_var")
        
        sb.add_newvar("new_card", "new value")
        
        sb.generate()
        
        f = open(self.filename, 'r')
        contents = f.read()
        
        compare = "Testing\n" + \
                  "&OPTION\n" + \
                  "  This is a comment\n" + \
                  "  bool_var = False\n" + \
                  "  int_var = 333\n" + \
                  "  float_var = -16.54\n" + \
                  "  text_var = 'This'\n" + \
                  "  list_enum_var = 1, 2, 1, 3\n" + \
                  "  new_card = 'new value'\n" + \
                  "/\n"

        self.assertEqual(contents, compare)
        
    def test_container_write(self):
        
        my_comp = Var_Component()
        my_comp.var_container.list_enum_var = [1,2,1,3]
        sb = Namelist(my_comp)
        
        sb.set_filename(self.filename)
        sb.add_group('&Test')
        sb.add_container("var_container")
        
        sb.generate()
        
        f = open(self.filename, 'r')
        contents = f.read()
        
        self.assertEqual("bool_var = True" in contents, True)
        self.assertEqual("text_var = 'Hey'" in contents, True)
        self.assertEqual("float_var = 2.14543" in contents, True)
        self.assertEqual("int_var = 7777" in contents, True)
        self.assertEqual("list_enum_var = 1, 2, 1, 3" in contents, True)

        
    def test_1Darray_write(self):
        
        my_comp = Var_Component()
        sb = Namelist(my_comp)
        
        my_comp.array_var = zeros(3, dtype=numpy_float32)
        my_comp.array_var[2] = 3.7
        
        sb.set_filename(self.filename)
        sb.add_group('&Test')
        sb.add_var("array_var")
        
        sb.generate()
        
        f = open(self.filename, 'r')
        contents = f.read()
        
        compare = "\n" + \
                  "&Test\n" + \
                  "  array_var = 0.0, 0.0, 3.7\n" + \
                  "/\n"

        self.assertEqual(contents, compare)

    def test_2Darray_write(self):
        
        my_comp = Var_Component()
        sb = Namelist(my_comp)
        
        my_comp.array_var = zeros([3,2], dtype=numpy_float32)
        my_comp.array_var[0,1] = 3.7
        my_comp.array_var[2,0] = 7.88
        
        sb.set_filename(self.filename)
        sb.add_group('&Test')
        sb.add_var("array_var")
        
        sb.generate()
        
        f = open(self.filename, 'r')
        contents = f.read()
        
        compare = "\n" + \
                  "&Test\n" + \
                  "  array_var(1,1) = 0.0,  3.7, \n" + \
                  "array_var(1,2) = 0.0,  0.0, \n" + \
                  "array_var(1,3) = 7.88,  0.0, \n" + \
                  "/\n"

        self.assertEqual(contents, compare)

    def test_unsupported_array(self):
        
        my_comp = Var_Component()
        sb = Namelist(my_comp)
        
        my_comp.array_var = zeros([2,2,2], dtype=numpy_float32)
        
        sb.set_filename(self.filename)
        sb.add_group('&Test')
        sb.add_var("array_var")
        
        try:
            sb.generate()
        except RuntimeError, err:
            self.assertEqual(str(err),
                             "Don't know how to handle array of" + \
                                           " 3 dimensions")
        else:
            self.fail('RuntimeError expected')        

    def test_unsupported_traits(self):
        
        my_comp = Var_Component()
        my_comp.add_trait('unsupported', File(iotype='in'))
        sb = Namelist(my_comp)
        
        sb.set_filename(self.filename)
        sb.add_group('&Test')
        sb.add_var("unsupported")
        
        try:
            sb.generate()
        except RuntimeError, err:
            self.assertEqual(str(err),
                             "Error generating input file. Don't" + \
                             "know how to handle data in variable" + \
                             "unsupported in group &Test.")
        else:
            self.fail('RuntimeError expected')        

if __name__ == '__main__':
    import nose
    sys.argv.append('--cover-package=openmdao')
    sys.argv.append('--cover-erase')
    nose.runmodule()
<|MERGE_RESOLUTION|>--- conflicted
+++ resolved
@@ -9,11 +9,8 @@
 from numpy import float32 as numpy_float32
 from numpy import zeros
 
-<<<<<<< HEAD
-from openmdao.lib.datatypes.api import Float, Bool, Int, Str, Array, File
-=======
-from openmdao.lib.api import Float, Bool, Int, Str, Array, File, List, Enum
->>>>>>> 060aa054
+from openmdao.lib.datatypes.api import Float, Bool, Int, Str, Array, File, List, Enum
+
 from openmdao.main.api import Container, Component
 from openmdao.util.namelist_util import Namelist
 
