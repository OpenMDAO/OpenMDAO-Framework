--- conflicted
+++ resolved
@@ -44,15 +44,9 @@
                 yield respath
 
 
-<<<<<<< HEAD
 def _getdist_metadata(dist, dirname=''):
     """Retrieve metadata from within a distribution.
     Returns a dict.
-=======
-def get_dist_metadata(dist, dirname=''):
-    """Retrieve metadata from within a distribution and return it as
-    a dict.
->>>>>>> 781b00e3
     """
     metadata = {}
     for name in dist.metadata_listdir(dirname):
@@ -61,11 +55,7 @@
         else:
             path = name
         if dist.metadata_isdir(path):
-<<<<<<< HEAD
             for md in _getdist_metadata(dist, path):
-=======
-            for md in get_dist_metadata(dist, path):
->>>>>>> 781b00e3
                 metadata[md[0]] = md[1]
         elif name.endswith('.txt'):
             metadata[path[:-4]] = [x.strip() for x in 
@@ -84,15 +74,9 @@
     return metadata
     
                 
-<<<<<<< HEAD
 def _meta_from_tarfile(path):
     """Retrieve metadata from a tar file of a python source distribution.
     Returns a dict.
-=======
-def meta_from_tarfile(path):
-    """Retrieve metadata from a tar file of a python source distribution
-    and return it as a dict.
->>>>>>> 781b00e3
     """
     metadata = {}
     oldpkginfo = None
@@ -126,7 +110,6 @@
 
     return metadata              
 
-<<<<<<< HEAD
 def _meta_from_zipped_egg(path):
     """Retrieve metadata from a zipped egg file.
     Returns a dict.
@@ -165,43 +148,6 @@
     if path.lower().endswith('.tar') or '.tar.gz' in path.lower():
         # it's a tar file or gzipped tar file
         return _meta_from_tarfile(path)
-=======
-def meta_from_zipped_egg(path):
-    """Retrieve metadata from a zipped egg file and return it as a dict."""
-    metadata = {}
-    zf = zipfile.ZipFile(path, 'r')
-    for name in zf.namelist():
-        if name.startswith('EGG-INFO/'):
-            metaname = os.path.splitext(os.path.basename(name))[0]
-            meta = zf.read(name).strip()
-            if name.endswith('/PKG-INFO'):
-                instr = StringIO.StringIO(meta)
-                message = rfc822.Message(instr)
-                for k,v in message.items():
-                    metadata[k] = v
-            elif name.endswith('.txt'):
-                metadata[metaname] = [x.strip() for x in 
-                                     meta.splitlines() if x.strip() != '']
-            elif name.endswith('/not-zip-safe'):
-                metadata['zip-safe'] = False
-            elif name.endswith('/zip-safe'):
-                metadata['zip-safe'] = True
-            else:
-                continue
-    return metadata
-
-
-def get_metadata(path):
-    """Retrieve metadata from the file or directory specified by path.
-    path can be an installed egg, a zipped egg file, or a 
-    zipped or unzipped tar file of a python distutils or setuptools
-    source distribution.
-    """
-
-    if path.lower().endswith('.tar') or '.tar.gz' in path.lower():
-        # it's a tar file or gzipped tar file
-        return meta_from_tarfile(path)
->>>>>>> 781b00e3
 
     dists = [x for x in find_distributions(path,only=True)]
     if len(dists) == 0:
@@ -219,20 +165,12 @@
     if os.path.isfile(path):
         if path.lower().endswith('.egg'):
             # it's a zip file
-<<<<<<< HEAD
             metadata = _meta_from_zipped_egg(path)
-=======
-            metadata = meta_from_zipped_egg(path)
->>>>>>> 781b00e3
         else:
             raise RuntimeError('cannot process file %s: unknown file type' %
                                 path)
     else:
-<<<<<<< HEAD
         metadata = _getdist_metadata(dist)
-=======
-        metadata = get_dist_metadata(dist)
->>>>>>> 781b00e3
 
 
     metadata['py_version'] = dist.py_version
@@ -244,7 +182,6 @@
         metadata['entry_points'][gname] = [ep for ep in group]
     
     return metadata    
-
     
 if __name__ == '__main__':
     if len(sys.argv) > 2:
