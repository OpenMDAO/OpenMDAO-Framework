--- conflicted
+++ resolved
@@ -85,11 +85,7 @@
 build_binaries: true
 
 [win2008_32_py27]
-<<<<<<< HEAD
-image_id: ami-d2c534ba 
-=======
 image_id: ami-d4ad5dbc 
->>>>>>> 84e763eb
 instance_type: c1.medium
 user: Administrator
 security_groups: windows
