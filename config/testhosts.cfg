--- conflicted
+++ resolved
@@ -129,21 +129,13 @@
 test_release: true
 
 [win2003_32_pyXY27]
-<<<<<<< HEAD
 image_id: ami-2ae23843
-=======
-image_id: ami-6ae23a03
->>>>>>> 50299527
 instance_type: c1.medium
 user: Administrator
 security_groups: windows
 platform: windows
 py: python2.7
-<<<<<<< HEAD
 test_release: false 
-=======
-test_release: true
->>>>>>> 50299527
 
 [win2003_32_py26]
 image_id: ami-a18f56c8
@@ -154,10 +146,7 @@
 py: python2.6
 test_release: true
 
-<<<<<<< HEAD
-=======
 
->>>>>>> 50299527
 # an EC2 instance (linux, 32 bit) that must be started before use
 #[meerkat32_instance]
 #instance_id: i-27ba1746
