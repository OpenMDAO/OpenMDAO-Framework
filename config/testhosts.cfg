# Config file for setup of OpenMDAO branch/release testing and remote building.
# Each section (other than DEFAULT) represents a host.  The section name is
# used by various OpenMDAO remote testing/building scripts (via the --host=  option)
# to specify the host to run on.
# The 'user' field must be supplied if the remote username is different from
# the current username.
#
# Section type: EC2 image
# Required fields:
#    image_id:        Amazon image id
#    instance_type:   indicates size of the instance (m3.medium, c3.large, etc.)
#    security_groups: usually either default or windows
#    platform:        see below
#
# Section type: EC2 instance
# Required fields:
#    instance_id: Amazon image id (instance must already be running)
#    platform:        see below
#
# Section type: host with a known IP address
# Required fields:
#    addr: IP address of the host
#    platform:        see below
#
# All sections require the following fields:
#    user:     remote username (required only if different from current user)
#    platform: specifies the OS type (linux, windows, osx)
#    py:       python version to use on host, e.g., python2.7
#
# The default location for this file is ~/.openmdao/testhosts.cfg

# default settings used by each section if not overridden in the section
[DEFAULT]
identity: ~/.ssh/lovejoykey.pem
security_groups: default
debug: true
build_binaries: false

[unicorn64_py27]
image_id: ami-6c1b5004
instance_type: m3.medium
user: ubuntu
platform: linux
py: python2.7
test_branch: true
test_release: true
pull_docs: true

[tahr64_py27]
image_id: ami-eace3a82
instance_type: m3.medium
user: ubuntu
platform: linux
py: python2.7
test_branch: true
test_release: true

[pangolin64_py27]
image_id: ami-7ade2a12
instance_type: m3.medium
user: ubuntu
platform: linux
py: python2.7
test_branch: true
test_release: true

[win2008_32_py27]
image_id: ami-e80a4080
instance_type: c1.medium
user: Administrator
security_groups: windows
platform: windows
py: python2.7
test_branch: true
test_release: true
build_binaries: false

[win2008_32_py27XY]
image_id: ami-a85107c0
instance_type: c1.medium
user: Administrator
security_groups: windows
platform: windows
py: python2.7
test_branch: true
test_release: true
build_binaries: false

[win2012_64_py27]
image_id: ami-b67225de
instance_type: c1.medium
user: Administrator
security_groups: windows
platform: windows
py: python2.7
test_branch: true
test release: true

[win2008_32_py27_numpy-1.6.1]
image_id: ami-7728aa1e
instance_type: c1.medium
user: Administrator
security_groups: windows
platform: windows
py: python2.7
test_branch: false
test_release: false
build_binaries: true

[win2008_32_py27_no_compilers]
image_id: ami-88416ee0
instance_type: c1.medium
user: Administrator
security_groups: windows
platform: windows
py: python2.7
test_branch: false
test_release: true

[tahr64_py27_hdf5]
image_id: ami-00655768
instance_type: m3.large
<<<<<<< HEAD
user: ubuntu
platform: linux
py: python2.7
test_branch: true
test_release: true

[tahr64_py27_mpi]
image_id: ami-42622a2a
instance_type: m3.medium
=======
>>>>>>> df98a4d5
user: ubuntu
platform: linux
py: python2.7
test_branch: true
test_release: true

<<<<<<< HEAD
[unicorn64_py27_anaconda]
image_id: ami-16c9f27e
=======
[tahr64_py27_mpi]
image_id: ami-42622a2a
>>>>>>> df98a4d5
instance_type: m3.medium
user: ubuntu
platform: linux
anaconda: true
py: python2.7
test_branch: true
test_release: false

[win2008_32_py27_anaconda]
image_id: ami-dea993b6
instance_type: c1.medium
user: Administrator
security_groups: windows
platform: windows
anaconda: true
py: python
test_branch: true
test_release: false
build_binaries: false



# a non-EC2 host, in this case an OS X machine
#[viper]
#addr: viper.grc.nasa.gov
#user:
#platform: osx
#py: python2.7
#test_release: false
#test_branch: false<|MERGE_RESOLUTION|>--- conflicted
+++ resolved
@@ -120,7 +120,6 @@
 [tahr64_py27_hdf5]
 image_id: ami-00655768
 instance_type: m3.large
-<<<<<<< HEAD
 user: ubuntu
 platform: linux
 py: python2.7
@@ -130,21 +129,14 @@
 [tahr64_py27_mpi]
 image_id: ami-42622a2a
 instance_type: m3.medium
-=======
->>>>>>> df98a4d5
 user: ubuntu
 platform: linux
 py: python2.7
 test_branch: true
 test_release: true
 
-<<<<<<< HEAD
-[unicorn64_py27_anaconda]
-image_id: ami-16c9f27e
-=======
 [tahr64_py27_mpi]
 image_id: ami-42622a2a
->>>>>>> df98a4d5
 instance_type: m3.medium
 user: ubuntu
 platform: linux
