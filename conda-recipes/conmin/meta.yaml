--- conflicted
+++ resolved
@@ -13,16 +13,9 @@
         - python
         - setuptools
         - numpy ==1.7.1
-<<<<<<< HEAD
-=======
         - libpython # [win]
->>>>>>> 721f3e1b
 
     run:
         - python
         - numpy >=1.7.1
-<<<<<<< HEAD
-        - libpython # [win32]
-=======
-        - libpython # [win]
->>>>>>> 721f3e1b
+        - libpython # [win]