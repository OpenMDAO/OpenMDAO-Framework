--- conflicted
+++ resolved
@@ -13,16 +13,9 @@
         - python
         - setuptools
         - numpy ==1.7.1
-<<<<<<< HEAD
-=======
         - libpython # [win]
->>>>>>> 93e3f408
 
     run:
         - python
         - numpy >=1.7.1
-<<<<<<< HEAD
-        - libpython # [win32]
-=======
-        - libpython # [win]
->>>>>>> 93e3f408
+        - libpython # [win]