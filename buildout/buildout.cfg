--- conflicted
+++ resolved
@@ -4,18 +4,14 @@
    ../openmdao.lib
    ../openmdao.recipes
    ../openmdao.util
-<<<<<<< HEAD
    ../openmdao.test
-#   ../eggsrc/npsscomponent
-=======
    ../eggsrc/npsscomponent
->>>>>>> 59cedf65
 
 parts = 
    rec
    app
+   wingsetup
    sphinxbuild
-#   wingsetup
 
 # note, eggs actually live in the 'dist' dir under the specified
 # download-cache
@@ -71,5 +67,6 @@
 packages = openmdao.main
            openmdao.lib
            openmdao.recipes
+           pyNPSS
            
 
