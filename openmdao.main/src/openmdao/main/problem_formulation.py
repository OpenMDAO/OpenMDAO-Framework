--- conflicted
+++ resolved
@@ -336,8 +336,4 @@
             else: 
                 pass
             
-<<<<<<< HEAD
         return error    
-=======
-        return error    
->>>>>>> b794452c
