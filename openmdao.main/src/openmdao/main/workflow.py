--- conflicted
+++ resolved
@@ -94,20 +94,12 @@
         iterbase = self._iterbase(case_id)
         
         for comp in self._iterator:
-<<<<<<< HEAD
             if isinstance(comp, PseudoComponent):
                 comp.run(ffd_order=ffd_order, case_id=case_id)
             else:
                 self._comp_count += 1
                 comp.set_itername('%s-%d' % (iterbase, self._comp_count))
                 comp.run(ffd_order=ffd_order, case_id=case_id)
-=======
-            self._comp_count += 1
-            comp.set_itername('%s-%d' % (iterbase, self._comp_count))
-
-            comp.run(ffd_order=ffd_order, case_id=case_id)
-
->>>>>>> 3a1c8ff4
             if self._stop:
                 raise RunStopped('Stop requested')
         self._iterator = None
