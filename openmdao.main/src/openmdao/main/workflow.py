--- conflicted
+++ resolved
@@ -319,11 +319,7 @@
         #driver.get_reduced_graph()
         #self._rec_all_outputs = []
         self._rec_outputs = []
-<<<<<<< HEAD
         for comp in self:
-=======
-        for comp in driver.workflow:
->>>>>>> 0beed4fa
             successors = driver._reduced_graph.successors(comp.name)
             for output_name, aliases in successors:
 
@@ -357,12 +353,8 @@
         #   also:
         #         scope._depgraph.list_outputs('comp2')
 
-<<<<<<< HEAD
         for cname in driver._ordering:
             comp = getattr(self.scope, cname)
-=======
-        for comp in driver.workflow:
->>>>>>> 0beed4fa
             for output_name in scope._depgraph.list_outputs(comp.name):
                 if has_interface(comp, IDriver): # Only record outputs from drivers if they are framework variables
                     metadata = scope.get_metadata(output_name)
@@ -546,14 +538,6 @@
     def __len__(self):
         raise NotImplementedError("This Workflow has no '__len__' function")
 
-<<<<<<< HEAD
-=======
-    def pre_setup(self):
-        self._reduced_graph = None
-        for comp in self:
-            comp.pre_setup()
-
->>>>>>> 0beed4fa
     def setup_systems(self, system_type):
         """Get the subsystem for this workflow. Each
         subsystem contains a subgraph of this workflow's component
