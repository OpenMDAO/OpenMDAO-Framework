--- conflicted
+++ resolved
@@ -287,19 +287,8 @@
                     #outputs.append(path+'.out0')
 
         self._rec_outputs = []
-<<<<<<< HEAD
-        for comp in driver.workflow:
-
-            if not driver._reduced_graph:
-                print 'no _reduced_graph', driver.name, driver.parent.name
-            else:
-                print '_reduced_graph', driver.name, driver.parent.name
-            #successors = driver._reduced_graph.successors(comp.name)
-            successors = driver.get_reduced_graph().successors(comp.name)
-=======
         for comp in self:
             successors = driver._reduced_graph.successors(comp.name)
->>>>>>> 14783269
             for output_name, aliases in successors:
 
                 # From Bret: it does make sense to skip subdrivers like you said, except for the
