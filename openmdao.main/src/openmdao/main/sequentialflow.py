""" A workflow that allows the user to explicitly specify the execution
order. This workflow serves as the immediate base class for the two most
important workflows: Dataflow and CyclicWorkflow."""

import networkx as nx
import sys
from math import isnan
from StringIO import StringIO

# pylint: disable-msg=E0611,F0401
from openmdao.main.array_helpers import flattened_size, \
                                        flatten_slice, is_differentiable_val
from openmdao.main.derivatives import calc_gradient, calc_gradient_adjoint, \
                                      applyJ, applyJT, applyMinvT

from openmdao.main.exceptions import RunStopped
from openmdao.main.pseudoassembly import PseudoAssembly, to_PA_var, from_PA_var
from openmdao.main.vartree import VariableTree

from openmdao.main.workflow import Workflow
from openmdao.main.depgraph import find_related_pseudos, \
                                    mod_for_derivs, \
                                    is_subvar_node, is_boundary_node, \
                                    find_all_connecting
from openmdao.main.interfaces import IDriver, IImplicitComponent, ISolver
from openmdao.main.mp_support import has_interface
from openmdao.util.graph import edges_to_dict, list_deriv_vars, \
                                flatten_list_of_iters

try:
    from numpy import ndarray, zeros
except ImportError as err:
    import logging
    logging.warn("In %s: %r", __file__, err)
    from openmdao.main.numpy_fallback import ndarray, zeros

_missing = object()

__all__ = ['SequentialWorkflow']


class SequentialWorkflow(Workflow):
    """A Workflow that is a simple sequence of components."""

    def __init__(self, parent=None, scope=None, members=None):
        """ Create an empty flow. """
        self._explicit_names = []  # names the user adds
        self._names = None   # names the user adds plus names required
                             # for params, objectives, and constraints
        super(SequentialWorkflow, self).__init__(parent, scope, members)

        # Bookkeeping
        self._edges = None
        self._comp_edges = None
        self._derivative_graph = None
        self.res = None
        self._upscoped = False
        self._J_cache = {}
        self._bounds_cache = {}
        self._shape_cache = {}
        self._width_cache = {}

    def __iter__(self):
        """Returns an iterator over the components in the workflow."""
        return iter(self.get_components(full=True))

    def __len__(self):
        if self._names is None:
            self.get_names()
        if self._names:
            return len(self._names)
        else:
            return len(self._explicit_names)

    def __contains__(self, comp):
        return comp in self.get_names(full=True)

    def index(self, comp):
        """Return index number for a component in this workflow."""
        return self.get_names().index(comp)

    def __eq__(self, other):
        return type(self) is type(other) and self._names == other._names

    def __ne__(self, other):
        return not self.__eq__(other)

    def config_changed(self):
        """Notifies the Workflow that its configuration (dependencies, etc.)
        has changed.
        """
        super(SequentialWorkflow, self).config_changed()

        self._edges = None
        self._comp_edges = None
        self._derivative_graph = None
        self.res = None
        self._upscoped = False
        self._names = None
        self._J_cache = {}
        self._bounds_cache = {}
        self._shape_cache = {}
        self._width_cache = {}

    def sever_edges(self, edges):
        """Temporarily remove the specified edges but save
        them and their metadata for later restoration.
        """
        if edges:
            params = self._parent.get_parameters()
            non_param_edges = [(src, targ) for (src, targ) in edges
                                           if targ not in params]
            self.scope._depgraph.sever_edges(non_param_edges)

    def unsever_edges(self):
        self.scope._depgraph.unsever_edges(self._parent.get_expr_scope())

    def get_names(self, full=False):
        """Return a list of component names in this workflow.
        If full is True, include hidden pseudo-components in the list.
        """
        if self._names is None:
            comps = [getattr(self.scope, n) for n in self._explicit_names]
            drivers = [c for c in comps if has_interface(c, IDriver)]
            self._names = self._explicit_names[:]

            if len(drivers) == len(comps):  # all comps are drivers
                iterset = set()
                for driver in drivers:
                    iterset.update([c.name for c in driver.iteration_set()])
                added = set([n for n in self._parent._get_required_compnames()
                                if n not in iterset]) - set(self._names)
                self._names.extend(added)

            self._fullnames = self._names[:]
            fullset = set(self._parent.list_pseudocomps())
            fullset.update(find_related_pseudos(self.scope._depgraph.component_graph(),
                                                self._names))
            self._fullnames.extend(fullset - set(self._names))

        if full:
            return self._fullnames[:]
        else:
            return self._names[:]

    def add(self, compnames, index=None, check=False):
        """ Add new component(s) to the end of the workflow by name. """
        if isinstance(compnames, basestring):
            nodes = [compnames]
        else:
            nodes = compnames

        try:
            iter(nodes)
        except TypeError:
            raise TypeError("Components must be added by name to a workflow.")

        # workflow deriv graph, etc. must be recalculated
        self.config_changed()

        for node in nodes:
            if isinstance(node, basestring):

                if check:
                    # check whether each node is valid and if not then
                    # construct a useful error message.
                    name = self._parent.parent.name
                    if not name:
                        name = "the top assembly."

                    # Components in subassys are never allowed.
                    if '.' in node:
                        msg = "Component '%s' is not" % node + \
                              " in the scope of %s" % name
                        raise AttributeError(msg)

                    # Does the component really exist?
                    try:
                        target = self._parent.parent.get(node)
                    except AttributeError:
                        msg = "Component '%s'" % node + \
                              " does not exist in %s" % name
                        raise AttributeError(msg)

                    # Don't add yourself to your own workflow
                    if target == self._parent:
                        msg = "You cannot add a driver to its own workflow"
                        raise AttributeError(msg)

                    # Check for circular dependency in driver workflow
                    if hasattr(target, 'iteration_set'):
                        iterset = target.iteration_set()
                        if self._parent in iterset:
                            msg = "Driver recursion loop detected"
                            raise AttributeError(msg)

                if index is None:
                    self._explicit_names.append(node)
                else:
                    self._explicit_names.insert(index, node)
                    index += 1
            else:
                msg = "Components must be added by name to a workflow."
                raise TypeError(msg)

    def remove(self, compname):
        """Remove a component from the workflow by name. Do not report an
        error if the specified component is not found.
        """
        if not isinstance(compname, basestring):
            msg = "Components must be removed by name from a workflow."
            raise TypeError(msg)
        allnames = self.get_names(full=True)
        try:
            self._explicit_names.remove(compname)
        except ValueError:
            pass
        if compname in allnames:
            self.config_changed()

    def clear(self):
        """Remove all components from this workflow."""
        self._explicit_names = []
        self.config_changed()

    def initialize_residual(self):
        """Creates the array that stores the residual. Also returns the
        number of edges.
        """

        # Cache this too
        if self.res is not None:
            return len(self.res)

        dgraph = self.derivative_graph()
        inputs = dgraph.graph['mapped_inputs']

        basevars = set()
        edges = self.edge_list()
        implicit_edges = self.get_implicit_info()
        sortedkeys = sorted(implicit_edges)
        sortedkeys.extend(sorted(edges.keys()))

        nEdge = 0
        for src in sortedkeys:

            if src in implicit_edges:
                targets = implicit_edges[src]
                is_implicit = True
            else:
                targets = edges[src]
                is_implicit = False

            if isinstance(targets, str):
                targets = [targets]

            # Implicit source edges are tuples.
            if is_implicit is True:
                impli_edge = nEdge
                for resid in src:
                    unmap_src = from_PA_var(resid)

                    val = self.scope.get(unmap_src)
                    width = flattened_size(unmap_src, val, self.scope)

                    if isinstance(val, ndarray):
                        shape = val.shape
                    else:
                        shape = 1

                    bound = (impli_edge, impli_edge+width)
                    self.set_bounds(resid, bound)
                    basevars.add(resid)
                    impli_edge += width

            # Regular components
            else:

                # Only need to grab the source (or first target for param) to
                # figure out the size for the residual vector
                measure_src = src
                if '@in' in src:
                    idx = int(src[3:].split('[')[0])
                    inp = inputs[idx]
                    if not isinstance(inp, basestring):
                        inp = inp[0]
                    if inp in dgraph:
                        measure_src = inp
                    else:
                        measure_src = targets[0]

                # Find our width, etc.
                unmap_src = from_PA_var(measure_src)
                val = self.scope.get(unmap_src)
                width = flattened_size(unmap_src, val, self.scope)
                if isinstance(val, ndarray):
                    shape = val.shape
                else:
                    shape = 1

                src_noidx = src.split('[', 1)[0]

                # Poke our source data

                # Special case for boundary node
                if is_boundary_node(dgraph, measure_src) or \
                   is_boundary_node(dgraph, dgraph.base_var(measure_src)):
                    if src_noidx not in basevars:

                        bound = (nEdge, nEdge+width)
                        self.set_bounds(measure_src, bound)
                        self.set_bounds(src_noidx, bound)
                        basevars.add(src_noidx)

                    # Special case: '@in' slices without base '@in'
                    if src_noidx != src:
                        _, _, idx = src.partition('[')
                        unmap_src = from_PA_var(measure_src)
                        base = self.scope.get(unmap_src)
                        exec("src_val = base[%s" % idx)
                        if isinstance(src_val, ndarray):
                            shape = src_val.shape
                            istring, ix = flatten_slice(idx, shape,
                                                        offset=nEdge,
                                                        name='ix')
                            bound = (istring, ix)
                            if isinstance(istring, list):
                                width = len(istring)
                            else:
                                width = 1
                        else:
                            width = 1
                            bound = (nEdge, nEdge+width)

                # Array slice of src that is already allocated
                elif '[' in src and src_noidx in basevars:
                    _, _, idx = src.partition('[')
                    basebound = self.get_bounds(src_noidx)
                    if not '@in' in src_noidx:
                        unmap_src = from_PA_var(src_noidx)
                        val = self.scope.get(unmap_src)
                        shape = val.shape
                    offset = basebound[0]
                    istring, ix = flatten_slice(idx, shape, offset=offset,
                                                name='ix')
                    bound = (istring, ix)
                    # Already allocated
                    width = 0

                # This happens for subdriver states that are array connections.
                elif '[' in src and src in basevars:
                    bound = self.get_bounds(src)
                    width = 0

                # Input-input connection to implicit state
                elif src_noidx in basevars:
                    bound = self.get_bounds(src_noidx)
                    width = 0

                # Normal src
                else:
                    bound = (nEdge, nEdge+width)

                self.set_bounds(src, bound)
                basevars.add(src)

            # Poke our target data
            impli_edge = nEdge
            for target in targets:

                # Handle States in implicit comps
                if is_implicit is True:

                    if isinstance(target, str):
                        target = [target]

                    unmap_targ = from_PA_var(target[0])
                    val = self.scope.get(unmap_targ)
                    imp_width = flattened_size(unmap_targ, val, self.scope)
                    if isinstance(val, ndarray):
                        shape = val.shape
                    else:
                        shape = 1

                    for itarget in target:
                        bound = (impli_edge, impli_edge+imp_width)
                        self.set_bounds(itarget, bound)
                        basevars.add(itarget)

                    impli_edge += imp_width
                    width = impli_edge - nEdge

                elif not target.startswith('@'):
                    self.set_bounds(target, bound)

            #print input_src, src, target, bound,
            nEdge += width
            impli_edge = nEdge

        # Initialize the residual vector on the first time through, and also
        # if for some reason the number of edges has changed.
        if self.res is None or nEdge != self.res.shape[0]:
            self.res = zeros((nEdge, 1))

        return nEdge

    def get_bounds(self, node):
        """ Return a tuple containing the start and end indices into the
        residual vector that correspond to a given variable name in this
        workflow."""
        return self._bounds_cache[node]

    def set_bounds(self, node, bounds):
        """ Set a tuple containing the start and end indices into the
        residual vector that correspond to a given variable name in this
        workflow."""

        i1, i2 = bounds

        # Handle index slices
        if isinstance(i1, str):
            if ':' in i1:
                i3 = i2 + 1
            else:
                i2 = i2.tolist()
                i3 = 0
            bounds = (i2, i3)
        else:
            bounds = (i1, i2)

        self._bounds_cache[node] = bounds

    def get_width(self, attr):
        """Return the flattened width of the value of the given attribute."""
        width = self._width_cache.get(attr, _missing)
        if width is _missing:
            param = from_PA_var(attr)
            width = flattened_size(param, self.scope.get(param), self.scope)
            self._width_cache[attr] = width
        return width

    def _update(self, name, vtree, dv, i1=0):
        """ Update VariableTree `name` value `vtree` from `dv`. """
        for key in sorted(vtree.list_vars()):  # Force repeatable order.
            value = getattr(vtree, key)
            if isinstance(value, float):
                setattr(vtree, key, value + float(dv[i1]))
                i1 += 1
            elif isinstance(value, ndarray):
                shape = value.shape
                size = value.size
                i2 = i1 + size
                if len(shape) > 1:
                    value = value.flatten() + dv[i1:i2]
                    value = value.reshape(shape)
                else:
                    value = value + dv[i1:i2]
                setattr(vtree, key, value)
                i1 += size
            elif isinstance(value, VariableTree):
                i1 = self._update('.'.join((name, key)), value, dv, i1)
            else:
                msg = "Variable %s is of type %s." % (name, type(value)) + \
                      " This type is not supported by the MDA Solver."
                self.scope.raise_exception(msg, RuntimeError)

        return i1

    def mimic(self, src):
        '''Mimic capability'''
        self.clear()
        par = self._parent.parent
        if par is not None:
            self._explicit_names = [n for n in src._explicit_names
                                            if hasattr(par, n)]
        else:
            self._explicit_names = src._explicit_names[:]

    def matvecFWD(self, arg):
        '''Callback function for performing the matrix vector product of the
        workflow's full Jacobian with an incoming vector arg.'''

        comps = self._comp_edge_list()
        result = zeros(len(arg))

        # We can call applyJ on each component one-at-a-time, and poke the
        # results into the result vector.
        for compname, data in comps.iteritems():

            comp_inputs = data['inputs']
            comp_outputs = data['outputs']
            comp_residuals = data['residuals']

            if not comp_inputs or not comp_outputs:
                continue

            inputs = {}
            outputs = {}
            out_bounds = []

            for varname in comp_inputs:
                node = '%s.%s' % (compname, varname)
                i1, i2 = self.get_bounds(node)

                if isinstance(i1, list):
                    inputs[varname] = arg[i1].copy()
                else:
                    inputs[varname] = arg[i1:i2].copy()

            for varname in comp_outputs:
                node = '%s.%s' % (compname, varname)
                i1, i2 = self.get_bounds(node)
                out_bounds.append((varname, i1, i2))

                if isinstance(i1, list):
                    if varname in comp_residuals:
                        outputs[varname] = zeros((1, 1))
                    else:
                        inputs[varname] = arg[i1].copy()
                        outputs[varname] = arg[i1].copy()
                else:
                    if varname in comp_residuals:
                        outputs[varname] = zeros((i2-i1))
                    else:
                        inputs[varname] = arg[i1:i2].copy()
                        outputs[varname] = arg[i1:i2].copy()

            if '~' in compname:
                comp = self._derivative_graph.node[compname]['pa_object']
            else:
                comp = self.scope.get(compname)

            # Preconditioning
            # Currently not implemented in forward mode, mostly because this
            # mode requires post multiplication of the result by the M after
            # you have the final gradient.
            #if hasattr(comp, 'applyMinv'):
                #inputs = applyMinv(comp, inputs)

            applyJ(comp, inputs, outputs, comp_residuals,
                   self._shape_cache.get(compname), self._J_cache.get(compname))
            #print inputs, outputs

            for varname, i1, i2 in out_bounds:
                if isinstance(i1, list):
                    result[i1] = outputs[varname].copy()
                else:
                    result[i1:i2] = outputs[varname].copy()

        # Each parameter adds an equation
        for src, targets in self._edges.iteritems():
            if src.startswith('@in'):
                if not isinstance(targets, list):
                    targets = [targets]

                for target in targets:
                    i1, i2 = self.get_bounds(target)
                    if isinstance(i1, list):
                        result[i1] = arg[i1]
                    else:
                        result[i1:i2] = arg[i1:i2]

        #print arg, result
        return result

    def matvecREV(self, arg):
        '''Callback function for performing the matrix vector product of the
        workflow's full Jacobian with an incoming vector arg.'''

        dgraph = self._derivative_graph
        comps = self._comp_edge_list()
        result = zeros(len(arg))

        # We can call applyJ on each component one-at-a-time, and poke the
        # results into the result vector.
        for compname, data in comps.iteritems():
            comp_inputs = data['inputs']
            comp_outputs = data['outputs']
            comp_residuals = data['residuals']

            if not comp_outputs or not comp_inputs:
                continue

            inputs = {}
            outputs = {}
            out_bounds = []

            for varname in comp_outputs:
                node = '%s.%s' % (compname, varname)

                # Ouputs define unique edges, so don't duplicate anything
                if is_subvar_node(dgraph, node):
                    if dgraph.base_var(node).split('.', 1)[1] in comp_outputs:
                        continue

                i1, i2 = self.get_bounds(node)
                if isinstance(i1, list):
                    inputs[varname] = arg[i1].copy()
                    if varname not in comp_residuals:
                        outputs[varname] = zeros(len(i1))
                        out_bounds.append((varname, i1, i2))
                else:
                    inputs[varname] = arg[i1:i2].copy()
                    if varname not in comp_residuals:
                        outputs[varname] = zeros(i2-i1)
                        out_bounds.append((varname, i1, i2))

            for varname in comp_inputs:
                node = '%s.%s' % (compname, varname)

                i1, i2 = self.get_bounds(node)
                if isinstance(i1, list):
                    outputs[varname] = zeros(len(i1))
                else:
                    outputs[varname] = zeros(i2-i1)
                out_bounds.append((varname, i1, i2))

            if '~' in compname:
                comp = self._derivative_graph.node[compname]['pa_object']
            else:
                comp = self.scope.get(compname)

            # Preconditioning
            if hasattr(comp, 'applyMinvT'):
                inputs = applyMinvT(comp, inputs, self._shape_cache)

            applyJT(comp, inputs, outputs, comp_residuals,
                    self._shape_cache, self._J_cache.get(compname))
            #print inputs, outputs

            for varname, i1, i2 in out_bounds:
                if isinstance(i1, list):
                    result[i1] += outputs[varname]
                else:
                    result[i1:i2] += outputs[varname]

        # Each parameter adds an equation
        for src, target in self._edges.iteritems():
            if src.startswith('@in'):
                if isinstance(target, list):
                    target = target[0]

                i1, i2 = self.get_bounds(target)
                result[i1:i2] += arg[i1:i2]

        #print arg, result
        return result

    def derivative_graph(self, inputs=None, outputs=None, fd=False,
                         severed=None, group_nondif=True, add_implicit=True):
        """Returns the local graph that we use for derivatives.

        inputs: list of strings or tuples of strings
            List of input variables that we are taking derivatives with respect
            to. They must be within this workflow's scope. If no inputs are
            given, the parent driver's parameters are used. A tuple can be used
            to link inputs together.

        outputs: list of strings
            List of output variables that we are taking derivatives of.
            They must be within this workflow's scope. If no outputs are
            given, the parent driver's objectives and constraints are used.

        fd: boolean
            set to True to finite difference the whole model together with
            fake finite difference turned off. This is mainly for checking
            your model's analytic derivatives.

        severed: list
            If a workflow has a cylic connection, some edges must be severed.
            When a cyclic workflow calls this function, it passes a list of
            edges so that they can be severed prior to the topological sort.

        group_nondif: bool
            If True, collapse parts of the graph into PseudoAssemblies when
            necessary.

        add_implicit: bool
            Used by mod_for_derivs to test whether a subworkflow is relevant.
        """

        if self._derivative_graph is None or group_nondif is False:
            # when we call with group_nondif = False, we want the union of the
            # passed inputs/outputs plus the inputs/outputs from the solver
            if group_nondif is False and add_implicit is True:
                tmp_inputs = [] if inputs is None else inputs
                tmp_outputs = [] if outputs is None else outputs
                inputs = None
                outputs = None

            # If inputs aren't specified, use the parameters
            parent_deriv_vars = list_deriv_vars(self._parent.parent)
            if inputs is None:
                if hasattr(self._parent, 'list_param_group_targets'):
                    inputs = self._parent.list_param_group_targets()
                elif parent_deriv_vars[0]:
                    inputs = parent_deriv_vars[0]
                else:
                    msg = "No inputs given for derivatives."
                    self.scope.raise_exception(msg, RuntimeError)

            if group_nondif is False and add_implicit is True:
                inputs = list(set(tmp_inputs).union(inputs))

            # If outputs aren't specified, use the objectives and constraints
            if outputs is None:
                outputs = []
                if hasattr(self._parent, 'get_objectives'):
                    outputs.extend(["%s.out0" % item.pcomp_name for item in
                                    self._parent.get_objectives().values()])
                if hasattr(self._parent, 'get_constraints'):
                    outputs.extend(["%s.out0" % item.pcomp_name for item in
                                    self._parent.get_constraints().values()])

            if group_nondif is False and add_implicit is True:
                outputs = list(set(tmp_outputs).union(outputs))

            if len(outputs) == 0:
                if parent_deriv_vars[1]:
                    outputs = parent_deriv_vars[1]
                else:
                    msg = "No outputs given for derivatives."
                    self.scope.raise_exception(msg, RuntimeError)

            graph = self.scope._depgraph

            # make a copy of the graph because it will be
            # modified by mod_for_derivs
            dgraph = graph.subgraph(graph.nodes())
            dgraph = mod_for_derivs(dgraph, inputs, outputs, self, fd,
                                    group_nondif)

            if group_nondif is True:
                self._derivative_graph = dgraph
                self._group_nondifferentiables(fd, severed)
            else:
                # we're being called to determine the deriv graph
                # for a subsolver, so get rid of @in and @out nodes
                dgraph.remove_nodes_from(['@in%d' % i \
                                          for i in range(len(inputs))])
                dgraph.remove_nodes_from(['@out%d' % i \
                                          for i in range(len(outputs))])
                dgraph.graph['inputs'] = inputs[:]
                dgraph.graph['outputs'] = outputs[:]
                return dgraph

        return self._derivative_graph

    def _group_nondifferentiables(self, fd=False, severed=None):
        """Method to find all non-differentiable blocks, and group them
        together, replacing them in the derivative graph with pseudo-
        assemblies that can finite difference their components together.

        fd: boolean
            set to True to finite difference the whole model together with
            fake finite difference turned off. This is mainly for checking
            your model's analytic derivatives.

        severed: list
            If a workflow has a cylic connection, some edges must be severed.
            When a cyclic workflow calls this function, it passes a list of
            edges so that they can be severed prior to the topological sort.
        """

        dgraph = self._derivative_graph

        # If we have a cyclic workflow, we need to remove severed edges from
        # the derivatives graph.
        if severed is not None:
            for edge in severed:
                if edge in dgraph.edges():
                    dgraph.remove_edge(edge[0], edge[1])

        cgraph = dgraph.component_graph()
        comps = cgraph.nodes()
        pas = [dgraph.node[n]['pa_object']
               for n in dgraph.nodes_iter()
                     if n.startswith('~') and '.' not in n]
        pa_excludes = set()
        for pa in pas:
            pa_excludes.update(pa._removed_comps)

        # Full model finite-difference, so all components go in the PA
        if fd is True:
            nondiff_groups = [comps]

        # Find the non-differentiable components
        else:

            # A component with no derivatives is non-differentiable
            nondiff = set()
            nondiff_groups = []

            for name in comps:
                if name.startswith('~') or name in pa_excludes:
                    continue  # don't want nested pseudoassemblies
                comp = self.scope.get(name)
                if not hasattr(comp, 'apply_deriv') and \
                   not hasattr(comp, 'apply_derivT') and \
                   not hasattr(comp, 'provideJ'):
                    nondiff.add(name)
                elif comp.force_fd is True:
                    nondiff.add(name)
                elif not dgraph.node[name].get('differentiable', True):
                    nondiff.add(name)

            # If a connection is non-differentiable, so are its src and
            # target components.
            for edge in dgraph.list_connections():
                src, target = edge
                data = dgraph.node[src]

                # boundary vars or fake inputs/outputs
                if src.startswith('@') or target.startswith('@') or '.' not in src:
                    continue

                # pseudoassemblies
                if src.startswith('~') or target.startswith('~'):
                    continue

                # Custom differentiable connections or ignored connections
                if data.get('data_shape'):
                    continue

                # differentiable connections
                if is_differentiable_val(self.scope.get(src)):
                    continue

                #Nothing else is differentiable
                else:
                    nondiff.add(src.split('.')[0])
                    nondiff.add(target.split('.')[0])
                    #print "non-differentiable connection: ", src, target

            # Everything is differentiable, so return
            if len(nondiff) == 0:
                return

            # Groups any connected non-differentiable blocks. Each block is a
            # set of component names.
            sub = cgraph.subgraph(nondiff)
            for inodes in nx.connected_components(sub.to_undirected()):

                # Pull in any differentiable islands
                nodeset = set(inodes)
                for src in inodes:
                    for targ in inodes:
                        if src != targ:
                            nodeset.update(find_all_connecting(cgraph, src,
                                                               targ))

                nondiff_groups.append(nodeset)

        for j, group in enumerate(nondiff_groups):
            pa_name = '~%d' % j

            # Create the pseudoassy
            pseudo = PseudoAssembly(pa_name, group,
                                    dgraph, self, fd)

            pseudo.add_to_graph(self.scope._depgraph, dgraph)
            pseudo.clean_graph(self.scope._depgraph, dgraph)

    def edge_list(self):
        """ Return the list of edges for the derivatives of this workflow. """

        if self._edges is None:
            self._edges = edges_to_dict(self.derivative_graph().list_connections())

        return self._edges

    def _comp_edge_list(self):
        """ Caches the result of edge_dict_to_comp_list. """
        if self._comp_edges is None:
            edge2comp = self._derivative_graph.edge_dict_to_comp_list
            self._comp_edges = edge2comp(self._edges, self.get_implicit_info())
        return self._comp_edges

    def get_implicit_info(self):
        """ Return a dict of the form {(residuals) : [states]}
        """
        info = {}

        dgraph = self.derivative_graph()
        comps = dgraph.component_graph().nodes()

        # Full model finite difference = no implcit edges
        if len(comps) == 1 and '~' in comps[0]:
            return info

        # Residuals and states for implicit components
        for cname in comps:

            if cname.startswith('~'):
                continue

            comp = getattr(self.scope, cname)

            if has_interface(comp, IImplicitComponent):
                if not comp.eval_only:
                    key = tuple(['.'.join((cname, n))
                                     for n in comp.list_residuals()])
                    info[key] = ['.'.join((cname, n))
                                     for n in comp.list_states()]

        # Nested solvers act implicitly.
        pa_comps = [dgraph.node[item]['pa_object']
                    for item in comps if '~' in item]
        for comp in self._parent.iteration_set(solver_only=True):
            if has_interface(comp, ISolver):

                key = tuple(comp.list_eq_constraint_targets())

                # For cyclic workflows in a solver, the edge is already there.
                if len(key) == 0:
                    continue

                unmapped_states = comp.list_param_group_targets()

                # Need to map the subdriver parameters to any existing
                # pseudoassemblies
                value = []
                for state_tuple in unmapped_states:
                    value_target = []
                    for state in state_tuple:
                        if state not in dgraph:
                            for pcomp in pa_comps:
                                flat_inputs = flatten_list_of_iters(pcomp.inputs)
                                if state in flat_inputs:
                                    value_target.append(to_PA_var(state,
                                                                  pcomp.name))
                                    break
                        else:
                            value_target.append(state)

                    if len(value_target) > 0:
                        value.append(tuple(value_target))

                # Note: if both state and residual aren't in graph, then it
                # has been determined not to be relevant, so don't include.
                if len(value) > 0:
                    info[key] = value

        return info

    def calc_derivatives(self, first=False, second=False, savebase=False,
                         required_inputs=None, required_outputs=None):
        """ Calculate derivatives and save baseline states for all components
        in this workflow.
        """

        self._stop = False

        dgraph = self.derivative_graph(required_inputs, required_outputs)
        comps = dgraph.edge_dict_to_comp_list(edges_to_dict(dgraph.list_connections()))
        for compname, data in comps.iteritems():
            if '~' in compname:
                comp = self._derivative_graph.node[compname]['pa_object']
            elif compname.startswith('@'):
                continue
            else:
                comp = self.scope.get(compname)

            J = self._J_cache.get(compname)
            if compname not in self._shape_cache:
                self._shape_cache[compname] = {}
            if J is None and hasattr(comp, 'calc_derivatives'):
                J = comp.calc_derivatives(first, second, savebase,
                                          data['inputs'], data['outputs'])
                if J is not None:
                    self._J_cache[compname] = J

            if self._stop:
                raise RunStopped('Stop requested')
        return comps

    def calc_gradient(self, inputs=None, outputs=None, upscope=False, mode='auto'):
        """Returns the gradient of the passed outputs with respect to
        all passed inputs.

        inputs: list of strings or tuples of strings
            List of input variables that we are taking derivatives with respect
            to. They must be within this workflow's scope. If no inputs are
            given, the parent driver's parameters are used. A tuple can be used
            to link inputs together.

        outputs: list of strings
            List of output variables that we are taking derivatives of.
            They must be within this workflow's scope. If no outputs are
            given, the parent driver's objectives and constraints are used.

        upscope: boolean
            This is set to True when our workflow is part of a subassembly that
            lies in a workflow that needs a gradient with respect to variables
            outside of this workflow, so that the caches can be reset.

        mode: string
            Set to 'forward' for forward mode, 'adjoint' for adjoint mode,
            'fd' for full-model finite difference (with fake finite
            difference disabled), or 'auto' to let OpenMDAO determine the
            correct mode.
        """

        self._J_cache = {}

        # User may request full-model finite difference.
        if self._parent.gradient_options.force_fd is True:
            mode = 'fd'

        # This function can be called from a parent driver's workflow for
        # assembly recursion. We have to clear our cache if that happens.
        # We also have to clear it next time we arrive back in our workflow.
        if upscope or self._upscoped:
            self._derivative_graph = None
            self._edges = None
            self._comp_edges = None
            self.res = None
            self._upscoped = upscope

        dgraph = self.derivative_graph(inputs, outputs, fd=(mode == 'fd'))

        inputs = dgraph.graph['mapped_inputs']
        outputs = dgraph.graph['mapped_outputs']

        n_edge = self.initialize_residual()

        # cache Jacobians for comps that return them from provideJ

        bounds = self._bounds_cache

        # Size our Jacobian
        num_in = 0
        for item in inputs:

            # For parameter groups, only size the first
            if not isinstance(item, basestring):
                item = item[0]

            try:
                i1, i2 = bounds[item]
                if isinstance(i1, list):
                    num_in += len(i1)
                else:
                    num_in += i2-i1
            except KeyError:
                num_in += self.get_width(item)

        num_out = 0
        for item in outputs:
            try:
                i1, i2 = bounds[item]
                if isinstance(i1, list):
                    num_out += len(i1)
                else:
                    num_out += i2-i1
            except KeyError:
                num_out += self.get_width(item)

        shape = (num_out, num_in)

        # Auto-determine which direction to use based on Jacobian shape.
        if mode == 'auto':

            # TODO - additional determination based on presence of
            # apply_derivT

            # User-controlled setting in the driver. This takes precedence
            # over OpenMDAO's automatic choice.
            opt = self._parent.gradient_options

            if opt.derivative_direction == 'forward':
                mode = 'forward'
            elif opt.derivative_direction == 'adjoint':
                mode = 'adjoint'

            # OpenMDAO's automatic direction determination
            elif num_in > num_out:
                mode = 'adjoint'
            else:
                mode = 'forward'

        # Make sure we have all the derivatives we are asking for.
        if mode != 'fd':

            comps = self._comp_edge_list()

            for comp_name in comps:

                if '~' in comp_name:
                    continue

                comp = self.scope.get(comp_name)

                if mode == 'forward':
                    if hasattr(comp, 'apply_derivT') and \
                       not hasattr(comp, 'apply_deriv'):
                        msg = "Attempting to calculate derivatives in " + \
                              "forward mode, but component %s" % comp.name
                        msg += " only has adjoint derivatives defined."
                        self.scope.raise_exception(msg, RuntimeError)

                elif mode == 'adjoint':
                    if hasattr(comp, 'apply_deriv') and \
                       not hasattr(comp, 'apply_derivT'):
                        msg = "Attempting to calculate derivatives in " + \
                              "adjoint mode, but component %s" % comp.name
                        msg += " only has forward derivatives defined."
                        self.scope.raise_exception(msg, RuntimeError)

        if mode == 'adjoint':
            J = calc_gradient_adjoint(self, inputs, outputs, n_edge, shape)
        elif mode in ['forward', 'fd']:
            J = calc_gradient(self, inputs, outputs, n_edge, shape)
        else:
            msg = "In calc_gradient, mode must be 'forward', 'adjoint', " + \
                  "'auto', or 'fd', but a value of %s was given." % mode
            self.scope.raise_exception(msg, RuntimeError)

        # Finally, we need to untransform the jacobian if any parameters have
        # scalers.
        #print 'edges:', self._edges
        if not hasattr(self._parent, 'get_parameters'):
            return J

        params = self._parent.get_parameters()

        if len(params) == 0:
            return J

        i = 0
        for group in inputs:

            if isinstance(group, str):
                group = [group]

            name = group[0]
            if len(group) > 1:
                pname = tuple([from_PA_var(aname) for aname in group])
            else:
                pname = from_PA_var(name)

            try:
                i1, i2 = bounds[name]
            except KeyError:
                continue

            if isinstance(i1, list):
                width = len(i1)
            else:
                width = i2-i1

            if pname in params:
                scaler = params[pname].scaler
                if scaler != 1.0:
                    J[:, i:i+width] = J[:, i:i+width]*scaler

            i += width
        #print J
        return J

    def check_gradient(self, inputs=None, outputs=None, stream=sys.stdout, mode='auto'):
        """Compare the OpenMDAO-calculated gradient with one calculated
        by straight finite-difference. This provides the user with a way
        to validate his derivative functions (apply_deriv and provideJ.)
        Note that fake finite difference is turned off so that we are
        doing a straight comparison.

        inputs: (optional) iter of str or None
            Names of input variables. The calculated gradient will be
            the matrix of values of the output variables with respect
            to these input variables. If no value is provided for inputs,
            they will be determined based on the parameters of
            the Driver corresponding to this workflow.

        outputs: (optional) iter of str or None
            Names of output variables. The calculated gradient will be
            the matrix of values of these output variables with respect
            to the input variables. If no value is provided for outputs,
            they will be determined based on the objectives and constraints
            of the Driver corresponding to this workflow.

        stream: (optional) file-like object or str
            Where to write to, default stdout. If a string is supplied,
            that is used as a filename. If None, no output is written.

        mode: (optional) str
            Set to 'forward' for forward mode, 'adjoint' for adjoint mode,
            or 'auto' to let OpenMDAO determine the correct mode.
            Defaults to 'auto'.

        Returns the finite difference gradient, the OpenMDAO-calculated
        gradient, and a list of suspect inputs/outputs.
        """
        # tuples cause problems
        if inputs:
            inputs = list(inputs)
        if outputs:
            outputs = list(outputs)

        if isinstance(stream, basestring):
            stream = open(stream, 'w')
            close_stream = True
        else:
            close_stream = False
            if stream is None:
                stream = StringIO()

        self.config_changed()
        J = self.calc_gradient(inputs, outputs, mode=mode)

        self.config_changed()
        Jbase = self.calc_gradient(inputs, outputs, mode='fd')

        print >> stream, 24*'-'
        print >> stream, 'Calculated Gradient'
        print >> stream, 24*'-'
        print >> stream, J
        print >> stream, 24*'-'
        print >> stream, 'Finite Difference Comparison'
        print >> stream, 24*'-'
        print >> stream, Jbase

        # This code duplication is needed so that we print readable names for
        # the constraints and objectives.

        if inputs is None:
            if hasattr(self._parent, 'list_param_group_targets'):
                inputs = self._parent.list_param_group_targets()
                input_refs = []
                for item in inputs:
                    if len(item) < 2:
                        input_refs.append(item[0])
                    else:
                        input_refs.append(item)
            # Should be caught in calc_gradient()
            else:  # pragma no cover
                msg = "No inputs given for derivatives."
                self.scope.raise_exception(msg, RuntimeError)
        else:
            input_refs = inputs

        if outputs is None:
            outputs = []
            output_refs = []
            if hasattr(self._parent, 'get_objectives'):
                obj = ["%s.out0" % item.pcomp_name for item in
                       self._parent.get_objectives().values()]
                outputs.extend(obj)
                output_refs.extend(self._parent.get_objectives().keys())
            if hasattr(self._parent, 'get_constraints'):
                con = ["%s.out0" % item.pcomp_name for item in
                       self._parent.get_constraints().values()]
                outputs.extend(con)
                output_refs.extend(self._parent.get_constraints().keys())

            if len(outputs) == 0:  # pragma no cover
                msg = "No outputs given for derivatives."
                self.scope.raise_exception(msg, RuntimeError)
        else:
            output_refs = outputs

        out_width = 0

        for output, oref in zip(outputs, output_refs):
            out_val = self.scope.get(output)
            out_names = _flattened_names(oref, out_val)
            out_width = max(out_width, max([len(out) for out in out_names]))

        inp_width = 0
        for input_tup, iref in zip(inputs, input_refs):
            if isinstance(input_tup, str):
                input_tup = [input_tup]
            inp_val = self.scope.get(input_tup[0])
            inp_names = _flattened_names(str(iref), inp_val)
            inp_width = max(inp_width, max([len(inp) for inp in inp_names]))

        label_width = out_width + inp_width + 4

        print >> stream
        print >> stream, label_width*' ', \
              '%-18s %-18s %-18s' % ('Calculated', 'FiniteDiff', 'RelError')
        print >> stream, (label_width+(3*18)+3)*'-'

        suspect_limit = 1e-5
        error_n = error_sum = 0
        error_max = error_loc = None
        suspects = []
        i = -1

        io_pairs = []

        for output, oref in zip(outputs, output_refs):
            out_val = self.scope.get(output)
            for out_name in _flattened_names(oref, out_val):
                i += 1
                j = -1
                for input_tup, iref in zip(inputs, input_refs):
                    if isinstance(input_tup, basestring):
                        input_tup = (input_tup,)

                    inp_val = self.scope.get(input_tup[0])
                    for inp_name in _flattened_names(iref, inp_val):
                        j += 1
                        calc = J[i, j]
                        finite = Jbase[i, j]
                        if finite and calc:
                            error = (calc - finite) / finite
                        else:
                            error = calc - finite
                        error_n += 1
                        error_sum += abs(error)
                        if error_max is None or abs(error) > abs(error_max):
                            error_max = error
                            error_loc = (out_name, inp_name)
                        if abs(error) > suspect_limit or isnan(error):
                            suspects.append((out_name, inp_name))
                        print >> stream, '%*s / %*s: %-18s %-18s %-18s' \
                              % (out_width, out_name, inp_width, inp_name,
                                 calc, finite, error)
                        io_pairs.append("%*s / %*s"
                                        % (out_width, out_name,
                                           inp_width, inp_name))
        print >> stream
        if error_n:
            print >> stream, 'Average RelError:', error_sum / error_n
            print >> stream, 'Max RelError:', error_max, 'for %s / %s' % error_loc
        if suspects:
            print >> stream, 'Suspect gradients (RelError > %s):' % suspect_limit
            for out_name, inp_name in suspects:
                print >> stream, '%*s / %*s' \
                      % (out_width, out_name, inp_width, inp_name)
        print >> stream

        if close_stream:
            stream.close()

        # return arrays and suspects to make it easier to check from a test
        return Jbase.flatten(), J.flatten(), io_pairs, suspects

<<<<<<< HEAD
    ## MPI stuff ###

    # def get_iter_const_inputs(self):
    #     """Return list of input variables that are set 
    #     into one of our components from outside of the scope 
    #     of our iteration, i.e., they are constant during our 
    #     iteration.
    #     """
    #     depgraph = self.scope._depgraph
    #     wfgraph = self.get_graph()

    #     ext_edges = edge_boundary(dapgraph, wfgraph.nodes_iter())

    #     inputs = [v for u,v in ext_edges if v in wfgraph]
    #     _, drvset = self._parent.get_expr_var_depends(recurse=True)
        
    #     return [v for v in inputs if v not in drvset]
 
=======

>>>>>>> c719a9b3
def _flattened_names(name, val, names=None):
    """ Return list of names for values in `val`.
    Note that this expands arrays into an entry for each index!.
    """
    if names is None:
        names = []
    if isinstance(val, float):
        names.append(name)
    elif isinstance(val, ndarray):
        for i in range(len(val)):
            value = val[i]
            _flattened_names('%s[%s]' % (name, i), value, names)
    elif isinstance(val, VariableTree):
        for key in sorted(val.list_vars()):  # Force repeatable order.
            value = getattr(val, key)
            _flattened_names('.'.join((name, key)), value, names)
    else:
        raise TypeError('Variable %s is of type %s which is not convertable'
                        ' to a 1D float array.' % (name, type(val)))
    return names<|MERGE_RESOLUTION|>--- conflicted
+++ resolved
@@ -1337,28 +1337,7 @@
         # return arrays and suspects to make it easier to check from a test
         return Jbase.flatten(), J.flatten(), io_pairs, suspects
 
-<<<<<<< HEAD
-    ## MPI stuff ###
-
-    # def get_iter_const_inputs(self):
-    #     """Return list of input variables that are set 
-    #     into one of our components from outside of the scope 
-    #     of our iteration, i.e., they are constant during our 
-    #     iteration.
-    #     """
-    #     depgraph = self.scope._depgraph
-    #     wfgraph = self.get_graph()
-
-    #     ext_edges = edge_boundary(dapgraph, wfgraph.nodes_iter())
-
-    #     inputs = [v for u,v in ext_edges if v in wfgraph]
-    #     _, drvset = self._parent.get_expr_var_depends(recurse=True)
-        
-    #     return [v for v in inputs if v not in drvset]
- 
-=======
-
->>>>>>> c719a9b3
+
 def _flattened_names(name, val, names=None):
     """ Return list of names for values in `val`.
     Note that this expands arrays into an entry for each index!.
