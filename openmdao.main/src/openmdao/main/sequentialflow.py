""" A workflow that allows the user to explicitly specify the execution
order. This workflow serves as the immediate base class for the two most
important workflows: Dataflow and CyclicWorkflow."""

import networkx as nx
import sys

from openmdao.main.derivatives import flattened_size, flattened_value, \
                                      flattened_names, \
                                      calc_gradient, calc_gradient_adjoint, \
                                      applyJ, applyJT
from openmdao.main.exceptions import RunStopped
from openmdao.main.pseudoassembly import PseudoAssembly
from openmdao.main.vartree import VariableTree
from openmdao.main.workflow import Workflow
<<<<<<< HEAD
from openmdao.main.depgraph import find_unit_pseudos

=======
>>>>>>> 507c5416

try:
    from numpy import ndarray, zeros
except ImportError as err:
    import logging
    logging.warn("In %s: %r", __file__, err)
    from openmdao.main.numpy_fallback import ndarray, zeros

__all__ = ['SequentialWorkflow']


class SequentialWorkflow(Workflow):
    """A Workflow that is a simple sequence of components."""

    def __init__(self, parent=None, scope=None, members=None):
        """ Create an empty flow. """
        self._names = []
        super(SequentialWorkflow, self).__init__(parent, scope, members)
        
        # Bookkeeping for calculating the residual.
        self._severed_edges = []
        self._additional_edges = []
        self._hidden_edges = set()
        self.res = None
        self.bounds = None
        
        self.derivative_iterset = None
        self._collapsed_graph = None
        self._topsort = None
        self._find_nondiff_blocks = True
        self._input_outputs = []
        
    def __iter__(self):
        """Returns an iterator over the components in the workflow."""
        return iter(self.get_components(full=True))

    def __len__(self):
        return len(self._names)

    def __contains__(self, comp):
        return comp in self._names

    def index(self, comp):
        """Return index number for a component in this workflow."""
        return self._names.index(comp)

    def __eq__(self, other):
        return type(self) is type(other) and self._names == other._names

    def __ne__(self, other):
        return not self.__eq__(other)

    def config_changed(self):
        """Notifies the Workflow that its configuration (dependencies, etc.)
        has changed.
        """
        super(SequentialWorkflow, self).config_changed()
        self._find_nondiff_blocks = True
        self.derivative_iterset = None
        self._collapsed_graph = None
        self._topsort = None
        self._find_nondiff_blocks = True
        self._input_outputs = []

    def get_names(self, full=False):
        """Return a list of component names in this workflow.  
        If full is True, include hidden pseudo-components in the list.
        """
        if full:
            return self._names + self._parent.list_pseudocomps() + \
                    find_unit_pseudos(self._scope._depgraph._graph,
                                      self._names)
        else:
            return self._names[:]

    def add(self, compnames, index=None, check=False):
        """ Add new component(s) to the end of the workflow by name. """
        if isinstance(compnames, basestring):
            nodes = [compnames]
        else:
            nodes = compnames

        try:
            iter(nodes)
        except TypeError:
            raise TypeError("Components must be added by name to a workflow.")

        # We seem to need this so that get_attributes is correct for the GUI.
        self.config_changed()

        for node in nodes:
            if isinstance(node, basestring):

                if check:
                    # check whether each node is valid and if not then
                    # construct a useful error message.
                    name = self._parent.parent.name
                    if not name:
                        name = "the top assembly."

                    # Components in subassys are never allowed.
                    if '.' in node:
                        msg = "Component '%s' is not" % node + \
                              " in the scope of %s" % name
                        raise AttributeError(msg)

                    # Does the component really exist?
                    try:
                        target = self._parent.parent.get(node)
                    except AttributeError:
                        msg = "Component '%s'" % node + \
                              " does not exist in %s" % name
                        raise AttributeError(msg)

                    # Don't add yourself to your own workflow
                    if target == self._parent:
                        msg = "You cannot add a driver to its own workflow"
                        raise AttributeError(msg)

                    # Check for circular dependency in driver workflow
                    if hasattr(target, 'iteration_set'):
                        iterset = target.iteration_set()
                        if self._parent in iterset:
                            msg = "Driver recursion loop detected"
                            raise AttributeError(msg)

                if index is None:
                    self._names.append(node)
                else:
                    self._names.insert(index, node)
                    index += 1
            else:
                msg = "Components must be added by name to a workflow."
                raise TypeError(msg)


    def remove(self, compname):
        """Remove a component from the workflow by name. Do not report an
        error if the specified component is not found.
        """
        if not isinstance(compname, basestring):
            msg = "Components must be removed by name from a workflow."
            raise TypeError(msg)
        try:
            self._names.remove(compname)
            self.config_changed()
        except ValueError:
            pass

    def clear(self):
        """Remove all components from this workflow."""
        self._names = []
        self.config_changed()

    def get_interior_edges(self):
        """ Returns an alphabetical list of all output edges that are
        interior to the set of components supplied. When used for derivative
        calculation, the parameter inputs and response outputs are also
        included. If there are non-differentiable blocks grouped in
        pseudo-assemblies, then those interior edges are excluded.
        """
        
        graph = self.scope._depgraph
        edges = graph.get_interior_edges(self.get_names(full=True))
        edges = edges.union(self._additional_edges)
        edges = edges - self._hidden_edges
                
        # Somtimes we connect an input to an input (particularly with
        # constraints). These need to be rehooked to corresponding source
        # edges.
        
        self._input_outputs = []
        for src, target in edges:
            if src == '@in' or target == '@out' or '_pseudo_' in src:
                continue
            compname, _, var = src.partition('.')
            var = var.split('[')[0]
            comp = self.scope.get(compname)
            if var in comp.list_inputs():
                self._input_outputs.append(src)
                
        return sorted(list(edges))

    def initialize_residual(self):
        """Creates the array that stores the residual. Also returns the
        number of edges.
        """
        nEdge = 0
        self.bounds = {}
        for edge in self.get_interior_edges():
            if edge[0] == '@in':
                src = edge[1]
            else:
                src = edge[0]
            val = self.scope.get(src)
            width = flattened_size(src, val)
            self.bounds[edge] = (nEdge, nEdge+width)
            nEdge += width

        # Initialize the residual vector on the first time through, and also
        # if for some reason the number of edges has changed.
        if self.res is None or nEdge != self.res.shape[0]:
            self.res = zeros((nEdge, 1))

        return nEdge

    def calculate_residuals(self):
        """Calculate and return the vector of residuals based on the current
        state of the system in our workflow."""
        for edge in self.get_interior_edges():
            src, target = edge
            src_val = self.scope.get(src)
            src_val = flattened_value(src, src_val).reshape(-1, 1)
            target_val = self.scope.get(target)
            target_val = flattened_value(target, target_val).reshape(-1, 1)
            i1, i2 = self.bounds[edge]
            self.res[i1:i2] = src_val - target_val

        return self.res

    def set_new_state(self, dv):
        """Adds a vector of new values to the current model state at the
        input edges.

        dv: ndarray (nEdge, 1)
            Array of values to add to the model inputs.
        """
        for edge in self._severed_edges:
            src, target = edge
            i1, i2 = self.bounds[edge]
            old_val = self.scope.get(target)

            if isinstance(old_val, float):
                new_val = old_val + float(dv[i1:i2])
            elif isinstance(old_val, ndarray):
                shape = old_val.shape
                if len(shape) > 1:
                    new_val = old_val.flatten() + dv[i1:i2]
                    new_val = new_val.reshape(shape)
                else:
                    new_val = old_val + dv[i1:i2]
            elif isinstance(old_val, VariableTree):
                new_val = old_val.copy()
                self._update(target, new_val, dv[i1:i2])
            else:
                msg = "Variable %s is of type %s." % (target, type(old_val)) + \
                      " This type is not supported by the MDA Solver."
                self.scope.raise_exception(msg, RuntimeError)

            # Poke new value into the input end of the edge.
            self.scope.set(target, new_val, force=True)

            # Prevent OpenMDAO from stomping on our poked input.
            comp_name, dot, var_name = target.partition('.')
            comp = self.scope.get(comp_name)
            comp._valid_dict[var_name] = True

            #(An alternative way to prevent the stomping. This is more
            #concise, but setting an output and allowing OpenMDAO to pull it
            #felt hackish.)
            #self.scope.set(src, new_val, force=True)

    def _update(self, name, vtree, dv, i1=0):
        """ Update VariableTree `name` value `vtree` from `dv`. """
        for key in sorted(vtree.list_vars()):  # Force repeatable order.
            value = getattr(vtree, key)
            if isinstance(value, float):
                setattr(vtree, key, value + float(dv[i1]))
                i1 += 1
            elif isinstance(value, ndarray):
                shape = value.shape
                size = value.size
                i2 = i1 + size
                if len(shape) > 1:
                    value = value.flatten() + dv[i1:i2]
                    value = value.reshape(shape)
                else:
                    value = value + dv[i1:i2]
                setattr(vtree, key, value)
                i1 += size
            elif isinstance(value, VariableTree):
                i1 = self._update('.'.join((name, key)), value, dv, i1)
            else:
                msg = "Variable %s is of type %s." % (name, type(value)) + \
                      " This type is not supported by the MDA Solver."
                self.scope.raise_exception(msg, RuntimeError)

        return i1

    def matvecFWD(self, arg):
        '''Callback function for performing the matrix vector product of the
        workflow's full Jacobian with an incoming vector arg.'''

        # Bookkeeping dictionaries
        inputs = {}
        outputs = {}

        # Start with zero-valued dictionaries cotaining keys for all inputs
        pa_ref = {}
        for comp in self.derivative_iter():
            name = comp.name
            inputs[name] = {}
            outputs[name] = {}
            
            # Interior Edges use original names, so we need to know
            # what comps are in a pseudo-assy.
            if '~' in name:
                for item in comp.list_all_comps():
                    pa_ref[item] = name

        # Fill input dictionaries with values from input arg.
        for edge in self.get_interior_edges():
            src, target = edge
            i1, i2 = self.bounds[edge]
            
            if src != '@in' and src not in self._input_outputs:
                comp_name, dot, var_name = src.partition('.')
                if comp_name in pa_ref:
                    var_name = '%s.%s' % (comp_name, var_name)
                    comp_name = pa_ref[comp_name]
                outputs[comp_name][var_name] = arg[i1:i2].copy()
                inputs[comp_name][var_name] = arg[i1:i2]

            if target != '@out':
                comp_name, dot, var_name = target.partition('.')
                if comp_name in pa_ref:
                    var_name = '%s.%s' % (comp_name, var_name)
                    comp_name = pa_ref[comp_name]
                inputs[comp_name][var_name] = arg[i1:i2]

        # Call ApplyMinv on each component (preconditioner)
        for comp in self.derivative_iter():
            name = comp.name
            if hasattr(comp, 'applyMinv'):
                pre_inputs = inputs[name].copy()
                comp.applyMinv(pre_inputs, inputs[name])
            
        # Call ApplyJ on each component
        for comp in self.derivative_iter():
            name = comp.name
            applyJ(comp, inputs[name], outputs[name])

        # Each parameter adds an equation
        for edge in self._additional_edges:
            if edge[0] == '@in':
                i1, i2 = self.bounds[edge]
                comp_name, dot, var_name = edge[1].partition('.')
                if comp_name in pa_ref:
                    var_name = '%s.%s' % (comp_name, var_name)
                    comp_name = pa_ref[comp_name]
                outputs[comp_name][var_name] = arg[i1:i2]

        # Poke results into the return vector
        result = zeros(len(arg))
        for edge in self.get_interior_edges():
            src, target = edge
            i1, i2 = self.bounds[edge]
            
            if src == '@in':
                src = target
                
            # Input-input connections are not in the jacobians. We need
            # to add the derivative (which is 1.0).
            elif src in self._input_outputs:
                comp_name, dot, var_name = src.partition('.')
                if comp_name in pa_ref:
                    var_name = '%s.%s' % (comp_name, var_name)
                    comp_name = pa_ref[comp_name]
                result[i1:i2] = outputs[comp_name][var_name] + arg[i1:i2]
                continue
                
            comp_name, dot, var_name = src.partition('.')
            if comp_name in pa_ref:
                var_name = '%s.%s' % (comp_name, var_name)
                comp_name = pa_ref[comp_name]
            result[i1:i2] = outputs[comp_name][var_name]
        
        return result
    
    def matvecREV(self, arg):
        '''Callback function for performing the transpose matrix vector
        product of the workflow's full Jacobian with an incoming vector
        arg.'''

        # Bookkeeping dictionaries
        inputs = {}
        outputs = {}

        # Start with zero-valued dictionaries cotaining keys for all inputs
        pa_ref = {}
        for comp in self.derivative_iter():
            name = comp.name
            inputs[name] = {}
            outputs[name] = {}
            
            # Interior Edges use original names, so we need to know
            # what comps are in a pseudo-assy.
            if '~' in name:
                for item in comp.list_all_comps():
                    pa_ref[item] = name

        # Fill input dictionaries with values from input arg.
        for edge in self.get_interior_edges():
            src, target = edge
            i1, i2 = self.bounds[edge]
            
            if src != '@in' and src not in self._input_outputs:
                comp_name, dot, var_name = src.partition('.')
                if comp_name in pa_ref:
                    var_name = '%s.%s' % (comp_name, var_name)
                    comp_name = pa_ref[comp_name]
                inputs[comp_name][var_name] = arg[i1:i2]
                outputs[comp_name][var_name] = arg[i1:i2].copy()

            if target != '@out':
                comp_name, dot, var_name = target.partition('.')
                if comp_name in pa_ref:
                    var_name = '%s.%s' % (comp_name, var_name)
                    comp_name = pa_ref[comp_name]
                if edge[0] == '@in':
                    # Extra eqs for parameters contribute a 1.0 on diag
                    outputs[comp_name][var_name] = arg[i1:i2].copy()
                else:
                    # Interior comp edges contribute a -1.0 on diag
                    outputs[comp_name][var_name] = -arg[i1:i2].copy()

        # Call ApplyMinvT on each component (preconditioner)
        for comp in self.derivative_iter():
            name = comp.name
            if hasattr(comp, 'applyMinvT'):
                pre_inputs = inputs[name].copy()
                comp.applyMinvT(pre_inputs, inputs[name])
            
        # Call ApplyJT on each component
        for comp in self.derivative_iter():
            name = comp.name
            applyJT(comp, inputs[name], outputs[name])

        # Poke results into the return vector
        result = zeros(len(arg))
        
        for edge in self.get_interior_edges():
            src, target = edge
            i1, i2 = self.bounds[edge]
            
            if target == '@out':
                target = src
                
            # Input-input connections are not in the jacobians. We need
            # to add the derivative (which is 1.0).
            elif target in self._input_outputs:
                comp_name, dot, var_name = target.partition('.')
                if comp_name in pa_ref:
                    var_name = '%s.%s' % (comp_name, var_name)
                    comp_name = pa_ref[comp_name]
                result[i1:i2] = outputs[comp_name][var_name] + arg[i1:i2]
                continue
                
            comp_name, dot, var_name = target.partition('.')
            if comp_name in pa_ref:
                var_name = '%s.%s' % (comp_name, var_name)
                comp_name = pa_ref[comp_name]
            result[i1:i2] = result[i1:i2] + outputs[comp_name][var_name]
        
        return result
    
    def group_nondifferentiables(self):
        """Method to find all non-differentiable blocks. These blocks
        will be replaced in the differentiation workflow by a pseudo-
        assembly, which can provide its own Jacobian via finite difference.
        """
        
        nondiff = []
        for comp in self.get_components():
            if not hasattr(comp, 'apply_deriv') and \
               not hasattr(comp, 'provideJ'):
                nondiff.append(comp.name)
                
        if len(nondiff) == 0:
            return
        
        collapsed = self._get_collapsed_graph()

        # Groups any connected non-differentiable blocks. Each block is a set
        # of component names.
        nondiff_groups = []
        sub = collapsed.subgraph(nondiff)
        nd_graphs = nx.connected_component_subgraphs(sub.to_undirected())
        for item in nd_graphs:
            nondiff_groups.append(item.nodes())
                
        # We need to copy our graph, and put pseudoasemblies in place
        # of the nondifferentiable components.
        
        graph = nx.DiGraph(collapsed)
        pseudo_assemblies = {}
        
        # for cyclic workflows, remove cut edges.
        for edge in self._severed_edges:
            comp1, _, _ = edge[0].partition('.')
            comp2, _, _ = edge[1].partition('.')
            
            graph.remove_edge(comp1, comp2)
        
        for j, group in enumerate(nondiff_groups):
            pa_name = '~~%d' % j
            
            # Add the pseudo_assemblies:
            graph.add_node(pa_name)
            
            # Carefully replace edges
            inputs = set()
            outputs = set()
            for edge in graph.edges():
                
                dgraph = self.scope._depgraph
                
                if edge[0] in group and edge[1] in group:
                    graph.remove_edge(edge[0], edge[1])
                    var_edge = dgraph.get_interior_edges(edge)
                    self._hidden_edges = self._hidden_edges.union(var_edge)
                elif edge[0] in group:
                    graph.remove_edge(edge[0], edge[1])
                    graph.add_edge(pa_name, edge[1])
                    var_edge = dgraph.get_directional_interior_edges(edge[0], edge[1])
                    outputs = outputs.union(var_edge)
                elif edge[1] in group:
                    graph.remove_edge(edge[0], edge[1])
                    graph.add_edge(edge[0], pa_name)
                    var_edge = dgraph.get_directional_interior_edges(edge[0], edge[1])
                    inputs = inputs.union(var_edge)
                    
            # Input and outputs that crossed the cut line should be included
            # for the pseudo-assembly.
            for edge in self._severed_edges:
                comp1, _, _ = edge[0].partition('.')
                comp2, _, _ = edge[1].partition('.')
                
                if comp1 in group:
                    outputs = outputs.union([edge])
                if comp2 in group:
                    inputs = inputs.union([edge])
                    
                if edge in self._hidden_edges:
                    self._hidden_edges.remove(edge)
            
            # Remove old nodes
            for node in group:
                graph.remove_node(node)

            # You don't need the whole edge.
            inputs  = [b for a, b in inputs]
            outputs = [a for a, b in outputs]
                
            # Boundary edges must be added to inputs and outputs
            for edge in list(self._additional_edges):
                src, target = edge
                
                comp_name, dot, var_name = src.partition('.')
                if comp_name in group:
                    outputs.append(src)
                    
                comp_name, dot, var_name = target.partition('.')
                if comp_name in group:
                    inputs.append(target)
                
            # Input to input connections lead to extra outputs.
            for item in self._input_outputs:
                if item in outputs:
                    outputs.remove(item)

            # Create pseudo_assy
            comps = [getattr(self.scope, name) for name in group]
            pseudo_assemblies[pa_name] = PseudoAssembly(pa_name, comps, 
                                                        inputs, outputs, 
                                                        self)
            
        #If any of our PA's contain drivers, then we may need to bookkeep
        #some additional edges that cross the boundary.
        for edge in list(self._additional_edges):
            src, target = edge
            
            comp_name, dot, var_name = src.partition('.')
            if src != '@in' and src not in self.get_names():
                for name, pseudo in pseudo_assemblies.iteritems():
                    if comp_name in pseudo.recursed_comp_names:
                        pseudo.outputs.append(src)
                
            comp_name, dot, var_name = target.partition('.')
            if target != '@out' and target not in self.get_names():
                for name, pseudo in pseudo_assemblies.iteritems():
                    if comp_name in pseudo.recursed_comp_names:
                        pseudo.inputs.append(target)
                    
        # Execution order may be different after grouping, so topsort
        iterset = nx.topological_sort(graph)
        
        # Save off list containing comps and pseudo-assemblies
        self.derivative_iterset = []
        scope = self.scope
        for name in iterset:
            if '~' in name:
                self.derivative_iterset.append(pseudo_assemblies[name])
            else:
                self.derivative_iterset.append(getattr(scope, name))
                
        # Basically only returning the text list to make the test easy.
        return iterset

    def derivative_iter(self):
        """Return the iterator for differentiating this workflow. All
        non-differential groups are found in pseudo-assemblies.
        """
        if self.derivative_iterset is None:
            return [getattr(self.scope, n) for n in self.get_names(full=True)]
        return self.derivative_iterset

    def calc_derivatives(self, first=False, second=False, savebase=False,
                         extra_in=None, extra_out=None):
        """ Calculate derivatives and save baseline states for all components
        in this workflow."""

        self._stop = False
        for node in self.derivative_iter():
            node.calc_derivatives(first, second, savebase, extra_in, extra_out)
            if self._stop:
                raise RunStopped('Stop requested')

    def calc_gradient(self, inputs=None, outputs=None, fd=False, 
                      upscope=False, mode='auto'):
        """Returns the gradient of the passed outputs with respect to
        all passed inputs.
        """
        
        if inputs is None:
            if hasattr(self._parent, 'get_parameters'):
                inputs = self._parent.get_parameters().keys()
            else:
                msg = "No inputs given for derivatives."
                self.scope.raise_exception(msg, RuntimeError)
            
        if outputs is None:
            outputs = []
            if hasattr(self._parent, 'get_objectives'):
                outputs.extend(self._parent.get_objectives().keys())
            if hasattr(self._parent, 'get_ineq_constraints'):
                outputs.extend(self._parent.get_ineq_constraints().keys())
            if hasattr(self._parent, 'get_eq_constraints'):
                outputs.extend(self._parent.get_eq_constraints().keys())
                
            if len(outputs) == 0:
                msg = "No outputs given for derivatives."
                self.scope.raise_exception(msg, RuntimeError)

        # Override to do straight finite-difference of the whole model, with
        # no fake fd.
        if fd is True:
            
            # Finite difference the whole thing by putting the whole workflow in a
            # pseudo-assembly. This requires being a little creative.
            comps = [comp for comp in self]
            pseudo = PseudoAssembly('~Check_Gradient', comps, inputs, outputs, self)
            pseudo.ffd_order = 0
            graph = self.scope._depgraph
            self._hidden_edges = graph.get_interior_edges(self.get_names(full=True))
            self.derivative_iterset = [pseudo]

            # Allow for the rare case the user runs this manually, first, in
            # which case the in/out edges haven't been defined yet.
            if len(self._additional_edges) == 0:
                
                # New edges for parameters
                input_edges = [('@in', a) for a in inputs]
                additional_edges = set(input_edges)
                
                # New edges for responses
                out_edges = [a[0] for a in self.get_interior_edges()]
                for item in outputs:
                    if item not in out_edges:
                        additional_edges.add((item, '@out'))
                
                self._additional_edges = additional_edges

            # Make sure to undo our big pseudo-assembly next time we calculate the
            # gradient.
            self._find_nondiff_blocks = True
            
        # Only do this once: find additional edges and figure out our
        # non-differentiable blocks.
        elif self._find_nondiff_blocks:
            
            self._severed_edges = []
            self._additional_edges = set()
            self._hidden_edges = set()
            
            # New edges for parameters
            input_edges = [('@in', a) for a in inputs]
            additional_edges = set(input_edges)
            
            # New edges for responses
            out_edges = [a[0] for a in self.get_interior_edges()]
            for item in outputs:
                if item not in out_edges:
                    additional_edges.add((item, '@out'))
            
            self._additional_edges = additional_edges
            self.group_nondifferentiables()
            
            self._find_nondiff_blocks = False
            
        # Some reorganization to add additional edges when scoped outside
        # the driver that owns this workflow.
        elif upscope:
            
            # New edges for parameters
            input_edges = [('@in', a) for a in inputs]
            additional_edges = set(input_edges)
            
            # New edges for responses
            out_edges = [a[0] for a in self.get_interior_edges()]
            for item in outputs:
                if item not in out_edges:
                    additional_edges.add((item, '@out'))
            
            newset = self._additional_edges.union(additional_edges)
            if len(newset) > len(self._additional_edges):
                self._additional_edges = newset
                self._hidden_edges = set()
                self.group_nondifferentiables()
            
            self._find_nondiff_blocks = False
        
        # Auto-determine which mode to use.
        if mode == 'auto':
            # TODO - determine based on size and presence of apply_derT
            mode = 'forward'
            
        if mode == 'adjoint':
            return calc_gradient_adjoint(self, inputs, outputs)
        else:
            return calc_gradient(self, inputs, outputs)
    
    def check_gradient(self, inputs=None, outputs=None, stream=None):
        """Compare the OpenMDAO-calculated gradient with one calculated
        by straight finite-difference. This provides the user with a way
        to validate his derivative functions (ApplyDer and ProvideJ.)
        Note that fake finite difference is turned off so that we are
        doing a straight comparison.

        stream: file-like object or string
            Where to write to, default stdout. If a string is supplied,
            that is used as a filename.
        """
        stream = stream or sys.stdout
        if isinstance(stream, basestring):
            stream = open(stream, 'w')
            close_stream = True
        else:
            close_stream = False
    
        J = self.calc_gradient(inputs, outputs)
        Jbase = self.calc_gradient(inputs, outputs, fd=True)

        print >> stream, 24*'-'
        print >> stream, 'Calculated Gradient'
        print >> stream, 24*'-'
        print >> stream, J
        print >> stream, 24*'-'
        print >> stream, 'Finite Difference Comparison'
        print >> stream, 24*'-'
        print >> stream, Jbase

        if inputs is None:
            if hasattr(self._parent, 'get_parameters'):
                inputs = self._parent.get_parameters().keys()
            # Should be caught in calc_gradient()
            else:  # pragma no cover
                msg = "No inputs given for derivatives."
                self.scope.raise_exception(msg, RuntimeError)
            
        if outputs is None:
            outputs = []
            if hasattr(self._parent, 'get_objectives'):
                outputs.extend(self._parent.get_objectives().keys())
            if hasattr(self._parent, 'get_ineq_constraints'):
                outputs.extend(self._parent.get_ineq_constraints().keys())
            if hasattr(self._parent, 'get_eq_constraints'):
                outputs.extend(self._parent.get_eq_constraints().keys())
            # Should be caught in calc_gradient()
            if len(outputs) == 0:  # pragma no cover
                msg = "No outputs given for derivatives."
                self.scope.raise_exception(msg, RuntimeError)

        out_width = 0
        for output in outputs:
            out_val = self.scope.get(output)
            out_names = flattened_names(output, out_val)
            out_width = max(out_width, max([len(out) for out in out_names]))

        inp_width = 0
        for input in inputs:
            inp_val = self.scope.get(input)
            inp_names = flattened_names(input, inp_val)
            inp_width = max(inp_width, max([len(inp) for inp in inp_names]))

        label_width = out_width + inp_width + 4

        print >> stream
        print >> stream, label_width*' ', \
              '%-18s %-18s %-18s' % ('Calculated', 'FiniteDiff', 'RelError')
        print >> stream, (label_width+(3*18)+3)*'-'

        suspect_limit = 1e-5
        error_n = error_sum = 0
        error_max = error_loc = None
        suspects = []
        i = -1
        for output in outputs:
            out_val = self.scope.get(output)
            for out_name in flattened_names(output, out_val):
                i += 1
                j = -1
                for input in inputs:
                    inp_val = self.scope.get(input)
                    for inp_name in flattened_names(input, inp_val):
                        j += 1
                        calc = J[i, j]
                        finite = Jbase[i, j]
                        if finite:
                            error = (calc - finite) / finite
                        else:
                            error = calc
                        error_n += 1
                        error_sum += abs(error)
                        if error_max is None or abs(error) > abs(error_max):
                            error_max = error
                            error_loc = (out_name, inp_name)
                        if abs(error) > suspect_limit:
                            suspects.append((out_name, inp_name))
                        print >> stream, '%*s / %*s: %-18s %-18s %-18s' \
                              % (out_width, out_name, inp_width, inp_name,
                                 calc, finite, error)
        print >> stream
        print >> stream, 'Average RelError:', error_sum / error_n
        print >> stream, 'Max RelError:', error_max, 'for %s / %s' % error_loc
        if suspects:
            print >> stream, 'Suspect gradients (RelError > %s):' % suspect_limit
            for out_name, inp_name in suspects:
                print >> stream, '%*s / %*s' \
                      % (out_width, out_name, inp_width, inp_name) 
        print >> stream

        if close_stream:
            stream.close()
<|MERGE_RESOLUTION|>--- conflicted
+++ resolved
@@ -13,11 +13,7 @@
 from openmdao.main.pseudoassembly import PseudoAssembly
 from openmdao.main.vartree import VariableTree
 from openmdao.main.workflow import Workflow
-<<<<<<< HEAD
 from openmdao.main.depgraph import find_unit_pseudos
-
-=======
->>>>>>> 507c5416
 
 try:
     from numpy import ndarray, zeros
