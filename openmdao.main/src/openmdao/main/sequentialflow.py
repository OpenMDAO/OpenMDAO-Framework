--- conflicted
+++ resolved
@@ -1194,9 +1194,5 @@
         if close_stream:
             stream.close()
             
-<<<<<<< HEAD
-        return Jbase, J, suspects  # return arrays and suspects to make it easier to check from a test
-=======
         return Jbase.flatten(), J.flatten(), io_pairs, suspects  # return arrays and suspects to make it easier to check from a test
->>>>>>> 3530fd7b
-
+
