--- conflicted
+++ resolved
@@ -249,11 +249,6 @@
         if self.res is None or nEdge != self.res.shape[0]:
             self.res = zeros((nEdge, 1))
 
-<<<<<<< HEAD
-        print 'iterator:  ', self._edges
-        print edge_dict_to_comp_list(dgraph, self._edges)
-=======
->>>>>>> 19b9872c
         return nEdge
 
     def get_bounds(self, node):
