--- conflicted
+++ resolved
@@ -8,11 +8,7 @@
 from StringIO import StringIO
 
 from openmdao.main.array_helpers import flattened_size, \
-<<<<<<< HEAD
-                                        flatten_slice
-=======
                                         flatten_slice, is_differentiable_val
->>>>>>> 6aff9e2c
 from openmdao.main.derivatives import calc_gradient, calc_gradient_adjoint, \
                                       applyJ, applyJT, applyMinvT
 
