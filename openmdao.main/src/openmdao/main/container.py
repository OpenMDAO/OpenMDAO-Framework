"""
The Container class.
"""

import datetime
import copy
import pprint
import socket
import sys
import re

import weakref
# the following is a monkey-patch to correct a problem with
# copying/deepcopying weakrefs There is an issue in the python issue tracker
# regarding this, but it isn't fixed yet.

# pylint: disable-msg=W0212
copy._copy_dispatch[weakref.ref] = copy._copy_immutable
copy._deepcopy_dispatch[weakref.ref] = copy._deepcopy_atomic
copy._deepcopy_dispatch[weakref.KeyedRef] = copy._deepcopy_atomic
# pylint: enable-msg=W0212

# pylint apparently doesn't understand namespace packages...
# pylint: disable-msg=E0611,F0401

from zope.interface import Interface, implements

from traits.api import HasTraits, Missing, Python, \
                       push_exception_handler, TraitType, CTrait
from traits.trait_handlers import TraitListObject
from traits.has_traits import FunctionType, _clone_trait, MetaHasTraits
from traits.trait_base import not_none

from multiprocessing import connection

#import openmdao.main.component

from openmdao.main.attrwrapper import AttrWrapper
from openmdao.main.datatypes.file import FileRef
from openmdao.main.datatypes.list import List
from openmdao.main.datatypes.slot import Slot
from openmdao.main.datatypes.vtree import VarTree
from openmdao.main.expreval import ExprEvaluator, ConnectedExprEvaluator
from openmdao.main.interfaces import ICaseIterator, IResourceAllocator, \
                                     IContainer, IParametricGeometry, \
                                     IComponent
from openmdao.main.index import process_index_entry, get_indexed_value, \
                                INDEX, ATTR, SLICE
from openmdao.main.mp_support import ObjectManager, OpenMDAO_Proxy, \
                                     is_instance, CLASSES_TO_PROXY, \
                                     has_interface
from openmdao.main.rbac import rbac
from openmdao.main.variable import Variable, is_legal_name
from openmdao.util.log import Logger, logger
from openmdao.util import eggloader, eggsaver, eggobserver
from openmdao.util.eggsaver import SAVE_CPICKLE



_copydict = {
    'deep': copy.deepcopy,
    'shallow': copy.copy
}

_iodict = {'out': 'output', 'in': 'input'}

_missing = object()


def get_closest_proxy(start_scope, pathname):
    """Resolve down to the closest in-process parent object
    of the object indicated by pathname.
    Returns a tuple containing (proxy_or_parent, rest_of_pathname)
    """
    obj = start_scope
    names = pathname.split('.')
    i = -1
    for i, name in enumerate(names[:-1]):
        if isinstance(obj, Container):
            obj = getattr(obj, name)
        else:
            break
    else:
        i += 1
    return (obj, '.'.join(names[i:]))


def build_container_hierarchy(dct):
    """Create a hierarchy of Containers based on the contents of a nested dict.
    There will always be a single top level scoping Container regardless of the
    contents of dct.
    """
    top = Container()
    for key, val in dct.items():
        if isinstance(val, dict):  # it's a dict, so this is a Container
            top.add(key, build_container_hierarchy(val))
        else:
            setattr(top, key, val)
    return top


# this causes any exceptions occurring in trait handlers to be re-raised.
# Without this, the default behavior is for the exception to be logged and not
# re-raised.
push_exception_handler(handler=lambda o, t, ov, nv: None,
                       reraise_exceptions=True,
                       main=True,
                       locked=True)


class _ContainerDepends(object):
    """An object that bookkeeps connections to/from Container variables."""
    def __init__(self):
        self._srcs = {}

    def check_connect(self, srcpath, destpath):
        dpdot = destpath+'.'
        for dst, src in self._srcs.items():
            if destpath.startswith(dst + '.') or dst.startswith(dpdot) or dst == destpath:
                raise RuntimeError("'%s' is already connected to source '%s'" %
                                   (dst, src))

    def connect(self, srcpath, destpath):
        self._srcs[destpath] = srcpath

    def disconnect(self, srcpath, destpath):
        try:
            del self._srcs[destpath]
        except KeyError:
            pass
        dpdot = destpath+'.'
        for d in [k for k in self._srcs if k.startswith(dpdot)]:
            del self._srcs[d]

    def get_source(self, destname):
        """For a given destination name, return the connected source,
        or None if not connected.
        """
        return self._srcs.get(destname)

    def _check_source(self, path, src):
        source = self.get_source(path)
        if source is not None and src != source:
            raise RuntimeError("'%s' is connected to source '%s' and cannot be "
                "set by source '%s'" %
                (path, source, src))


class _MetaSafe(MetaHasTraits):
    """ Tries to keep users from shooting themselves in the foot. """

    def __new__(cls, class_name, bases, class_dict):
        # Check for overwrite of something that shouldn't be.
        for name, obj in class_dict.items():
            if isinstance(obj, Variable):
                for base in bases:
                    if name in base.__dict__:
                        raise NameError('%s overrides attribute %r of %s'
                                        % (class_name, name, base.__name__))
        return super(_MetaSafe, cls).__new__(cls, class_name, bases, class_dict)


class SafeHasTraits(HasTraits):
    """
    Special :class:`HasTraits` which is configured such that the class is
    checked for any :class:`Variable` which might override an existing
    attribute in any base class.
    """
    # Doing this in Container breaks implements(IContainer) such that
    # implementedBy() would return False.
    __metaclass__ = _MetaSafe


class Container(SafeHasTraits):
    """ Base class for all objects having Traits that are visible
    to the framework"""

    implements(IContainer)

    def __init__(self):
        super(Container, self).__init__()

        self._call_cpath_updated = True
        self._call_configure = True

        self._managers = {}  # Object manager for remote access by authkey.
        self._depgraph = _ContainerDepends()

        # for keeping track of dynamically added traits for serialization
        self._added_traits = {}

        self._parent = None
        self._name = None
        self._cached_traits_ = None

        # TODO: see about turning this back into a regular logger and just
        # handling its unpickleability in __getstate__/__setstate__ in
        # order to avoid the extra layer of function calls when logging
        self._logger = Logger('')

        # Create per-instance initial FileRefs for File traits. There ought
        # to be a better way to not share default initial values, but
        # FileRef.get_default_value/make_default won't pickle.
        for name, obj in self.items():
            if isinstance(obj, FileRef):
                setattr(self, name, obj.copy(owner=self))

        # Similarly, create per-instance VariableTrees for VarTree traits.
        for name, obj in self.__class__.__dict__['__class_traits__'].items():
            ttype = obj.trait_type
            if isinstance(ttype, VarTree):
                variable_tree = getattr(self, name)
                parent = variable_tree._parent
                variable_tree._parent = None
                try:
                    new_tree = variable_tree.copy()
                finally:
                    variable_tree._parent = parent
                setattr(self, name, new_tree)

    @property
    def parent(self):
        """The parent Container of this Container."""
        return self._parent

    @parent.setter
    def parent(self, value):
        """This is called when the parent attribute is changed."""
        if self._parent is not value:
            self._parent = value
            self._logger.rename(self.get_pathname().replace('.', ','))
            self._branch_moved()

    def _branch_moved(self):
        self._call_cpath_updated = True
        for n, cont in self.items():
            if is_instance(cont, Container):
                cont._branch_moved()

    @property
    def name(self):
        """The name of this Container."""
        if self._name is None:
            if self.parent:
                self._name = find_name(self.parent, self)
            elif self._call_cpath_updated is False:
                self._name = ''
            else:
                return ''
        return self._name

    @name.setter
    def name(self, name):
        """Sets the name of this Container."""
        if not is_legal_name(name):
            raise NameError("name '%s' contains illegal characters" % name)
        self._name = name
        self._logger.rename(self._name)

    @rbac(('owner', 'user'))
    def get_pathname(self, rel_to_scope=None):
        """ Return full path name to this container, relative to scope
        *rel_to_scope*. If *rel_to_scope* is *None*, return the full pathname.
        """
        path = []
        obj = self
        name = obj.name
        while obj is not rel_to_scope and name:
            path.append(name)
            obj = obj.parent
            if obj is None:
                break
            name = obj.name
        return '.'.join(path[::-1])

    @rbac(('owner', 'user'))
    def connect(self, srcexpr, destexpr):
        """Connects one source expression to one destination expression.
        When a name begins with "parent.", that indicates
        it is referring to a variable outside of this object's scope.

        srcexpr: str or ExprEvaluator
            Source expression object or expression string.

        destexpr: str or ExprEvaluator
            Destination expression object or expression string.
        """
        child_connections = []  # for undo
        if isinstance(srcexpr, basestring):
            srcexpr = ConnectedExprEvaluator(srcexpr, self)
        if isinstance(destexpr, basestring):
            destexpr = ConnectedExprEvaluator(destexpr, self, is_dest=True)

        destpath = destexpr.text
        srcpath = srcexpr.text

        graph = self._depgraph

        # check for self connections
        if not destpath.startswith('parent.'):
            vpath = destpath.split('[', 1)[0]
            cname2, _, destvar = vpath.partition('.')
            destvar = destpath[len(cname2)+1:]
            if cname2 in srcexpr.get_referenced_compnames():
                self.raise_exception("Can't connect '%s' to '%s'. Both refer"
                                     " to the same component." %
                                     (srcpath, destpath), RuntimeError)
        try:
            graph.check_connect(srcpath, destpath)

            if not destpath.startswith('parent.'):
                if destvar:
                    child = getattr(self, cname2)
                    if is_instance(child, Container):
                        childsrc = srcexpr.scope_transform(self, child, parent=self)
                        child.connect(childsrc, destvar)
                        child_connections.append((child, childsrc, destvar))

            for srcvar in srcexpr.get_referenced_varpaths(copy=False):
                if not srcvar.startswith('parent.'):
                    if not self.contains(srcvar):
                        self.raise_exception("Can't find '%s'" % srcvar,
                                             AttributeError)

            srccomps = srcexpr.get_referenced_compnames()
            if srccomps:
                cname = srccomps.pop()
                if cname != 'parent':
                    child = getattr(self, cname)
                    if is_instance(child, Container):
                        childdest = 'parent.'+destpath
                        restofpath = srcexpr.scope_transform(self, child, parent=self)
                        child.connect(restofpath, childdest)
                        child_connections.append((child, restofpath, childdest))

            graph.connect(srcpath, destpath)
        except Exception as err:
            try:
                for child, childsrc, childdest in child_connections:
                    child.disconnect(childsrc, childdest)
            except Exception as err:
                self._logger.error("failed to disconnect %s from %s after failed connection of %s to %s: (%s)" %
                                   (childsrc, childdest, srcpath, destpath, err))
            raise

    @rbac(('owner', 'user'))
    def disconnect(self, srcpath, destpath):
        """Removes the connection between one source variable and one
        destination variable.
        """
        graph = self._depgraph

        cname = cname2 = None
        destvar = destpath.split('[', 1)[0]
        srcexpr = ExprEvaluator(srcpath, self)
        if not srcexpr.refs_parent():
            srcvar = srcexpr.get_referenced_varpaths().pop()
            if not self.contains(srcvar):
                self.raise_exception("Can't find '%s'" % srcvar, AttributeError)
            srccomps = srcexpr.get_referenced_compnames()
            if srccomps:
                cname = srccomps.pop()
                if cname != 'parent':
                    child = getattr(self, cname)
                    if is_instance(child, Container):
                        childdest = 'parent.'+destpath
                        restofpath = srcexpr.scope_transform(self, child, parent=self)
                        child.disconnect(restofpath, childdest)
        if not destpath.startswith('parent.'):
            if not self.contains(destvar):
                self.raise_exception("Can't find '%s'" % destvar, AttributeError)
            cname2, _, restofpath = destpath.partition('.')
            if restofpath:
                child = getattr(self, cname2)
                if is_instance(child, Container):
                    childsrc = srcexpr.scope_transform(self, child, parent=self)
                    child.disconnect(childsrc, restofpath)

        if cname == cname2 and cname is not None:
            self.raise_exception("Can't disconnect '%s' from '%s'. "
                                 "Both variables are on the same component" %
                                 (srcpath, destpath), RuntimeError)

        graph.disconnect(srcpath, destpath)

    #TODO: get rid of any notion of valid/invalid from Containers.  If they have
    # no execute, they can have no inputs/outputs, which means that validity should have
    # no meaning for them.
    def is_valid(self):
        return True

    def get_trait(self, name, copy=False):
        """Returns the trait indicated by name, or None if not found.  No recursive
        search is performed if name contains dots.  This is a replacement
        for the trait() method on HasTraits objects because that method
        can return traits that shouldn't exist. DO NOT use the trait() function
        as a way to determine the existence of a trait.
        """
        if self._cached_traits_ is None:
            self._cached_traits_ = self.traits()
            self._cached_traits_.update(self._instance_traits())
        if copy:
            if self._cached_traits_.get(name):
                return self.trait(name, copy=copy)
            else:
                return None
        else:
            return self._cached_traits_.get(name)

    #
    #  HasTraits overrides
    #

    def __deepcopy__(self, memo):
        """ Overrides deepcopy for HasTraits because otherwise we lose instance
        traits when we copy. :(
        """
        id_self = id(self)
        if id_self in memo:
            return memo[id_self]

        # Make sure HasTraits is performing all deepcopies. We need this
        # in order for our sub-components and objects to get deep-copied.
        memo['traits_copy_mode'] = "deep"

        result = super(Container, self).__deepcopy__(memo)
        result._cached_traits_ = None

        # Instance traits are not created properly by deepcopy, so we need
        # to manually recreate them. Note, self._added_traits is the most
        # accurate listing of them. Self._instance_traits includes some
        # extra stuff.
        olditraits = self._instance_traits()
        for name, trait in olditraits.items():
            if trait.type is not 'event' and name in self._added_traits:
                if isinstance(trait.trait_type, VarTree):
                    if name not in result._added_traits:
                        result.add_trait(name, _clone_trait(trait))
                else:
                    result.add_trait(name, _clone_trait(trait))
                if name in self.__dict__:  # Not true with VarTree
                    result.__dict__[name] = self.__dict__[name]
        return result

    def __getstate__(self):
        """Return dict representing this container's state."""
        state = super(Container, self).__getstate__()
        dct = {}
        list_fixups = {}
        for name, trait in state['_added_traits'].items():
            if trait.transient is not True:
                dct[name] = trait
                # List trait values lose their 'name' for some reason.
                # Remember the values here so we don't need to getattr()
                # during __setstate__().
                if isinstance(trait, List):
                    val = getattr(self, name)
                    if isinstance(val, TraitListObject):
                        list_fixups[name] = val
        state['_added_traits'] = dct
        state['_cached_traits_'] = None
        state['_list_fixups'] = list_fixups
        return state

    def __setstate__(self, state):
        """Restore this component's state."""
        list_fixups = state.pop('_list_fixups', {})
        super(Container, self).__setstate__({})
        self.__dict__.update(state)

        # restore dynamically added traits, since they don't seem
        # to get restored automatically
        self._cached_traits_ = None
        traits = self._alltraits()
        for name, trait in self._added_traits.items():
            if name not in traits:
                self.add_trait(name, trait)

        # List trait values lose their 'name' for some reason.
        # Restore from remembered values.
        for name in list_fixups:
            list_fixups[name].name = name

        # Fix property traits that were not just added above.
        # For some reason they lost 'get()', but not 'set()' capability.
        for name, trait in traits.items():
            try:
                get = trait.trait_type.get
            except AttributeError:
                continue
            if get is not None:
                if name not in self._added_traits:
                    val = getattr(self, name)
                    self.remove_trait(name)
                    self.add_trait(name, trait)
                    setattr(self, name, val)

        # after unpickling, implicitly defined traits disappear, so we have to
        # recreate them by assigning them to themselves.
        #TODO: I'm probably missing something. There has to be a better way to
        #      do this...
        for name, val in self.__dict__.items():
            if not name.startswith('__') and not self.get_trait(name):
                setattr(self, name, val)  # force def of implicit trait

        self._cached_traits_ = None

    @classmethod
    def add_class_trait(cls, name, *trait):
        """Overrides HasTraits definition of *add_class_trait* to
        try to keep from clobbering framework stuff.
        """
        bases = [cls]
        bases.extend(cls.__bases__)
        for base in bases:
            if name in base.__dict__:
                raise NameError('Would override attribute %r of %s'
                                % (name, base.__name__))
        return super(Container, cls).add_class_trait(name, *trait)

    def add_trait(self, name, trait):
        """Overrides HasTraits definition of *add_trait* in order to
        keep track of dynamically added traits for serialization.
        """
        # When a trait with sub-traits is added (like a List or Dict),
        # HasTraits calls add_trait AGAIN for the sub-trait, so we
        # just detect it here and pass it through
        if name.endswith('_items') and trait.type == 'event':
            super(Container, self).add_trait(name, trait)
            return

        # Try to keep from clobbering framework stuff.
        bases = [self.__class__]
        bases.extend(self.__class__.__bases__)
        for base in bases:
            if name in base.__dict__:
                raise NameError('Would override attribute %r of %s'
                                % (name, base.__name__))

        #FIXME: saving our own list of added traits shouldn't be necessary...
        self._added_traits[name] = trait
        super(Container, self).add_trait(name, trait)
        if self._cached_traits_ is not None:
            self._cached_traits_[name] = self.trait(name)

    def remove_trait(self, name):
        """Overrides HasTraits definition of remove_trait in order to
        keep track of dynamically added traits for serialization.
        """
        try:
            del self._added_traits[name]
        except KeyError:
            pass
        try:
            del self._cached_traits_[name]
        except (KeyError, TypeError):
            pass

        super(Container, self).remove_trait(name)

    @rbac(('owner', 'user'))
    def get_wrapped_attr(self, name, index=None):
        """If the variable can return an AttrWrapper, then this
        function will return that, with the value set to the current value of
        the variable. Otherwise, it functions like *getattr*, just
        returning the value of the variable. Raises an exception if the
        variable cannot be found. The value will be copied if the variable has
        a 'copy' metadata attribute that is not None. Possible values for
        'copy' are 'shallow' and 'deep'.
        """
        scopename, _, restofpath = name.partition('.')
        if restofpath:
            obj = getattr(self, scopename)
            if is_instance(obj, Container):
                return obj.get_wrapped_attr(restofpath, index)
            return get_indexed_value(obj, restofpath)

        trait = self.get_trait(name)
        if trait is None:
            self.raise_exception("trait '%s' does not exist" %
                                 name, AttributeError)

        # trait itself is most likely a CTrait, which doesn't have
        # access to member functions on the original trait, aside
        # from validate and one or two others, so we need to get access
        # to the original trait which is held in the 'trait_type' attribute.
        ttype = trait.trait_type
        getwrapper = ttype.get_val_wrapper

        # if we have an index, try to figure out if we can still use the trait
        # metadata or not.  For example, if we have an Array that has units,
        # it's also valid to return the units metadata if we're indexing into
        # the Array, assuming that all entries in the Array have the same units.

        val = getattr(self, name)
        if index is None:
            # copy value if 'copy' found in metadata
            if ttype.copy:
                if isinstance(val, Container):
                    old_parent = val.parent
                    val.parent = None
                    try:
                        val_copy = _copydict[ttype.copy](val)
                    finally:
                        val.parent = old_parent
                    val_copy.parent = self
                    if hasattr(val_copy, 'install_callbacks'):
                        val_copy.install_callbacks()
                    val = val_copy
                else:
                    val = _copydict[ttype.copy](val)

        if getwrapper is not None:
            return getwrapper(val, index)

        if index is not None:
            val = get_indexed_value(self, name, index)
        return val

    def add(self, name, obj):
        """Add an object to this Container.
        Returns the added object.
        """
        if '.' in name:
            self.raise_exception(
                'add does not allow dotted path names like %s' %
                name, ValueError)
        elif not is_legal_name(name):
            self.raise_exception("'%s' is a reserved or invalid name" % name,
                                 NameError)
        if is_instance(obj, Container):
            self._check_recursion(obj)
            if isinstance(obj, OpenMDAO_Proxy):
                obj.parent = self._get_proxy(obj)
            else:
                obj.parent = self
            # if an old child with that name exists, remove it
            removed = False
            if self.contains(name) and getattr(self, name):
                self.remove(name)
                removed = True
            obj.name = name
            setattr(self, name, obj)
            if self._cached_traits_ is None:
                self.get_trait(name)
            else:
                self._cached_traits_[name] = self.trait(name)
            io = self._cached_traits_[name].iotype
            if removed and not isinstance(self._depgraph, _ContainerDepends):
                if io:
                    # since we just removed this container and it was
                    # being used as an io variable, we need to put
                    # it back in the dep graph
                    self._depgraph.add_boundary_var(name, iotype=io)
                elif has_interface(obj, IComponent):
                    self._depgraph.add_component(name, obj)

            # if this object is already installed in a hierarchy, then go
            # ahead and tell the obj (which will in turn tell all of its
            # children) that its scope tree back to the root is defined.
            if self._call_cpath_updated is False:
                obj.cpath_updated()
        elif is_instance(obj, TraitType):
            self.add_trait(name, obj)
        else:
            setattr(self, name, obj)
        return obj

    def _check_recursion(self, obj):
        """ Check if adding `obj` will cause container recursion. """
        ancestor = self
        while is_instance(ancestor, Container):
            if obj is ancestor:
                self.raise_exception('add would cause container recursion',
                                     ValueError)
            ancestor = ancestor.parent

    def _get_proxy(self, proxy):
        """
        Return :class:`OpenMDAO_Proxy` for self usable by `proxy`.
        We create a manager for each access type.
        In addition, to avoid having to (remotely) manipulate a server's
        `allowed_hosts`, we use a separate manager for each client accessing
        via AF_INET from a unique host.
        """
        addr_type = connection.address_type(proxy._token.address)
        addr = proxy._token.address[0] if addr_type == 'AF_INET' else None
        key = (addr_type, addr, proxy._authkey)
        try:
            manager = self._managers[key]
        except KeyError:
            if addr_type == 'AF_INET':
                ip_addr = socket.gethostbyname(socket.gethostname())
                address = (ip_addr, 0)
                allowed_hosts = [addr]
                if addr == ip_addr:
                    allowed_hosts.append('127.0.0.1')
            else:
                address = None
                allowed_hosts = None

            name = self.name or 'parent'
            access = addr if addr_type == 'AF_INET' else addr_type
            name = '%s-cb-%s' % (name, access)
            manager = ObjectManager(self, address, authkey=proxy._authkey,
                                    name=name, allowed_hosts=allowed_hosts)
            self._managers[key] = manager
        return manager.proxy

    def _check_rename(self, oldname, newname):
        if '.' in oldname or '.' in newname:
            self.raise_exception("can't rename '%s' to '%s': rename only works"
                                 " within a single scope." %
                                 (oldname, newname), RuntimeError)
        if not self.contains(oldname):
            self.raise_exception("can't rename '%s' to '%s': '%s' was not found." %
                                 (oldname, newname, oldname), RuntimeError)
        if self.contains(newname):
            self.raise_exception("can't rename '%s' to '%s': '%s' already exists." %
                                 (oldname, newname, newname), RuntimeError)

    def rename(self, oldname, newname):
        """Renames a child of this object from oldname to newname."""
        self._check_rename(oldname, newname)
        obj = self.remove(oldname)
        self.add(newname, obj)

    def remove(self, name):
        """Remove the specified child from this container and remove any
        public trait objects that reference that child. Notify any
        observers.
        """
        if '.' in name:
            self.raise_exception(
                'remove does not allow dotted path names like %s' %
                                 name, NameError)
        try:
            obj = getattr(self, name)
        except:
            self.raise_exception("cannot remove '%s': not found" %
                                 name, AttributeError)
            
        trait = self.get_trait(name)
        if trait is None:
            delattr(self, name)
        else:
            # for Slot traits, set their value to None but don't remove
            # the trait
            if trait.is_trait_type(Slot):
                try:
                    setattr(self, name, None)
                except TypeError as err:
                    self.raise_exception(str(err), RuntimeError)
            else:
                self.remove_trait(name)
                
        return obj

    @rbac(('owner', 'user'))
    def configure(self):
        pass

    @rbac(('owner', 'user'))
    def copy(self):
        """Returns a deep copy without deepcopying the parent.
        """
        par = self.parent
        self.parent = None
        try:
            cp = copy.deepcopy(self)
        finally:
            self.parent = par
            cp.parent = par
        return cp

    @rbac(('owner', 'user'))
    def cpath_updated(self):
        """Called after the hierarchy containing this Container has been
        defined back to the root. This does not guarantee that all sibling
        Containers have been defined. It also does not guarantee that this
        component is fully configured to execute. Classes that override this
        function must call their base class version.

        This version calls cpath_updated() on all of its child Containers.
        """
        self._logger.rename(self.get_pathname().replace('.', ','))
        self._call_cpath_updated = False
        for cont in self.list_containers():
            getattr(self, cont).cpath_updated()

    def revert_to_defaults(self, recurse=True):
        """Sets the values of all of the inputs to their default values."""
        self.reset_traits(iotype='in')
        if recurse:
            for cname in self.list_containers():
                getattr(self, cname).revert_to_defaults(recurse)

    def _items(self, visited, recurse=False, **metadata):
        """Return an iterator that returns a list of tuples of the form
        (rel_pathname, obj) for each trait of this Container that matches
        the given metadata. If recurse is True, also iterate through all
        child Containers of each Container found.
        """
        if id(self) not in visited:
            visited.add(id(self))
            match_dict = self._alltraits(**metadata)

            if recurse:
                for name in self.list_containers():
                    obj = getattr(self, name)
                    if name in match_dict and id(obj) not in visited:
                        yield(name, obj)
                    if obj:
                        for chname, child in obj._items(visited, recurse,
                                                        **metadata):
                            yield ('.'.join([name, chname]), child)

            for name, trait in match_dict.items():
                obj = getattr(self, name, Missing)
                # In some components with complex loading behavior (like
                # NPSSComponent), we can have a temporary situation during
                # loading where there are traits that don't point to anything,
                # so check for them here and skip them if they don't point to
                # anything.
                if obj is not Missing:
                    if is_instance(obj, (Container, VarTree)) and id(obj) not in visited:
                        if not recurse:
                            yield (name, obj)
                    elif trait.iotype is not None:
                        yield (name, obj)

    def items(self, recurse=False, **metadata):
        """Return a list of tuples of the form (rel_pathname, obj) for each
        trait of this Container that matches the given metadata. If recurse is
        True, also iterate through all child Containers of each Container
        found.
        """
        return self._items(set([id(self.parent)]), recurse, **metadata)

    def list_containers(self):
        """Return a list of names of child Containers."""
        return [n for n, v in self.items() if is_instance(v, Container)]

    def list_vars(self):
        """Return a list of Variables in this Container."""
        return [k for k, v in self.items(iotype=not_none)]

    def get_attributes(self, io_only=True):
        """ Get attributes of this container. Includes all variables ('Inputs')
            and, if *io_only* is not true, attributes for all slots as well.

            Arguments:
                io_only:  if True then only 'Inputs' are included
        """

        attrs = {}
        attrs['type'] = type(self).__name__

        var_attrs = []

        if not io_only:
            slot_attrs = []
        else:
            slot_attrs = None

        #for name in self.list_vars() + self._added_traits.keys():
        for name in set(self.list_vars()).union(self._added_traits.keys(),
                                                self._alltraits(type=Slot).keys()):

            trait = self.get_trait(name)
            meta = self.get_metadata(name)
            value = getattr(self, name)
            ttype = trait.trait_type

            # Each variable type provides its own basic attributes
            attr, slot_attr = ttype.get_attribute(name, value, trait, meta)
            if 'framework_var' in meta:
                attr['id'] = '~' + name
            else:
                attr['id'] = name
            attr['indent'] = 0

            # Container variables are not connectable
            attr['connected'] = ''

            var_attrs.append(attr)

            # Process slots
            if slot_attrs is not None and slot_attr is not None:
                # slots can be hidden (e.g. the Workflow slot in drivers)
                if 'hidden' not in meta or meta['hidden'] is False:
                    slot_attrs.append(slot_attr)

        attrs['Inputs'] = var_attrs

        if slot_attrs:
            attrs['Slots'] = slot_attrs
        return attrs

    # Can't use items() since it returns a generator (won't pickle).
    @rbac(('owner', 'user'))
    def _alltraits(self, traits=None, events=False, **metadata):
        """This returns a dict that contains traits (class and instance)
        that match the given metadata.  If the 'traits' argument is not
        None, then it is assumed to be the dict of traits to be filtered.
        """
        if traits is None:
            if self._cached_traits_:
                traits = self._cached_traits_
            else:
                traits = self.traits()  # don't pass **metadata here
                traits.update(self._instance_traits())
                self._cached_traits_ = traits

        result = {}
        for name, trait in traits.items():
            if not events and trait.type is 'event':
                continue
            for meta_name, meta_eval in metadata.items():
                if type(meta_eval) is FunctionType:
                    if not meta_eval(getattr(trait, meta_name)):
                        break
                elif meta_eval != getattr(trait, meta_name):
                    break
            else:
                result[name] = trait

        return result

    @rbac(('owner', 'user'))
    def contains(self, path):
        """Return True if the child specified by the given dotted path
        name is contained in this Container.
        """
        childname, _, restofpath = path.partition('.')
        if restofpath:
            obj = getattr(self, childname, Missing)
            if obj is Missing:
                return False
            elif is_instance(obj, Container):
                return obj.contains(restofpath)
            else:
                return hasattr(obj, restofpath)
        return hasattr(self, path)

    def _get_metadata_failed(self, traitpath, metaname):
        self.raise_exception("Couldn't find metadata for trait %s" % traitpath,
                             AttributeError)

    @rbac(('owner', 'user'))
    def get_metadata(self, traitpath, metaname=None):
        """Retrieve the metadata associated with the trait found using
        traitpath.  If metaname is None, return the entire metadata dictionary
        for the specified trait. Otherwise, just return the specified piece
        of metadata.  If the specified piece of metadata is not part of
        the trait, None is returned.
        """
        childname, _, restofpath = traitpath.partition('.')
        if restofpath:
            obj = getattr(self, childname, Missing)
            if obj is Missing:
                return self._get_metadata_failed(traitpath, metaname)
            elif hasattr(obj, 'get_metadata'):
                return obj.get_metadata(restofpath, metaname)
            else:
                # if the thing being accessed is an attribute of a Variable's
                # data object, then we can assume that the iotype of the
                # attribute is the same as the iotype of the Variable.
                t = self.get_trait(childname)
                if t is not None and t.iotype and metaname == 'iotype':
                    return t.iotype
                else:
                    self._get_metadata_failed(traitpath, metaname)

        t = self.get_trait(traitpath)
        if not t:
            return self._get_metadata_failed(traitpath, metaname)
        t = t.trait_type
        if metaname is None:
            mdict = t._metadata.copy()
            mdict.setdefault('vartypename', t.__class__.__name__)
            return mdict
        else:
            val = t._metadata.get(metaname, None)
            # vartypename isn't present in the metadata of traits
            # that don't inherit from Variable, so fake it out here
            # so we'll be consistent across all traits
            if val is None:
                if metaname == 'vartypename':
                    return t.__class__.__name__
            return val

    def _get_failed(self, path, index=None):
        """If get() cannot locate the variable specified by the given
        path, either because the parent object is not a Container or because
        getattr() fails, raise an exception.  Inherited classes can override
        this to return the value of the specified variable.
        """
        obj = self
        try:
            for name in path.split('.'):
                obj = getattr(obj, name)
        except AttributeError as err:
            self.raise_exception(str(err), AttributeError)
        return get_indexed_value(obj, '', index)

    @rbac(('owner', 'user'), proxy_types=[FileRef])
    def get(self, path, index=None):
        """Return the object specified by the given path, which may
        contain '.' characters.  *index*, if not None,
        should be either a list of non-tuple hashable objects (at most one
        for each array dimension of the target value) or a list of tuples of
        the form (operation_id, stuff).

        The forms of the various tuples are:

        ::

            INDEX:   (0, idx)
                where idx is some hashable value
            ATTR:    (1, name)
                where name is the attribute name
            CALL:    (2, args, kwargs)
                where args is a list of values and kwargs is a list of
                tuples of the form (keyword,value).
                kwargs can be left out if empty.  args can be left out
                if empty as long as kwargs are also empty, for example,
                (2,) and (2,[],[('foo',1)]) are valid but (2,[('foo',1)]) is not.
            SLICE:   (3, lower, upper, step)
                All members must be present and should have a value
                of None if not set.

        If you want to use a tuple as a key into a dict, you'll have to
        nest your key tuple inside of an INDEX tuple to avoid ambiguity,
        for example, (0, my_tuple).
        """
        childname, _, restofpath = path.partition('.')
        if restofpath:
            obj = getattr(self, childname, Missing)
            if obj is Missing or not is_instance(obj, Container):
                return self._get_failed(path, index)
            return obj.get(restofpath, index)
        else:
            if ('[' in path or '(' in path) and index is None:
                # caller has put indexing in the string instead of
                # using the indexing protocol
                # TODO: document somewhere that passing indexing 
                #       information as part of the path string has
                #       higher overhead than constructing the index
                #       using the indexing protocol or using ExprEvaluators
                #       that you keep around and evaluate repeatedly.
                obj = ExprEvaluator(path, scope=self).evaluate()
            else:
                obj = getattr(self, path, Missing)
            if obj is Missing:
                return self._get_failed(path, index)
            return get_indexed_value(obj, '', index)

    def _set_failed(self, path, value, index=None, src=None, force=False):
        """If set() cannot locate the specified variable, raise an exception.
        Inherited classes can override this to locate the variable elsewhere
        and set its value.
        """
        self.raise_exception("object has no attribute '%s'" % path,
                             AttributeError)

    def _check_source(self, path, src):
        """Raise an exception if the given source variable is not the one
        that is connected to the destination variable specified by 'path'.
        """
        try:
            self._depgraph._check_source(path, src)
        except Exception as err:
            self.raise_exception(str(err), RuntimeError)

    def get_iotype(self, name):
        return self.get_trait(name).iotype

    @rbac(('owner', 'user'))
    def set(self, path, value, index=None, src=None, force=False):
        """Set the value of the Variable specified by the given path, which
        may contain '.' characters. The Variable will be set to the given
        value, subject to validation and constraints. *index*, if not None,
        should be either a list of non-tuple hashable objects, at most one
        for each array dimension of the target value, or a list of tuples of
        the form (operation_id, stuff).

        The forms of the various tuples are:

        ::

            INDEX:   (0, idx)
                where idx is some hashable value
            ATTR:    (1, name)
                where name is the attribute name
            CALL:    (2, args, kwargs)
                where args is a list of values, and kwargs is a list of
                tuples of the form (keyword,value).
                kwargs can be left out if empty.  args can be left out
                if empty as long as kwargs are also empty, for example,
                (2,) and (2,[],[('foo',1)]) are valid but (2,[('foo',1)]) is not.
            SLICE:   (3, lower, upper, step)
                All members must be present and should have a value
                of None if not set.

        If you want to use a tuple as a key into a dict, you'll have to
        nest your key tuple inside of an INDEX tuple to avoid ambiguity,
        for example, (0, my_tuple)
        """
        childname, _, restofpath = path.partition('.')
        if restofpath:
            obj = getattr(self, childname, Missing)
            if obj is Missing or not is_instance(obj, Container):
                return self._set_failed(path, value, index, src, force)
            if src is not None:
                src = ExprEvaluator(src, scope=self).scope_transform(self, obj, parent=self)
            obj.set(restofpath, value, index, src=src, force=force)
        else:
            try:
                iotype = self.get_iotype(path)
            except Exception:
                return self._set_failed(path, value, index, src, force)

            if iotype == 'in' or src is not None:  # setting an input or a boundary output, so have to check source
                if not force:
                    self._check_source(path, src)
                if index is None:
                    # bypass input source checking
                    chk = self._input_check
                    self._input_check = self._input_nocheck
                    try:
                        setattr(self, path, value)
                    finally:
                        self._input_check = chk
                    # Note: This was done to make foo.bar = 3 behave the
                    # same as foo.set('bar', 3).
                    # Without this, the output of the comp was
                    # always invalidated when you call set_parameters.
                    # This meant that component was always executed
                    # even when the inputs were unchanged.
                    # _call_execute is set in the on-trait-changed
                    # callback, so it's a good test for whether the
                    # value changed.
                    if hasattr(self, "_call_execute") and self._call_execute:
                        self._input_updated(path)
                else:  # array index specified
                    self._index_set(path, value, index)
            elif iotype == 'out' and not force:
                self.raise_exception('Cannot set output %r' % path,
                                     RuntimeError)
            elif index:  # array index specified
                self._index_set(path, value, index)
            else:
                setattr(self, path, value)

    def _index_set(self, name, value, index):
        obj = self.get_wrapped_attr(name, index[:-1])
        idx = index[-1]
        if isinstance(obj, AttrWrapper):
            wrapper = obj
            obj = obj.value
        else:
            wrapper = None
        if isinstance(value, AttrWrapper):
            truval = value.value
            if wrapper:
                if idx[0] != ATTR:
                    truval = wrapper.convert_from(value)
                elif isinstance(obj, Container):
                    att = obj.get_wrapped_attr(idx[1])
                    if isinstance(att, AttrWrapper):
                        truval = att.convert_from(value)
            value = truval
        try:
            old = process_index_entry(obj, idx)
        except KeyError:
            old = _missing

        if isinstance(idx, tuple):
            if idx[0] == INDEX:
                obj[idx[1]] = value
            elif idx[0] == ATTR:
                setattr(obj, idx[1], value)
            elif idx[0] == SLICE:
                obj.__setitem__(slice(idx[1][0], idx[1][1], idx[1][2]), value)
        else:
            obj[idx] = value

        # setting of individual Array entries or sub attributes doesn't seem to
        # trigger _input_trait_modified, so do it manually
        # FIXME: if people register other callbacks on a trait, they won't
        #        be called if we do it this way
        eq = (old == value)
<<<<<<< HEAD
        try:
            eq = all(eq)
        except TypeError:
            pass
=======

        if not isinstance(eq, bool):  # FIXME: probably a numpy sub-array. assume value has changed for now...
            eq = False
>>>>>>> 3a1c8ff4
        if not eq:
            # need to find first item going up the parent tree that is a Component
            item = self
            while item:
                # This is the test we are using to detect if this is a Component
                # If you use a more explicit way, like is_instance(item, Component ) you run
                #  into problems with importing Component and having circular import issues
                if hasattr( item, '_call_execute' ): 
                    # This is a Component so do Component things
                    item._call_execute = True
                    if name in item._valid_dict:
                        item._input_updated(name)
                    break 
                item = item.parent

    def _input_check(self, name, old):
        """This raises an exception if the specified input is attached
        to a source.
        """
        if self._depgraph.pred[name]:
            # bypass the callback here and set it back to the old value
            self._trait_change_notify(False)
            try:
                setattr(self, name, old)
            finally:
                self._trait_change_notify(True)
            self.raise_exception(
                "'%s' is already connected to source '%s' and "
                "cannot be directly set" %
                (name, self._depgraph.get_sources(name)[0]), RuntimeError)

    def _input_nocheck(self, name, old):
        """This method is substituted for `_input_check` to avoid source
        checking during a set() call when we've already verified the source.
        """
        pass

    def _add_path(self, msg):
        """Adds our pathname to the beginning of the given message."""
        return "%s: %s" % (self.get_pathname(), msg)

    def save_to_egg(self, name, version, py_dir=None, src_dir=None,
                    src_files=None, child_objs=None, dst_dir=None,
                    observer=None, need_requirements=True):
        """Save state and other files to an egg.  Typically used to copy all or
        part of a simulation to another user or machine.  By specifying child
        containers in `child_objs`, it will be possible to create instances of
        just those containers from the installed egg.  Child container names
        should be specified relative to this container.

        name: string
            Name for egg; must be an alphanumeric string.

        version: string
            Version for egg; must be an alphanumeric string.

        py_dir: string
            The (root) directory for local Python files. It defaults to
            the current directory.

        src_dir: string
            The root of all (relative) `src_files`.

        src_files: list
            List of paths to files to be included in the egg.

        child_objs: list
            List of child objects for additional entry points.

        dst_dir: string
            The directory to write the egg in.

        observer: callable
            Will be called via an :class:`EggObserver`.

        need_requirements: bool
            Passed to :meth:`eggsaver.save_to_egg`.

        After collecting entry point information, calls
        :meth:`eggsaver.save_to_egg`.
        Returns ``(egg_filename, required_distributions, orphan_modules)``.
        """
        assert name and isinstance(name, basestring)
        assert version and isinstance(version, basestring)
        if not version.endswith('.'):
            version += '.'
        now = datetime.datetime.now()  # Could consider using utcnow().
        tstamp = '%d.%02d.%02d.%02d.%02d' % \
                 (now.year, now.month, now.day, now.hour, now.minute)
        version += tstamp

        observer = eggobserver.EggObserver(observer, self._logger)

        # Child entry point names are the pathname, starting at self.
        entry_pts = [(self, name, _get_entry_group(self))]
        if child_objs is not None:
            root_pathname = self.get_pathname()
            root_start = root_pathname.rfind('.')
            root_start = root_start+1 if root_start >= 0 else 0
            root_pathname += '.'
            for child in child_objs:
                pathname = child.get_pathname()
                if not pathname.startswith(root_pathname):
                    msg = '%s is not a child of %s' % (pathname, root_pathname)
                    observer.exception(msg)
                    self.raise_exception(msg, RuntimeError)
                entry_pts.append((child, pathname[root_start:],
                                  _get_entry_group(child)))

        parent = self.parent
        self.parent = None  # Don't want to save stuff above us.
        try:
            return eggsaver.save_to_egg(entry_pts, version, py_dir,
                                        src_dir, src_files, dst_dir,
                                        self._logger, observer.observer,
                                        need_requirements)
        except Exception:
            self.reraise_exception()  # Just to get a pathname.
        finally:
            self.parent = parent

    def save(self, outstream, fmt=SAVE_CPICKLE, proto=-1):
        """Save the state of this object and its children to the given
        output stream. Pure Python classes generally won't need to
        override this because the base class version will suffice, but
        Python extension classes will have to override. The format
        can be supplied in case something other than cPickle is needed.

        outstream: file or string
            Stream to save to.

        fmt: int
            Format for saved data.

        proto: int
            Protocol used.
        """
        parent = self.parent
        self.parent = None  # Don't want to save stuff above us.
        try:
            eggsaver.save(self, outstream, fmt, proto, self._logger)
        except Exception:
            self.reraise_exception()  # Just to get a pathname.
        finally:
            self.parent = parent

    @staticmethod
    def load_from_eggfile(filename, observer=None, log=None):
        """Extract files in egg to a subdirectory matching the saved object
        name and then load object graph state.

        filename: string
            Name of egg file to be loaded.

        observer: callable
            Will be called via an :class:`EggObserver`.

        log: :class:`logging.Logger`
            Used for logging progress, default is root logger.

        Returns the root object.
        """
        # Load from file gets everything.
        entry_group = 'openmdao.top'
        entry_name = 'top'
        log = log or logger
        return eggloader.load_from_eggfile(filename, entry_group, entry_name,
                                           log, observer)

    @staticmethod
    def load_from_eggpkg(package, entry_name=None, instance_name=None,
                         observer=None):
        """Load object graph state by invoking the given package entry point.
        If specified, the root object is renamed to `instance_name`.

        package: string
            Package name.

        entry_name: string
            Name of entry point.

        instance_name: string
            Name for root object.

        observer: callable
            Will be called via an :class:`EggObserver`.

        Returns the root object.
        """
        entry_group = 'openmdao.component'
        if not entry_name:
            entry_name = package  # Default component is top.
        return eggloader.load_from_eggpkg(package, entry_group, entry_name,
                                          instance_name, logger, observer)

    @staticmethod
    def load(instream, fmt=SAVE_CPICKLE, package=None, call_post_load=True,
             name=None):
        """Load object(s) from the input stream. Pure Python classes generally
        won't need to override this, but extensions will. The format can be
        supplied in case something other than cPickle is needed.

        instream: file or string
            Stream to load from.

        fmt: int
            Format of state data.

        package: string
            Name of package to look for `instream`, if `instream` is a string
            that is not an existing file.

        call_post_load: bool
            If True, call :meth:`post_load`.

        name: string
            Name for root object.

        Returns the root object.
        """
        top = eggloader.load(instream, fmt, package, logger)
        top.cpath_updated()
        if name:
            top.name = name
        if call_post_load:
            top.parent = None
            top.post_load()
        return top

    def post_load(self):
        """Perform any required operations after model has been loaded."""
        for name in self.list_containers():
            getattr(self, name).post_load()

    @rbac('owner')
    def pre_delete(self):
        """Perform any required operations before the model is deleted."""
        for name in self.list_containers():
            getattr(self, name).pre_delete()

    @rbac(('owner', 'user'), proxy_types=[CTrait])
    def get_dyn_trait(self, pathname, iotype=None, trait=None):
        """Returns a trait if a trait with the given pathname exists, possibly
        creating it "on-the-fly" and adding its Container. If an attribute exists
        with the given pathname but no trait is found or can be created, or if
        pathname references a trait in a parent scope, None will be returned.
        If no attribute exists with the given pathname within this scope, an
        AttributeError will be raised.

        pathname: str
            Pathname of the desired trait.  May contain dots.

        iotype: str (optional)
            Expected iotype of the trait.

        trait: TraitType (optional)
            Trait to be used for validation.
        """
        if pathname.startswith('parent.'):
            return None
        cname, _, restofpath = pathname.partition('.')
        if restofpath:
            child = getattr(self, cname)
            if is_instance(child, Container):
                return child.get_dyn_trait(restofpath, iotype, trait)
            else:
                if deep_hasattr(child, restofpath):
                    return None
        else:
            trait = self.get_trait(cname)
            if trait is not None:
                if iotype is not None:
                    if isinstance(trait.trait_type, Python):  # VariableTree
                        obj = getattr(self, cname)
                        t_iotype = getattr(obj, 'iotype', None)
                    else:  # Variable
                        t_iotype = self.get_iotype(cname)
                    if t_iotype != iotype:
                        self.raise_exception('%s must be an %s variable' %
                                             (pathname, _iodict[iotype]),
                                             RuntimeError)
                return trait
            elif trait is None and self.contains(cname):
                return None

        self.raise_exception("Cannot locate variable named '%s'" %
                             pathname, AttributeError)

    @rbac(('owner', 'user'))
    def get_trait_typenames(self, pathname, iotype=None):
        """Return names of the 'final' type (bypassing passthrough traits)
        for `pathname` using :meth:`get_dyn_trait`. Used by dynamic wrappers
        to determine the type of variable to wrap. The returned list is a
        depth-first traversal of the class hierarchy.

        pathname: str
            Pathname of the desired trait. May contain dots.

        iotype: str (optional)
            Expected iotype of the trait.
        """
        if not pathname:
            obj = self
        else:
            trait = self.get_dyn_trait(pathname, iotype=iotype)
            if trait is None:
                return []

            trait = trait.trait_type or trait.trait or trait
            if trait.target:  # PassthroughTrait, PassthroughProperty
                trait = self.get_dyn_trait(trait.target)
                try:
                    ttype = trait.trait_type
                except AttributeError:
                    pass
                else:
                    if ttype is not None:
                        trait = ttype

            if isinstance(trait, Python):  # Container
                obj = self.get(pathname)
            else:  # Variable
                obj = trait

        names = []
        Container._bases(type(obj), names)
        return names

    @staticmethod
    def _bases(cls, names):
        """ Helper for :meth:`get_trait_typenames`. """
        names.append('%s.%s' % (cls.__module__, cls.__name__))
        for base in cls.__bases__:
            Container._bases(base, names)

    def raise_exception(self, msg, exception_class=Exception):
        """Raise an exception."""
        coords = ''
        obj = self
        while obj is not None:
            try:
                coords = obj.get_itername()
            except AttributeError:
                try:
                    obj = obj.parent
                except AttributeError:
                    break
            else:
                break
        if coords:
            full_msg = '%s (%s): %s' % (self.get_pathname(), coords, msg)
        else:
            full_msg = '%s: %s' % (self.get_pathname(), msg)
        self._logger.error(msg)
        raise exception_class(full_msg)

    def reraise_exception(self, msg=''):
        """Re-raise an exception with updated message and original traceback."""
        exc_type, exc_value, exc_traceback = sys.exc_info()
        if msg:
            msg = '%s: %s' % (msg, exc_value)
        else:
            msg = '%s' % exc_value
        prefix = '%s: ' % self.get_pathname()
        if not msg.startswith(prefix):
            msg = prefix + msg
        new_exc = exc_type(msg)
        raise type(new_exc), new_exc, exc_traceback

    def build_trait(self, ref_name, iotype=None, trait=None):
        """Build a trait referring to `ref_name`.
        This is called by :meth:`create_io_traits`.
        This must be overridden.

        iotype: str or dict
            If `iotype` is a string it specifies the trait's iotype.
            If it's a dictionary, it provides metadata.

        trait: Trait
            If `trait` is not None, use that trait rather than building one.
        """
        self.raise_exception('build_trait()', NotImplementedError)

# By default we always proxy Containers and FileRefs.
CLASSES_TO_PROXY.append(Container)
CLASSES_TO_PROXY.append(FileRef)


# Some utility functions


def _get_entry_group(obj):
    """Return entry point group for given object type."""
    if _get_entry_group.group_map is None:
        # Fill-in here to avoid import loop.
        from openmdao.main.component import Component
        from openmdao.main.driver import Driver

        # Entry point definitions taken from plugin-guide.
        # Order should be from most-specific to least.
        _get_entry_group.group_map = [
            (Variable,             'openmdao.variable'),
            (IParametricGeometry,  'openmdao.parametric_geometry'),
            (Driver,               'openmdao.driver'),
            (ICaseIterator,        'openmdao.case_iterator'),
            (IResourceAllocator,   'openmdao.resource_allocator'),
            (Component,            'openmdao.component'),
            (Container,            'openmdao.container'),
        ]

    for cls, group in _get_entry_group.group_map:
        if issubclass(cls, Interface):
            if cls.providedBy(obj):
                return group
        else:
            if isinstance(obj, cls):
                return group
    return None

_get_entry_group.group_map = None  # Map from class/interface to group name.


def dump(cont, recurse=False, stream=None, **metadata):
    """Print all items having specified metadata and
    their corresponding values to the given stream. If the stream
    is not supplied, it defaults to *sys.stdout*.
    """
    pprint.pprint(dict([(n, str(v))
                    for n, v in cont.items(recurse=recurse,
                                           **metadata)]),
                  stream)


def find_name(parent, obj):
    """Find the given object in the specified parent and return its name
    in the parent's `__dict__`.  There could be multiple names bound to a
    given object. Only the first name found is returned.

    Return '' if not found.
    """
    for name, val in parent.__dict__.items():
        if val is obj:
            return name
    return ''


def get_default_name(obj, scope):
    """Return a unique name for the given object in the given scope."""
    classname = obj.__class__.__name__.lower()
    if scope is None:
        sdict = {}
    else:
        sdict = scope.__dict__

    ver = 1
    while '%s%d' % (classname, ver) in sdict:
        ver += 1
    return '%s%d' % (classname, ver)


def deep_hasattr(obj, pathname):
    """Returns True if the attrbute indicated by the given pathname
    exists; False otherwise.
    """
    try:
        parts = pathname.split('.')
        for name in parts[:-1]:
            obj = getattr(obj, name)
    except Exception:
        return False
    return hasattr(obj, parts[-1])


def deep_getattr(obj, pathname):
    """Returns the attrbute indicated by the given pathname or raises
    an exception if it doesn't exist.
    """
    for name in pathname.split('.'):
        obj = getattr(obj, name)
    return obj


def find_trait_and_value(obj, pathname):
    """Return a tuple of the form (trait, value) for the given dotted
    pathname. Raises an exception if the value indicated by the pathname
    is not found in obj. If the value is found but has no trait, then
    (None, value) is returned.
    """
    names = pathname.split('.')
    for name in names[:-1]:
        obj = getattr(obj, name)
    if is_instance(obj, Container):
        objtrait = obj.get_trait(names[-1])
    elif isinstance(obj, HasTraits):
        objtrait = obj.trait(names[-1])
    else:
        objtrait = None
    return (objtrait, getattr(obj, names[-1]))


def create_io_traits(cont, obj_info, iotype='in'):
    """Create io trait(s) specified by the contents of `obj_info`. Calls
    :meth:`build_trait` on :class:`Container` `cont`, which can be overridden
    by subclasses, to create each trait.  One use of this is to provide traits
    mapping to variables inside a :class:`Component` implemented as a Python
    extension module.

    `obj_info` is assumed to be either a string, a tuple, or a list
    that contains strings and/or tuples.  The information is used to specify
    the "internal" and "external" names of the variable.
    The "internal" name uses the naming scheme within the Container.
    The "external" name is the one that will be used to access the trait
    from outside the Container; it must not contain any '.' characters.

    A string specifies the "internal" name for the variable.  The "external"
    name will be the "internal" name with any '.' characters replaced by '_'.

    Tuples must contain the "internal" name followed by the "external" name
    and may optionally contain an iotype and a validation trait. If the iotype
    is a dictionary rather than a string, it is used for trait metadata (it may
    include the ``iotype`` key but does not have to).

    `iotype` is the default I/O type to be used.

    The newly created traits are added to the specified Container.

    For example, the following are valid calls::

        # Create an input trait 'foo' referring to 'foo' on 'obj'.
        create_io_traits(obj, 'foo')

        # Create an input trait 'inputs_foo' referring to 'inputs.foo'.
        create_io_traits(obj, 'inputs.foo')

        # Create outputs 'foo', 'bar', and 'baz'.
        create_io_traits(obj, ['foo','bar','baz'], iotype='out')

        # Use Bool trait named 'foo_alias' to refer to 'foo', and create 'bar'.
        create_io_traits(obj, ('foo', 'foo_alias', 'in', Bool()), 'bar')

        # Create inputs 'fooa' and 'bazz', and output 'barb'.
        # 'fooa' will have the specified metadata.
        create_io_traits(obj, [('foo', 'fooa', {low=-1, high=10}),
                               ('bar', 'barb', 'out'),
                               ('baz', 'bazz')])

    """
    if isinstance(obj_info, (basestring, tuple)):
        it = [obj_info]
    else:
        it = obj_info

    for entry in it:
        iostat = iotype
        trait = None

        if isinstance(entry, basestring):
            ref_name = entry
            name = entry.replace('.', '_')
        elif isinstance(entry, tuple):
            ref_name = entry[0]  # internal name
            name = entry[1] or ref_name.replace('.', '_')  # wrapper name
            try:
                iostat = entry[2]  # optional iotype/metadata
                trait = entry[3]   # optional validation trait
            except IndexError:
                pass
        else:
            cont.raise_exception('create_io_traits cannot add trait %s' % entry,
                                 RuntimeError)

        if '.' in name:
            cont.raise_exception("Can't create '%s' because it's a"
                                 " dotted pathname" % name, NameError)

        newtrait = cont.get_trait(name)
        if newtrait is not None:
            cont.raise_exception(
                "Can't create '%s' because it already exists." % name,
                RuntimeError)

        if not cont.contains(ref_name):
            cont.raise_exception("Can't create trait for '%s' because it wasn't"
                                 " found" % ref_name, AttributeError)

        cont.add_trait(name, cont.build_trait(ref_name, iostat, trait))<|MERGE_RESOLUTION|>--- conflicted
+++ resolved
@@ -1191,16 +1191,11 @@
         # FIXME: if people register other callbacks on a trait, they won't
         #        be called if we do it this way
         eq = (old == value)
-<<<<<<< HEAD
+
         try:
             eq = all(eq)
         except TypeError:
             pass
-=======
-
-        if not isinstance(eq, bool):  # FIXME: probably a numpy sub-array. assume value has changed for now...
-            eq = False
->>>>>>> 3a1c8ff4
         if not eq:
             # need to find first item going up the parent tree that is a Component
             item = self
