import unittest
import math
import ast

from openmdao.main.numpy_fallback import array
from openmdao.main.datatypes.array import Array
from openmdao.main.expreval import ExprEvaluator, ConnectedExprEvaluator, \
                                   ExprExaminer
from openmdao.main.printexpr import ExprPrinter, print_node
from openmdao.main.api import Assembly, Component, set_as_top
from openmdao.main.datatypes.api import Float, List, Slot, Dict
from openmdao.util.testutil import assert_rel_error

from math import sqrt, sin, cos

try:
    # as of python2.7, gamma is in the math module
    # (even though docs say it's new as of 3.2)
    from math import gamma
except ImportError as err:
    import logging
    logging.warn("In %s: %r", __file__, err)
    try:
        from scipy.special import gamma
    except ImportError as err:
        logging.warn("In %s: %r", __file__, err)

class A(Component):
    f = Float(iotype='in')
    a1d = Array(array([1.0, 1.0, 2.0, 3.0]), iotype='in')
    a2d = Array(array([[1.0, 1.0], [2.0, 3.0]]), iotype='in')
    b1d = Array(array([1.0, 1.0, 2.0, 3.0]), iotype='out')
    b2d = Array(array([[1.0, 1.0], [2.0, 3.0]]), iotype='out')

    def some_funct(self, a, b, op='add'):
        if op == 'add':
            return a+b
        elif op == 'mult':
            return a*b
        elif op == 'sub':
            return a-b
        raise RuntimeError("bad input to some_funct")

    @property
    def some_prop(self):
        return 7

class B(Component):

    in1 = Float(iotype="in")
    in11 = Float(iotype="in")

class Comp(Component):
    x = Float(iotype='in')
    y = Float(iotype='in')
    indct = Dict(iotype='in')
    outdct = Dict(iotype='out')
    cont = Slot(A)
    contlist = List(Slot(A), iotype='in')

    def get_cont(self, i):
        return self.contlist[i]

    def get_attrib(self, name):
        return getattr(self, name)


class Simple(Component):

    a = Float(iotype='in')
    b = Float(iotype='in')
    c = Float(iotype='out')
    d = Float(iotype='out')
    x_array = Array([0, 0, 0], iotype='in')
    def __init__(self):
        super(Simple, self).__init__()
        self.a = 4.
        self.b = 5.
        self.c = 7.
        self.d = 1.5

    def execute(self):
        self.c = self.a + self.b
        self.d = self.a - self.b

        self.x_array[1] = self.a*self.b


def new_text(expr):
    ep = ExprPrinter()
    ep.visit(expr._parse_get()[0])
    return ep.get_text()

class ExprPrinterTestCase(unittest.TestCase):
    def test_print_node(self):
        checks = [
            'a',
            'a+b',
            'a-b',
            'a*b',
            'a/b',
            'a-(b-c)',
            'a+b*c',
            ]
        for check in checks:
            node = ast.parse(check, mode='eval')
            self.assertEqual(check, print_node(node))

class ExprEvalTestCase(unittest.TestCase):
    def setUp(self):
        self.top = set_as_top(Assembly())
        self.top.add('a', A())
        self.top.a.a1d = [1., 2, 3, 4, 5, 6]
        self.top.add('comp', Comp())
        self.top.comp.x = 3.14
        self.top.comp.y = 42.

    def _do_tests(self, tests, top):
        # each test is a tuple of the form (input, expected output)
        for tst in tests:
            ex = ExprEvaluator(tst[0], top)
            self.assertEqual(new_text(ex), tst[1])

    def test_eq(self):
        ex1 = ExprEvaluator('comp.x', self.top)
        ex2 = ExprEvaluator('comp.x', self.top)
        ex3_bad = "test"

<<<<<<< HEAD
        self.assertTrue(ex1==ex2)
        self.assertTrue(ex2!=ex3_bad)
=======
        self.assertTrue(ex1 == ex2)
        self.assertTrue(ex2 != ex3_bad)
>>>>>>> 48de276d

    def test_simple(self):
        tests = [
            ('a.f', "scope.get('a.f')"),
            ('a.f**2', "scope.get('a.f')**2"),
            ('a.f/a.a1d[int(a.f)]',
             "scope.get('a.f')/scope.get('a.a1d',[(0,int(scope.get('a.f')))])"),
            ('a.f = a.a1d[int(a.f)]',
             "scope.set('a.f',scope.get('a.a1d',[(0,int(scope.get('a.f')))]),src=_local_src_,force=_local_force_)"),
        ]
        self._do_tests(tests, self.top)

    def test_containers(self):
        tests = [
            ('comp.cont.f', "scope.get('comp.cont.f')"),
            ('comp.contlist[2].a1d[3]',
             "scope.get('comp.contlist',[(0,2),(1,'a1d'),(0,3)])"),
        ]
        self._do_tests(tests, self.top)

    def test_dicts(self):
        tests = [
            ("comp.indct['foo.bar']", "scope.get('comp.indct',[(0,'foo.bar')])"),
            ("comp.indct['foo.bar']=comp.cont.f",
             "scope.set('comp.indct',scope.get('comp.cont.f'),[(0,'foo.bar')],src=_local_src_,force=_local_force_)"),
        ]
        self._do_tests(tests, self.top)

    def test_arrays(self):
        tests = [
            ('a.a1d', "scope.get('a.a1d')"),
            ('-a.a1d', "-scope.get('a.a1d')"),
            ('+a.a1d', "+scope.get('a.a1d')"),
            ('a.a1d[0]', "scope.get('a.a1d',[(0,0)])"),
            ('a.a2d[0][0]', "scope.get('a.a2d',[(0,0),(0,0)])"),
            ('a.a2d[:,0]', "scope.get('a.a2d',[(4,(None,None,None),0)])"),
<<<<<<< HEAD
            ('a.a2d[-a.a1d[2]]', "scope.get('a.a2d',[(0,-scope.get('a.a1d',[(0,2)]))])"),
            ('a.a2d[-a.a1d[2]][foo.bar]',
             "scope.get('a.a2d',[(0,-scope.get('a.a1d',[(0,2)])),(0,scope.get('foo.bar'))])"),
            ('a.a2d[-a.a1d[2]]=a.f',
             "scope.set('a.a2d',scope.get('a.f'),[(0,-scope.get('a.a1d',[(0,2)]))],src=_local_src_)"),
            ('a.f/a.a1d[int(a.f)]', "scope.get('a.f')/scope.get('a.a1d',[(0,int(scope.get('a.f')))])"),
            ('a.f = a.a1d[int(a.f)]', "scope.set('a.f',scope.get('a.a1d',[(0,int(scope.get('a.f')))]),src=_local_src_)"),
=======
            ('a.a2d[-a.a1d[2]]',
             "scope.get('a.a2d',[(0,-scope.get('a.a1d',[(0,2)]))])"),
            ('a.a2d[-a.a1d[2]][foo.bar]',
             "scope.get('a.a2d',[(0,-scope.get('a.a1d',[(0,2)])),(0,scope.get('foo.bar'))])"),
            ('a.a2d[-a.a1d[2]]=a.f',
             "scope.set('a.a2d',scope.get('a.f'),[(0,-scope.get('a.a1d',[(0,2)]))],src=_local_src_,force=_local_force_)"),
            ('a.f/a.a1d[int(a.f)]',
             "scope.get('a.f')/scope.get('a.a1d',[(0,int(scope.get('a.f')))])"),
            ('a.f = a.a1d[int(a.f)]',
             "scope.set('a.f',scope.get('a.a1d',[(0,int(scope.get('a.f')))]),src=_local_src_,force=_local_force_)"),
>>>>>>> 48de276d
            ('a.b.cde[1+3**4*1]', "scope.get('a.b.cde',[(0,1+3**4*1)])"),
            ('a.b[1][2]', "scope.get('a.b',[(0,1),(0,2)])"),
            ('abs(a.b[1][2])', "abs(scope.get('a.b',[(0,1),(0,2)]))"),
            ('a.b[1][x.y]', "scope.get('a.b',[(0,1),(0,scope.get('x.y'))])"),
<<<<<<< HEAD
            ('comp.x=a.b[1]',"scope.set('comp.x',scope.get('a.b',[(0,1)]),src=_local_src_)"),
=======
            ('comp.x=a.b[1]',
             "scope.set('comp.x',scope.get('a.b',[(0,1)]),src=_local_src_,force=_local_force_)"),
>>>>>>> 48de276d
            ('comp.cont.a1d[-3]', "scope.get('comp.cont.a1d',[(0,-3)])"),
        ]
        self._do_tests(tests, self.top)

    def test_calls(self):
        tests = [
<<<<<<< HEAD
        ('a.b()', "scope.get('a.b',[(2,)])"),
        ('a.b(5)', "scope.get('a.b',[(2,[5])])"),
        ('a.b(5,9)', "scope.get('a.b',[(2,[5,9])])"),
        ('a.b(5,z.y)', "scope.get('a.b',[(2,[5,scope.get('z.y')])])"),
        ('a.b(5, z.y(2,3))',
         "scope.get('a.b',[(2,[5,scope.get('z.y',[(2,[2,3])])])])"),
        ('a.b(5, z.y[3])',
         "scope.get('a.b',[(2,[5,scope.get('z.y',[(0,3)])])])"),
         ('a.b(1,23,foo=9)',
          "scope.get('a.b',[(2,[1,23],[('foo',9)])])"),
         ('a.b(1,23)[1]', "scope.get('a.b',[(2,[1,23]),(0,1)])"),
         ('a.b(1).somefunct(2)[1]', "scope.get('a.b',[(2,[1]),(1,'somefunct'),(2,[2]),(0,1)])"),
=======
            ('a.b()', "scope.get('a.b',[(2,)])"),
            ('a.b(5)', "scope.get('a.b',[(2,[5])])"),
            ('a.b(5,9)', "scope.get('a.b',[(2,[5,9])])"),
            ('a.b(5,z.y)', "scope.get('a.b',[(2,[5,scope.get('z.y')])])"),
            ('a.b(5, z.y(2,3))',
             "scope.get('a.b',[(2,[5,scope.get('z.y',[(2,[2,3])])])])"),
            ('a.b(5, z.y[3])',
             "scope.get('a.b',[(2,[5,scope.get('z.y',[(0,3)])])])"),
            ('a.b(1,23,foo=9)',
             "scope.get('a.b',[(2,[1,23],[('foo',9)])])"),
            ('a.b(1,23)[1]', "scope.get('a.b',[(2,[1,23]),(0,1)])"),
            ('a.b(1).somefunct(2)[1]',
             "scope.get('a.b',[(2,[1]),(1,'somefunct'),(2,[2]),(0,1)])"),
>>>>>>> 48de276d
        ]

        self._do_tests(tests, self.top)

    def test_set_evaluate(self):
        ex = ExprEvaluator('comp.x', self.top)
        self.assertEqual(3.14, ex.evaluate())

        ex.set(75.4)
        self.assertEqual(75.4, self.top.comp.x)

        self.top.comp.contlist = [A(), A(), A()]
        self.top.comp.contlist[1].a1d = [4]*5
        ex = ExprEvaluator('comp.contlist[1].a1d[3]', self.top)
        self.assertEqual(ex.evaluate(), 4)

        ex.set(123)
        self.assertEqual(ex.evaluate(), 123)

        ex = ExprEvaluator("comp.contlist[1].some_funct(3,5,'sub')", self.top)
        self.assertEqual(ex.evaluate(), -2)

        ex = ExprEvaluator("comp.get_cont(1).some_funct(3,5,'add')", self.top)
        self.assertEqual(ex.evaluate(), 8)

        ex = ExprEvaluator("comp.get_cont(1).a1d[2]", self.top)
        self.assertEqual(ex.evaluate(), 4)

        ex = ExprEvaluator("a2d[1][0]", self.top.a)
        self.assertEqual(ex.evaluate(), 2.)
        ex.set(7.)
        self.assertEqual(self.top.a.a2d[1][0], 7.)

        ex = ExprEvaluator("a2d[1,0]", self.top.a)
        self.assertEqual(ex.evaluate(), 7.)
        ex.set(11.)
        self.assertEqual(self.top.a.a2d[1][0], 11.)

        ex = ExprEvaluator("a2d[1]", self.top.a)
<<<<<<< HEAD
        self.assertTrue(all(ex.evaluate() == array([11.,3.])))
        ex.set([0.1,0.2])
        self.assertTrue(all(self.top.a.a2d[1] == array([0.1,0.2])))
=======
        self.assertTrue(all(ex.evaluate() == array([11., 3.])))
        ex.set([0.1, 0.2])
        self.assertTrue(all(self.top.a.a2d[1] == array([0.1, 0.2])))
>>>>>>> 48de276d

        self.top.comp.cont = A()

        ex = ExprEvaluator("comp.cont.a2d[1][0]", self.top)
        self.assertEqual(ex.evaluate(), 2.)
        ex.set(7.)
        self.assertEqual(self.top.comp.cont.a2d[1][0], 7.)

        ex = ExprEvaluator("comp.cont.a2d[1,0]", self.top)
        self.assertEqual(ex.evaluate(), 7.)
        ex.set(11.)
        self.assertEqual(self.top.comp.cont.a2d[1][0], 11.)

        # try a numpy function
        try:
            import numpy
        except ImportError:
            pass
        else:
            ex = ExprEvaluator("numpy.eye(2)", self.top.a)
            val = ex.evaluate()
<<<<<<< HEAD
            self.assertTrue((val==numpy.eye(2)).all())

        ex = ExprEvaluator("comp.get_cont(1).a1d", self.top)
        self.assertEqual(list(ex.evaluate()), [4,4,4,123,4])

        ex = ExprEvaluator("comp.get_attrib('get_cont')(1).a1d", self.top)
        self.assertEqual(list(ex.evaluate()), [4,4,4,123,4])
=======
            self.assertTrue((val == numpy.eye(2)).all())

        ex = ExprEvaluator("comp.get_cont(1).a1d", self.top)
        self.assertEqual(list(ex.evaluate()), [4, 4, 4, 123, 4])

        ex = ExprEvaluator("comp.get_attrib('get_cont')(1).a1d", self.top)
        self.assertEqual(list(ex.evaluate()), [4, 4, 4, 123, 4])
>>>>>>> 48de276d


    def test_reparse_on_scope_change(self):
        self.top.comp.x = 99.5
        self.top.comp.y = -3.14

        ex = ExprEvaluator('comp.x', self.top)
        self.assertEqual(99.5, ex.evaluate())
        self.assertEqual(new_text(ex), "scope.get('comp.x')")

        ex.scope = self.top.a
        try:
            ex.set(0.5)
        except AttributeError as err:
            self.assertEqual(str(err), "a: object has no attribute 'comp.x'")
        else:
            self.fail("AttributeError expected")
        self.assertEqual(new_text(ex), "scope.get('comp.x')")
        self.assertEqual(99.5, ex.evaluate(self.top)) # set scope back to self.top
        self.assertEqual(new_text(ex), "scope.get('comp.x')")

        ex.text = 'comp.y'
        try:
            ex.evaluate(self.top.a)
        except AttributeError as err:
            self.assertEqual(str(err), "can't evaluate expression 'comp.y':"
                             " a: 'A' object has no attribute 'comp'")
        else:
            self.fail("AttributeError expected")
        ex.scope = self.top
        ex.set(11.1)
        self.assertEqual(11.1, self.top.comp.y)
        self.assertEqual(new_text(ex), "scope.get('comp.y')")

    def test_no_scope(self):
        ex = ExprEvaluator('abs(-3)+int(2.3)+math.floor(5.4)')
        self.assertEqual(ex.evaluate(), 10.0)

        ex.text = 'comp.x'
        try:
            ex.evaluate()
        except Exception, err:
            self.assertEqual(str(err), "can't evaluate expression 'comp.x':"
                             " 'NoneType' object has no attribute 'get'")
        else:
            self.fail("Exception expected")

    def test_property(self):
        ex = ExprEvaluator('some_prop', self.top.a)
        self.assertEqual(ex.evaluate(), 7)

    def test_assignee(self):
        ex = ExprEvaluator('a1d[3]*a1d[2 ]', self.top.a)
        self.assertEqual(ex.is_valid_assignee(), False)
        ex.text = 'comp.contlist[1].a2d[2][1]'
        self.assertEqual(ex.is_valid_assignee(), True)

    def test_resolve(self):
        ex = ExprEvaluator('comp.x[0] = 10*(3.2+ a.a1d[3]* 1.1*a.a1d[2 ])', self.top)
        self.assertEqual(ex.check_resolve(), True)
        ex.text = 'comp.contlist[1].a2d[2][1]'
        self.assertEqual(ex.check_resolve(), True)
        ex.scope = self.top.comp
        ex.text = 'contlist[1]'
        self.assertEqual(ex.check_resolve(), True)
        ex.text = 'contlist[1]-foo.flambe'
        self.assertEqual(ex.check_resolve(), False)

    def test_get_referenced_varpaths(self):
        ex = ExprEvaluator('comp.x[0] = 10*(3.2+ a.a1d[3]* 1.1*a.a1d[2 ].foobar)', self.top.a)
        self.assertEqual(ex.get_referenced_varpaths(), set(['comp.x', 'a.a1d']))
        ex.text = 'comp.contlist[1].a2d[2][1]'
        self.assertEqual(ex.get_referenced_varpaths(), set(['comp.contlist']))
        ex.scope = self.top.comp
        ex.text = 'comp.contlist[1]'
        self.assertEqual(ex.get_referenced_varpaths(), set(['comp.contlist']))
        ex.text = 'comp.contlist[1].foo'
        self.assertEqual(ex.get_referenced_varpaths(), set(['comp.contlist']))
        ex.text = 'contlist[1].foo'
        self.assertEqual(ex.get_referenced_varpaths(), set(['contlist']))
        ex.text = 'asm2.comp3.contlist[1].foo'
        self.assertEqual(ex.get_referenced_varpaths(), set(['asm2.comp3.contlist']))

    def test_get_referenced_compnames(self):
        ex = ExprEvaluator('comp.x[0] = 10*(3.2+ a.a1d[3]* 1.1*a.a1d[2 ].foobar)', self.top.a)
        self.assertEqual(ex.get_referenced_compnames(), set(['comp', 'a']))
        ex.text = 'comp.contlist[1].a2d[2][1]'
        self.assertEqual(ex.get_referenced_compnames(), set(['comp']))
        ex.scope = self.top.comp
        ex.text = 'comp.contlist[1]'
        self.assertEqual(ex.get_referenced_compnames(), set(['comp']))
        ex.text = 'comp.contlist[1].foo'
        self.assertEqual(ex.get_referenced_compnames(), set(['comp']))
        ex.text = 'contlist[1].foo'
        self.assertEqual(ex.get_referenced_compnames(), set())
        ex.text = 'asm2.comp3.contlist[1].foo'
        self.assertEqual(ex.get_referenced_compnames(), set(['asm2']))

    def test_slice(self):
        ex = ExprEvaluator('a1d[1::2]', self.top.a)
        self.assertTrue(all(array([2., 4., 6.]) == ex.evaluate()))
        ex.text = 'a1d[2:4]'
        self.assertTrue(all(array([3., 4.]) == ex.evaluate()))
        ex.text = 'a1d[2:]'
        self.assertTrue(all(array([3., 4., 5., 6.]) == ex.evaluate()))
        ex.text = 'a1d[::-1]'
        self.assertTrue(all(array([6., 5., 4., 3., 2., 1.]) == ex.evaluate()))
        ex.text = 'a1d[:2]'
        self.assertTrue(all(array([1., 2.]) == ex.evaluate()))
        ex.text = 'a2d[:,0]'
        self.assertTrue(all(array([1., 2.]) == ex.evaluate()))
        ex.text = 'a2d[:,1]'
        self.assertTrue(all(array([1., 3.]) == ex.evaluate()))
        ex.text = 'a2d[:,-1]'
        self.assertTrue(all(array([1., 3.]) == ex.evaluate()))
        ex.text = 'a2d[:,-2]'
        self.assertTrue(all(array([1., 2.]) == ex.evaluate()))

    def test_boolean(self):
        comp = self.top.comp
        comp.x = 1.
        comp.y = 3.
        self.assertEqual(True, ExprEvaluator('comp.x < comp.y', self.top).evaluate())
        self.assertEqual(True, ExprEvaluator('comp.x <= comp.y', self.top).evaluate())
        self.assertEqual(True, ExprEvaluator('comp.x != comp.y', self.top).evaluate())
        self.assertEqual(False, ExprEvaluator('comp.x == comp.y', self.top).evaluate())
        self.assertEqual(False, ExprEvaluator('comp.x > comp.y', self.top).evaluate())
        self.assertEqual(False, ExprEvaluator('comp.x >= comp.y', self.top).evaluate())

        self.assertEqual(True, ExprEvaluator('1< comp.y', self.top).evaluate())
        self.assertEqual(True, ExprEvaluator('1<= comp.y', self.top).evaluate())
        self.assertEqual(True, ExprEvaluator('1!= comp.y', self.top).evaluate())
        self.assertEqual(False, ExprEvaluator('1== comp.y', self.top).evaluate())
        self.assertEqual(False, ExprEvaluator('1> comp.y', self.top).evaluate())
        self.assertEqual(False, ExprEvaluator('1>= comp.y', self.top).evaluate())

        self.assertEqual(True, ExprEvaluator('comp.x < 3', self.top).evaluate())
        self.assertEqual(True, ExprEvaluator('comp.x <= 3', self.top).evaluate())
        self.assertEqual(True, ExprEvaluator('comp.x != 3', self.top).evaluate())
        self.assertEqual(False, ExprEvaluator('comp.x == 3', self.top).evaluate())
        self.assertEqual(False, ExprEvaluator('comp.x > 3', self.top).evaluate())
        self.assertEqual(False, ExprEvaluator('comp.x >= 3', self.top).evaluate())

        comp.x = 3.
        self.assertEqual(False, ExprEvaluator('comp.x != comp.y', self.top).evaluate())
        self.assertEqual(True, ExprEvaluator('comp.x == comp.y', self.top).evaluate())

<<<<<<< HEAD
        self.top.a.b = [1,1,1,1]
=======
        self.top.a.b = [1, 1, 1, 1]
>>>>>>> 48de276d
        self.assertEqual(True, ExprEvaluator('all(a.b)', self.top).evaluate())
        self.assertEqual(True, ExprEvaluator('any(a.b)', self.top).evaluate())
        self.top.a.b = [1, 1, 0, 1]
        self.assertEqual(False, ExprEvaluator('all(a.b)', self.top).evaluate())
        self.assertEqual(True, ExprEvaluator('any(a.b)', self.top).evaluate())

    def test_builtins(self):
        comp = self.top.comp
        comp.x = 1.
        comp.y = -3.
        self.assertEqual(3., ExprEvaluator('abs(comp.y)', self.top).evaluate())
        self.assertAlmostEqual(0., ExprEvaluator('sin(pi)', self.top).evaluate())
        comp.x = 1.35
        self.assertEqual(1., ExprEvaluator('floor(comp.x)', self.top).evaluate())
        self.assertEqual(2., ExprEvaluator('ceil(comp.x)', self.top).evaluate())
        comp.x = 0.
        self.assertEqual(True, ExprEvaluator('sin(comp.x)<math.cos(comp.x)', self.top).evaluate())
        comp.x = math.pi/2.
        self.assertEqual(False, ExprEvaluator('sin(comp.x)<cos(comp.x)', self.top).evaluate())

    def test_multi_object(self):
        # verify that expressions with multiple objects raise a reasonable error message
        # when a set is attempted.
        try:
            ex = ExprEvaluator('comp.x+comp.x', self.top)
            ex.set(1)
        except ValueError, err:
            self.assertEqual(str(err),
                "expression 'comp.x+comp.x' can't be set to a value")
        else:
            raise AssertionError('ValueError expected')

    def test_bogus(self):
        # now try some bogus expressions
        try:
            ex = ExprEvaluator('abcd.efg', self.top)
            ex.evaluate()
        except AttributeError, err:
<<<<<<< HEAD
            self.assertEqual(str(err),
                "can't evaluate expression 'abcd.efg': : 'Assembly' object has no attribute 'abcd'")
=======
            self.assertEqual(str(err), "can't evaluate expression 'abcd.efg':"
                             " : 'Assembly' object has no attribute 'abcd'")
>>>>>>> 48de276d
        else:
            raise AssertionError('AttributeError expected')

    def test_get_required_comps(self):
        top = set_as_top(Assembly())
        top.add('comp1', Simple())
        top.add('comp2', Simple())
        top.add('comp3', Simple())
        top.add('comp4', Simple())
        top.add('comp5', Simple())
        top.add('comp6', Simple())
        top.add('comp7', Simple())
        top.add('comp8', Simple())
        top.add('comp9', Simple())

<<<<<<< HEAD
        top.connect('comp1.c','comp3.a')
        top.connect('comp2.c','comp3.b')
        top.connect('comp3.c','comp5.a')
        top.connect('comp3.d','comp9.a')
        top.connect('comp3.d','comp4.a')
        top.connect('comp4.c','comp7.a')
        top.connect('comp3.c','comp6.a')
        top.connect('comp6.c','comp7.b')
        top.connect('comp8.c','comp9.b')
=======
        top.connect('comp1.c', 'comp3.a')
        top.connect('comp2.c', 'comp3.b')
        top.connect('comp3.c', 'comp5.a')
        top.connect('comp3.d', 'comp9.a')
        top.connect('comp3.d', 'comp4.a')
        top.connect('comp4.c', 'comp7.a')
        top.connect('comp3.c', 'comp6.a')
        top.connect('comp6.c', 'comp7.b')
        top.connect('comp8.c', 'comp9.b')
>>>>>>> 48de276d

        # exp = ExprEvaluator('comp9.c+comp5.d', top.driver)
        # self.assertEqual(exp.get_required_compnames(top),
        #                  set(['comp1','comp2','comp3','comp5','comp8','comp9']))
        # exp = ExprEvaluator('comp7.a', top.driver)
        # self.assertEqual(exp.get_required_compnames(top),
        #                  set(['comp1','comp2','comp3','comp4','comp6','comp7']))
        # exp = ExprEvaluator('comp8.a', top.driver)
        # self.assertEqual(exp.get_required_compnames(top),
        #                  set(['comp8']))
        # exp = ExprEvaluator('comp9.c+comp7.d', top.driver)
        # self.assertEqual(exp.get_required_compnames(top),
        #                  set(['comp1','comp2','comp3','comp4','comp6',
        #                       'comp7','comp8','comp9']))
        # exp = ExprEvaluator('sin(0.3)', top.driver)
        # self.assertEqual(exp.get_required_compnames(top),
        #                  set())

    def test_eval_gradient(self):
        top = set_as_top(Assembly())
        top.add('comp1', Simple())
        top.run()

        exp = ExprEvaluator('3.0*comp1.c', top.driver)
        grad = exp.evaluate_gradient(scope=top)
        self.assertEqual(top.comp1.c, 7.0)
        assert_rel_error(self, grad['comp1.c'], 3.0, 0.00001)

        # Commented out this test, until we find a case that can't be
        # handled analytically
        # interface test: step size
        # (for linear slope, larger stepsize more accurate because of
        # python's rounding)
        #grad2 = exp.evaluate_gradient(scope=top, stepsize=0.1)
        #assert( abs(grad['comp1.c'] - 3.0) > abs(grad2['comp1.c'] - 3.0) )

        # More complicated, multiple comps
        top.add('comp2', Simple())

        exp = ExprEvaluator('comp2.b*comp1.c**2', top.driver)
        grad = exp.evaluate_gradient(scope=top)
        self.assertEqual(len(grad), 2)
        assert_rel_error(self, grad['comp1.c'], 70.0, 0.00001)
        assert_rel_error(self, grad['comp2.b'], 49.0, 0.00001)

        # test limited varset
        grad = exp.evaluate_gradient(scope=top, wrt=['comp2.b'])
        self.assertEqual(len(grad), 1)

        exp = ExprEvaluator('pow(comp2.b,2)', top.driver)
        grad = exp.evaluate_gradient(scope=top)
        assert_rel_error(self, grad['comp2.b'], 10.0, 0.00001)

        exp = ExprEvaluator('pow(comp2.b,3)', top.driver)
        grad = exp.evaluate_gradient(scope=top)
        assert_rel_error(self, grad['comp2.b'], 75.0, 0.00001)

        exp = ExprEvaluator('log(comp2.a)', top.driver)
        grad = exp.evaluate_gradient(scope=top)
        assert_rel_error(self, grad['comp2.a'], 1./top.comp2.a, 0.00001)

        exp = ExprEvaluator('sin(cos(comp2.b))+sqrt(comp2.a)/comp1.c', top.driver)
        grad = exp.evaluate_gradient(scope=top)
<<<<<<< HEAD
        g1=-sin(top.comp2.b)*cos(cos(top.comp2.b)) #true gradient components
        g2=(2*sqrt(top.comp2.a)*top.comp1.c)**-1
        g3=-sqrt(top.comp2.a)/top.comp1.c**2
=======
        g1 = -sin(top.comp2.b)*cos(cos(top.comp2.b)) #true gradient components
        g2 = (2*sqrt(top.comp2.a)*top.comp1.c)**-1
        g3 = -sqrt(top.comp2.a)/top.comp1.c**2
>>>>>>> 48de276d

        assert_rel_error(self, grad['comp2.b'], g1, 0.00001)
        assert_rel_error(self, grad['comp2.a'], g2, 0.00001)
        assert_rel_error(self, grad['comp1.c'], g3, 0.00001)

        exp = ExprEvaluator('gamma(comp2.a)', top.driver)
        grad = exp.evaluate_gradient(scope=top)
        from scipy.special import polygamma
<<<<<<< HEAD
        g1 = gamma(top.comp2.a)*polygamma(0,top.comp2.a) #true partial derivative
=======
        g1 = gamma(top.comp2.a)*polygamma(0, top.comp2.a) #true partial derivative
>>>>>>> 48de276d
        assert_rel_error(self, grad['comp2.a'], g1, 0.001)

        exp = ExprEvaluator('abs(comp2.a)', top.driver)
        grad = exp.evaluate_gradient(scope=top)
        assert_rel_error(self, grad['comp2.a'], 1.0, 0.0001)

    def test_eval_gradient_array(self):
        top = set_as_top(Assembly())
        top.add('comp1', A())
        top.run()

        # Uncomment these when arrays work
        exp = ExprEvaluator('4.0*comp1.b2d[0][1]*comp1.b2d[1][1]', top.driver)
        grad = exp.evaluate_gradient(scope=top)
        assert_rel_error(self, grad['comp1.b2d[0][1]'], 12.0, 0.00001)
        assert_rel_error(self, grad['comp1.b2d[1][1]'], 4.0, 0.00001)

    def test_eval_gradient_lots_of_vars(self):
        top = set_as_top(Assembly())
        top.add('comp1', B())
        #build expr
        expr = "2*comp1.in1 + 3*comp1.in11"

        exp = ExprEvaluator(expr, top.driver)
        grad = exp.evaluate_gradient(scope=top)
        assert_rel_error(self, grad['comp1.in1'], 2.0, 0.00001)
        assert_rel_error(self, grad['comp1.in11'], 3.0, 0.00001)

    def test_scope_transform(self):
        exp = ExprEvaluator('myvar+abs(comp.x)*a.a1d[2]', self.top)
        self.assertEqual(new_text(exp), "scope.get('myvar')+abs(scope.get('comp.x'))*scope.get('a.a1d',[(0,2)])")
        xformed = exp.scope_transform(self.top, self.top.comp)
        self.assertEqual(xformed, 'parent.myvar+abs(x)*parent.a.a1d[2]')

        exp = ExprEvaluator('parent.var+abs(x)*parent.a.a1d[2]', self.top.comp)
        xformed = exp.scope_transform(self.top.comp, self.top)
        self.assertEqual(xformed, 'var+abs(comp.x)*a.a1d[2]')

    def test_connected_expr(self):
        ConnectedExprEvaluator("var1[x]", self.top)._parse()
        try:
            ConnectedExprEvaluator("var1[x]", self.top, is_dest=True)._parse()
        except Exception as err:
            self.assertEqual(str(err), "bad destination expression 'var1[x]':"
                     " only constant indices are allowed for arrays and slices")
        else:
            self.fail("Exception expected")

        ConnectedExprEvaluator("var1(2.3)", self.top)._parse()
        try:
            ConnectedExprEvaluator("var1(2.3)", self.top, is_dest=True)._parse()
        except Exception as err:
            self.assertEqual(str(err), "bad destination expression 'var1(2.3)':"
                             " not assignable")
        else:
            self.fail("Exception expected")

        ConnectedExprEvaluator("var1[1:5:2]", self.top)._parse()
        ConnectedExprEvaluator("var1[1:5:2]", self.top, is_dest=True)._parse()

        ConnectedExprEvaluator("var1[1:x:2]", self.top)._parse()
        try:
            ConnectedExprEvaluator("var1[1:x:2]", self.top, is_dest=True)._parse()
        except Exception as err:
            self.assertEqual(str(err), "bad destination expression"
                             " 'var1[1:x:2]': only constant indices are allowed"
                             " for arrays and slices")
        else:
            self.fail("Exception expected")


class ExprExaminerTestCase(unittest.TestCase):
<<<<<<< HEAD
    def _examine(self, text, simplevar=True, assignable=True, const_indices=True,
                 refs=None, const=False):
=======
    def _examine(self, text, simplevar=True, assignable=True,
                 const_indices=True, refs=None, const=False):
>>>>>>> 48de276d
        ee = ExprExaminer(ast.parse(text, mode='eval'))
        self.assertEqual(ee.simplevar, simplevar)
        self.assertEqual(ee.assignable, assignable)
        self.assertEqual(ee.const_indices, const_indices)
        self.assertEqual(ee.const, const)
        if refs is None:
            refs = set()
        self.assertEqual(refs, ee.refs)
        return ee

    def test_exprs(self):
        self._examine("7", simplevar=False, assignable=False, const=True)
        self._examine("7+6", simplevar=False, assignable=False, const=True)
        self._examine("7+6/(8-4)*13", simplevar=False, assignable=False, const=True)
        self._examine("x", refs=set(['x']))
        self._examine("x[2]", simplevar=False, refs=set(['x[2]']))
        self._examine("x[2]+x", simplevar=False, assignable=False, refs=set(['x[2]', 'x']))
        self._examine("x[2]*y[4]", simplevar=False, assignable=False,
                      refs=set(['x[2]', 'y[4]']))
        self._examine("x[y]", simplevar=False, const_indices=False, refs=set(['x[y]']))
        self._examine("x[y[5]]", simplevar=False, const_indices=False,
                      refs=set(['x[y[5]]']))
        self._examine("x[1:4:2]", simplevar=False, refs=set(['x[1:4:2]']))
        self._examine("x[1:4:y]", simplevar=False, const_indices=False, refs=set(['x[1:4:y]']))
        self._examine("x+y", simplevar=False, assignable=False, refs=set(['x', 'y']))
        self._examine("x*y", simplevar=False, assignable=False, refs=set(['x', 'y']))
        self._examine("x()", simplevar=False, assignable=False, refs=set(['x']))
        self._examine("x(7)", simplevar=False, assignable=False, refs=set(['x']))
        self._examine("x==6", simplevar=False, assignable=False, refs=set(['x']))

if __name__ == "__main__":
    unittest.main()

<|MERGE_RESOLUTION|>--- conflicted
+++ resolved
@@ -126,13 +126,10 @@
         ex2 = ExprEvaluator('comp.x', self.top)
         ex3_bad = "test"
 
-<<<<<<< HEAD
-        self.assertTrue(ex1==ex2)
-        self.assertTrue(ex2!=ex3_bad)
-=======
+
         self.assertTrue(ex1 == ex2)
         self.assertTrue(ex2 != ex3_bad)
->>>>>>> 48de276d
+
 
     def test_simple(self):
         tests = [
@@ -169,15 +166,6 @@
             ('a.a1d[0]', "scope.get('a.a1d',[(0,0)])"),
             ('a.a2d[0][0]', "scope.get('a.a2d',[(0,0),(0,0)])"),
             ('a.a2d[:,0]', "scope.get('a.a2d',[(4,(None,None,None),0)])"),
-<<<<<<< HEAD
-            ('a.a2d[-a.a1d[2]]', "scope.get('a.a2d',[(0,-scope.get('a.a1d',[(0,2)]))])"),
-            ('a.a2d[-a.a1d[2]][foo.bar]',
-             "scope.get('a.a2d',[(0,-scope.get('a.a1d',[(0,2)])),(0,scope.get('foo.bar'))])"),
-            ('a.a2d[-a.a1d[2]]=a.f',
-             "scope.set('a.a2d',scope.get('a.f'),[(0,-scope.get('a.a1d',[(0,2)]))],src=_local_src_)"),
-            ('a.f/a.a1d[int(a.f)]', "scope.get('a.f')/scope.get('a.a1d',[(0,int(scope.get('a.f')))])"),
-            ('a.f = a.a1d[int(a.f)]', "scope.set('a.f',scope.get('a.a1d',[(0,int(scope.get('a.f')))]),src=_local_src_)"),
-=======
             ('a.a2d[-a.a1d[2]]',
              "scope.get('a.a2d',[(0,-scope.get('a.a1d',[(0,2)]))])"),
             ('a.a2d[-a.a1d[2]][foo.bar]',
@@ -188,37 +176,18 @@
              "scope.get('a.f')/scope.get('a.a1d',[(0,int(scope.get('a.f')))])"),
             ('a.f = a.a1d[int(a.f)]',
              "scope.set('a.f',scope.get('a.a1d',[(0,int(scope.get('a.f')))]),src=_local_src_,force=_local_force_)"),
->>>>>>> 48de276d
             ('a.b.cde[1+3**4*1]', "scope.get('a.b.cde',[(0,1+3**4*1)])"),
             ('a.b[1][2]', "scope.get('a.b',[(0,1),(0,2)])"),
             ('abs(a.b[1][2])', "abs(scope.get('a.b',[(0,1),(0,2)]))"),
             ('a.b[1][x.y]', "scope.get('a.b',[(0,1),(0,scope.get('x.y'))])"),
-<<<<<<< HEAD
-            ('comp.x=a.b[1]',"scope.set('comp.x',scope.get('a.b',[(0,1)]),src=_local_src_)"),
-=======
             ('comp.x=a.b[1]',
              "scope.set('comp.x',scope.get('a.b',[(0,1)]),src=_local_src_,force=_local_force_)"),
->>>>>>> 48de276d
             ('comp.cont.a1d[-3]', "scope.get('comp.cont.a1d',[(0,-3)])"),
         ]
         self._do_tests(tests, self.top)
 
     def test_calls(self):
         tests = [
-<<<<<<< HEAD
-        ('a.b()', "scope.get('a.b',[(2,)])"),
-        ('a.b(5)', "scope.get('a.b',[(2,[5])])"),
-        ('a.b(5,9)', "scope.get('a.b',[(2,[5,9])])"),
-        ('a.b(5,z.y)', "scope.get('a.b',[(2,[5,scope.get('z.y')])])"),
-        ('a.b(5, z.y(2,3))',
-         "scope.get('a.b',[(2,[5,scope.get('z.y',[(2,[2,3])])])])"),
-        ('a.b(5, z.y[3])',
-         "scope.get('a.b',[(2,[5,scope.get('z.y',[(0,3)])])])"),
-         ('a.b(1,23,foo=9)',
-          "scope.get('a.b',[(2,[1,23],[('foo',9)])])"),
-         ('a.b(1,23)[1]', "scope.get('a.b',[(2,[1,23]),(0,1)])"),
-         ('a.b(1).somefunct(2)[1]', "scope.get('a.b',[(2,[1]),(1,'somefunct'),(2,[2]),(0,1)])"),
-=======
             ('a.b()', "scope.get('a.b',[(2,)])"),
             ('a.b(5)', "scope.get('a.b',[(2,[5])])"),
             ('a.b(5,9)', "scope.get('a.b',[(2,[5,9])])"),
@@ -232,7 +201,6 @@
             ('a.b(1,23)[1]', "scope.get('a.b',[(2,[1,23]),(0,1)])"),
             ('a.b(1).somefunct(2)[1]',
              "scope.get('a.b',[(2,[1]),(1,'somefunct'),(2,[2]),(0,1)])"),
->>>>>>> 48de276d
         ]
 
         self._do_tests(tests, self.top)
@@ -272,15 +240,11 @@
         self.assertEqual(self.top.a.a2d[1][0], 11.)
 
         ex = ExprEvaluator("a2d[1]", self.top.a)
-<<<<<<< HEAD
-        self.assertTrue(all(ex.evaluate() == array([11.,3.])))
-        ex.set([0.1,0.2])
-        self.assertTrue(all(self.top.a.a2d[1] == array([0.1,0.2])))
-=======
+
         self.assertTrue(all(ex.evaluate() == array([11., 3.])))
         ex.set([0.1, 0.2])
         self.assertTrue(all(self.top.a.a2d[1] == array([0.1, 0.2])))
->>>>>>> 48de276d
+
 
         self.top.comp.cont = A()
 
@@ -302,15 +266,7 @@
         else:
             ex = ExprEvaluator("numpy.eye(2)", self.top.a)
             val = ex.evaluate()
-<<<<<<< HEAD
-            self.assertTrue((val==numpy.eye(2)).all())
-
-        ex = ExprEvaluator("comp.get_cont(1).a1d", self.top)
-        self.assertEqual(list(ex.evaluate()), [4,4,4,123,4])
-
-        ex = ExprEvaluator("comp.get_attrib('get_cont')(1).a1d", self.top)
-        self.assertEqual(list(ex.evaluate()), [4,4,4,123,4])
-=======
+
             self.assertTrue((val == numpy.eye(2)).all())
 
         ex = ExprEvaluator("comp.get_cont(1).a1d", self.top)
@@ -318,7 +274,6 @@
 
         ex = ExprEvaluator("comp.get_attrib('get_cont')(1).a1d", self.top)
         self.assertEqual(list(ex.evaluate()), [4, 4, 4, 123, 4])
->>>>>>> 48de276d
 
 
     def test_reparse_on_scope_change(self):
@@ -466,11 +421,9 @@
         self.assertEqual(False, ExprEvaluator('comp.x != comp.y', self.top).evaluate())
         self.assertEqual(True, ExprEvaluator('comp.x == comp.y', self.top).evaluate())
 
-<<<<<<< HEAD
-        self.top.a.b = [1,1,1,1]
-=======
+
         self.top.a.b = [1, 1, 1, 1]
->>>>>>> 48de276d
+
         self.assertEqual(True, ExprEvaluator('all(a.b)', self.top).evaluate())
         self.assertEqual(True, ExprEvaluator('any(a.b)', self.top).evaluate())
         self.top.a.b = [1, 1, 0, 1]
@@ -509,13 +462,10 @@
             ex = ExprEvaluator('abcd.efg', self.top)
             ex.evaluate()
         except AttributeError, err:
-<<<<<<< HEAD
-            self.assertEqual(str(err),
-                "can't evaluate expression 'abcd.efg': : 'Assembly' object has no attribute 'abcd'")
-=======
+
             self.assertEqual(str(err), "can't evaluate expression 'abcd.efg':"
                              " : 'Assembly' object has no attribute 'abcd'")
->>>>>>> 48de276d
+
         else:
             raise AssertionError('AttributeError expected')
 
@@ -531,17 +481,6 @@
         top.add('comp8', Simple())
         top.add('comp9', Simple())
 
-<<<<<<< HEAD
-        top.connect('comp1.c','comp3.a')
-        top.connect('comp2.c','comp3.b')
-        top.connect('comp3.c','comp5.a')
-        top.connect('comp3.d','comp9.a')
-        top.connect('comp3.d','comp4.a')
-        top.connect('comp4.c','comp7.a')
-        top.connect('comp3.c','comp6.a')
-        top.connect('comp6.c','comp7.b')
-        top.connect('comp8.c','comp9.b')
-=======
         top.connect('comp1.c', 'comp3.a')
         top.connect('comp2.c', 'comp3.b')
         top.connect('comp3.c', 'comp5.a')
@@ -551,7 +490,7 @@
         top.connect('comp3.c', 'comp6.a')
         top.connect('comp6.c', 'comp7.b')
         top.connect('comp8.c', 'comp9.b')
->>>>>>> 48de276d
+
 
         # exp = ExprEvaluator('comp9.c+comp5.d', top.driver)
         # self.assertEqual(exp.get_required_compnames(top),
@@ -615,15 +554,11 @@
 
         exp = ExprEvaluator('sin(cos(comp2.b))+sqrt(comp2.a)/comp1.c', top.driver)
         grad = exp.evaluate_gradient(scope=top)
-<<<<<<< HEAD
-        g1=-sin(top.comp2.b)*cos(cos(top.comp2.b)) #true gradient components
-        g2=(2*sqrt(top.comp2.a)*top.comp1.c)**-1
-        g3=-sqrt(top.comp2.a)/top.comp1.c**2
-=======
+
         g1 = -sin(top.comp2.b)*cos(cos(top.comp2.b)) #true gradient components
         g2 = (2*sqrt(top.comp2.a)*top.comp1.c)**-1
         g3 = -sqrt(top.comp2.a)/top.comp1.c**2
->>>>>>> 48de276d
+
 
         assert_rel_error(self, grad['comp2.b'], g1, 0.00001)
         assert_rel_error(self, grad['comp2.a'], g2, 0.00001)
@@ -632,11 +567,9 @@
         exp = ExprEvaluator('gamma(comp2.a)', top.driver)
         grad = exp.evaluate_gradient(scope=top)
         from scipy.special import polygamma
-<<<<<<< HEAD
-        g1 = gamma(top.comp2.a)*polygamma(0,top.comp2.a) #true partial derivative
-=======
+
         g1 = gamma(top.comp2.a)*polygamma(0, top.comp2.a) #true partial derivative
->>>>>>> 48de276d
+
         assert_rel_error(self, grad['comp2.a'], g1, 0.001)
 
         exp = ExprEvaluator('abs(comp2.a)', top.driver)
@@ -709,13 +642,10 @@
 
 
 class ExprExaminerTestCase(unittest.TestCase):
-<<<<<<< HEAD
-    def _examine(self, text, simplevar=True, assignable=True, const_indices=True,
-                 refs=None, const=False):
-=======
+
     def _examine(self, text, simplevar=True, assignable=True,
                  const_indices=True, refs=None, const=False):
->>>>>>> 48de276d
+
         ee = ExprExaminer(ast.parse(text, mode='eval'))
         self.assertEqual(ee.simplevar, simplevar)
         self.assertEqual(ee.assignable, assignable)
