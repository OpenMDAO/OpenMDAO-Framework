--- conflicted
+++ resolved
@@ -27,14 +27,8 @@
 from openmdao.main.hasobjective import HasObjectives
 from openmdao.main.hasparameters import HasParameters
 from openmdao.main.interfaces import IComponent
-<<<<<<< HEAD
 from openmdao.main.mp_support import has_interface, is_instance
 from openmdao.main.mp_util import read_server_config
-=======
-from openmdao.main.mp_support import has_interface, is_instance, \
-                                     read_server_config, keytype, \
-                                     _generate_key_pair, _KEY_CACHE
->>>>>>> 03c4b52f
 from openmdao.main.objserverfactory import connect, start_server, RemoteFile
 from openmdao.main.rbac import Credentials, get_credentials, set_credentials, \
                                AccessController, RoleError, rbac
@@ -285,7 +279,6 @@
         return super(TestCase, self).run(self.test_result)
 
     def setUp(self):
-<<<<<<< HEAD
         """ Called before each test. """
         self.n_errors = len(self.test_result.errors)
         self.n_failures = len(self.test_result.failures)
@@ -303,36 +296,16 @@
         global _SERVER_ID
         _SERVER_ID += 1
 
-=======
-        """ Start server process. """
-        global _SERVER_ID
-        _SERVER_ID += 1
-
-        self.n_errors = len(self.test_result.errors)
-        self.n_failures = len(self.test_result.failures)
-
-        # Ensure we control directory cleanup.
-        self.keepdirs = os.environ.get('OPENMDAO_KEEPDIRS', '0')
-        os.environ['OPENMDAO_KEEPDIRS'] = '1'
-
-        # Start each server process in a unique directory.
->>>>>>> 03c4b52f
         server_dir = 'Factory_%d' % _SERVER_ID
         if os.path.exists(server_dir):
             shutil.rmtree(server_dir)
         os.mkdir(server_dir)
         os.chdir(server_dir)
-<<<<<<< HEAD
         self.server_dirs.append(server_dir)
-=======
-        self.server_dirs = [server_dir]
-        self.server = None
->>>>>>> 03c4b52f
         try:
             logging.debug('')
             logging.debug('tester pid: %s', os.getpid())
             logging.debug('starting server...')
-<<<<<<< HEAD
 
             if port is None:
                 # Exercise both AF_INET and AF_UNIX/AF_PIPE.
@@ -344,11 +317,6 @@
 
             server = start_server(port=port, allowed_users=allowed_users)
             self.servers.append(server)
-=======
-            # Exercise both AF_INET and AF_UNIX/AF_PIPE.
-            port = -1 if _SERVER_ID & 1 else 0
-            self.server = start_server(port=port)
->>>>>>> 03c4b52f
             self.address, self.port, self.key = read_server_config('server.cfg')
             logging.debug('server pid: %s', server.pid)
             logging.debug('server address: %s', self.address)
@@ -357,21 +325,14 @@
         finally:
             os.chdir('..')
 
-<<<<<<< HEAD
         factory = connect(self.address, self.port, pubkey=self.key)
         self.factories.append(factory)
         logging.debug('factory: %r', factory)
         return factory
-=======
-        set_credentials(Credentials())
-        self.factory = connect(self.address, self.port, pubkey=self.key)
-        logging.debug('factory: %r', self.factory)
->>>>>>> 03c4b52f
 
     def tearDown(self):
         """ Shut down server process. """
         try:
-<<<<<<< HEAD
             for factory in self.factories:
                 factory.cleanup()
             for server in self.servers:
@@ -382,18 +343,6 @@
             if len(self.test_result.errors) == self.n_errors and \
                len(self.test_result.failures) == self.n_failures and \
                not int(self.keepdirs):
-=======
-            if self.factory is not None:
-                self.factory.cleanup()
-            if self.server is not None:
-                logging.debug('terminating server pid %s', self.server.pid)
-                self.server.terminate(timeout=10)
-                self.server = None
-
-            # Cleanup only if there weren't any new errors or failures.
-            if len(self.test_result.errors) == self.n_errors and \
-               len(self.test_result.failures) == self.n_failures:
->>>>>>> 03c4b52f
                 for server_dir in self.server_dirs:
                     shutil.rmtree(server_dir)
         finally:
@@ -665,7 +614,6 @@
         logging.debug('')
         logging.debug('test_misc')
 
-<<<<<<< HEAD
         factory = self.start_factory()
 
         # Try using a server after being released, server never used before.
@@ -699,28 +647,17 @@
         else:
             self.fail('Expected RuntimeError')
 
-=======
->>>>>>> 03c4b52f
         # Try releasing a server twice. Depending on timing, this could
         # result in a ValueError trying to identify the server to release or
         # a RemoteError where the request can't be unpacked. The timing seems
         # to be sensitive to AF_INET/AF_UNIX connection type.
-<<<<<<< HEAD
         server = factory.create('')
         factory.release(server)
-=======
-        server = self.factory.create('')
-        self.factory.release(server)
->>>>>>> 03c4b52f
         msg1 = "can't identify server "
         msg2 = "RuntimeError: Can't decrypt/unpack request." \
                " This could be the result of referring to a dead server."
         try:
-<<<<<<< HEAD
             factory.release(server)
-=======
-            self.factory.release(server)
->>>>>>> 03c4b52f
         except ValueError as exc:
             self.assertEqual(str(exc)[:len(msg1)], msg1)
         except RemoteError as exc:
@@ -731,17 +668,6 @@
         # Check false return of has_interface().
         self.assertFalse(has_interface(factory, HasObjectives))
 
-<<<<<<< HEAD
-=======
-        # Check that credentials are required.
-        credentials = get_credentials()
-        set_credentials(None)
-        msg = 'No credentials for PublicKey authentication of get_available_types'
-        assert_raises(self, 'self.factory.get_available_types()',
-                      globals(), locals(), RuntimeError, msg)
-        set_credentials(credentials)
-
->>>>>>> 03c4b52f
         # Try to connect to wrong port (assuming junk_port isn't being used!)
         address = socket.gethostname()
         junk_port = 12345
@@ -753,21 +679,10 @@
         assert_raises(self, 'factory.echo(code)', globals(), locals(),
                       cPickle.PicklingError, "Can't pickle <type 'code'>")
 
-<<<<<<< HEAD
         # Server startup failure.
         assert_raises(self, 'self.start_factory(port=0, allowed_users={})',
                       globals(), locals(), RuntimeError,
                       'Server startup failed')
-=======
-        # Force a key generation.
-        key_file = os.path.expanduser(os.path.join('~', '.openmdao', 'keys'))
-        if os.path.exists(key_file):
-            os.remove(key_file)
-        credentials = Credentials()
-        if credentials.user in _KEY_CACHE:
-            del _KEY_CACHE[credentials.user]
-        _generate_key_pair(credentials)
->>>>>>> 03c4b52f
 
 
 if __name__ == '__main__':
