# pylint: disable-msg=C0111,C0103

import unittest

from openmdao.main.component import Component, RUN_OK
<<<<<<< HEAD
from openmdao.main import Assembly,Float,String
from openmdao.main.variable import INPUT,OUTPUT
=======
from openmdao.main import Assembly, ImportFactory, Float, String
from openmdao.main.variable import INPUT, OUTPUT
>>>>>>> 59cedf65


class DummyComp(Component):
    def __init__(self, name, nest=False):
        super(DummyComp, self).__init__(name)
        self.r = 1.0
        self.r2 = -1.0
        self.rout = 0.0
        self.r2out = 0.0
        self.s = 'a string'
        self.sout = ''
        
        Float('r', self, INPUT, units='cm')
        Float('r2', self, INPUT, units='cm/s')
        String('s', self, INPUT)
        
        Float('rout', self, OUTPUT, units='cm')
        Float('r2out', self, OUTPUT, units='cm/s')
        String('sout', self, OUTPUT)
        
        # hack a quick way to get nested containers for testing
        if nest is True:
            self.add_child(DummyComp('dummy'), private=True)
            self.make_public([('dummy_in','dummy'), 
                              ('dummy_out','dummy',OUTPUT)])
        
    def execute(self):
        self.rout = self.r * 1.5
        self.r2out = self.r2 + 10.0
        self.sout = self.s[::-1]
        # pylint: disable-msg=E1101
        if hasattr(self, 'dummy'):
            self.dummy.run()
        return RUN_OK


class ContainerTestCase(unittest.TestCase):

    def setUp(self):
        """this setup function will be called before each test in this class"""
        self.asm = Assembly('top', None)
        dc = DummyComp('comp1', True)
        self.asm.add_child(dc)
        self.asm.workflow.add_node(dc)
        dc2 = DummyComp('comp2', True)
        self.asm.add_child(dc2)
        self.asm.workflow.add_node(dc2)
        
    
    def tearDown(self):
        """this teardown function will be called after each test"""
        pass

    def test_data_passing(self):
        comp1 = self.asm.get('comp1.value')
        comp2 = self.asm.get('comp2.value')
        self.asm.connect('comp1.rout','comp2.r')
        self.asm.connect('comp1.sout','comp2.s')
        self.asm.set('comp1.r', 3.0)
        self.asm.set('comp1.s', 'once upon a time')
        self.assertEqual(comp1.get('r'), 3.0)
        self.assertEqual(comp1.get('s'), 'once upon a time')
        self.assertEqual(comp1.r, 3.0)
        self.assertEqual(comp1.s, 'once upon a time')
        
        self.asm.run()
        
        self.assertEqual(comp1.get('rout'), 4.5)
        self.assertEqual(comp1.get('sout'), 'emit a nopu ecno')       
        self.assertEqual(comp1.rout, 4.5)
        self.assertEqual(comp1.sout, 'emit a nopu ecno')
        self.assertEqual(comp2.get('r'), 4.5)
        self.assertEqual(comp2.get('rout'), 6.75)
        self.assertEqual(comp2.r, 4.5)
        self.assertEqual(comp2.rout, 6.75)
        self.assertEqual(comp2.s, 'emit a nopu ecno')
        self.assertEqual(comp2.sout, 'once upon a time')
        

    def test_connect_containers(self):
        dum1 = self.asm.get('comp1.dummy_out')
        dum1.set('r', 75.4)
        self.asm.connect('comp1.dummy_out','comp2.dummy_in')
        self.asm.run()
        self.assertEqual(self.asm.get('comp2.dummy_in.r'), 75.4)
        
    def test_connect_containers_sub(self):
        dum1 = self.asm.get('comp1.dummy_out')
        dum1.set('r', 75.4)
        self.asm.connect('comp1.dummy_out.rout','comp2.dummy_in.r')
        self.asm.run()
        self.assertEqual(self.asm.get('comp2.dummy_in.r'), 75.4*1.5)
        
    def test_invalid_connect(self):
        try:
            self.asm.connect('comp1.rout','comp2.rout')
        except RuntimeError, err:
            self.assertEqual('top: top.comp2.rout must be an INPUT variable',
                             str(err))
        else:
            self.fail('exception expected')
        try:
            self.asm.connect('comp1.r','comp2.rout')
        except RuntimeError, err:
            self.assertEqual('top: top.comp1.r must be an OUTPUT variable',
                             str(err))
        else:
            self.fail('exception expected')
            
    def test_self_connect(self):
        try:
            self.asm.connect('comp1.rout','comp1.r')
        except RuntimeError, err:
            self.assertEqual(
                'top: Cannot connect a component (comp1) to itself',
                str(err))
        else:
            self.fail('exception expected')
     
    def test_attribute_link(self):
        try:
            self.asm.connect('comp1.rout.units','comp2.s')
        except NameError, err:
            self.assertEqual(str(err), 
                    "top.comp1.rout: 'units' is not a Variable object")
        else:
            self.fail('NameError expected')
        
    def test_value_link(self):
        try:
            self.asm.connect('comp1.rout.value','comp2.r2')
        except NameError, err:
            self.assertEqual(str(err), 
                        "top.comp1.rout: 'value' is not a Variable object")
        else:
            self.fail('exception expected')
        
     
    def test_circular_dependency(self):
        self.asm.connect('comp1.rout','comp2.r')
        try:
            self.asm.connect('comp2.rout','comp1.r')
        except RuntimeError, err:
            self.assertEqual('top: Circular dependency would be created by'+
                             ' connecting comp1.r to comp2.rout', str(err))
        else:
            self.fail('exception expected')

            
    def test_disconnect(self):
        # first, run connected
        comp2 = self.asm.get('comp2')
        self.asm.connect('comp1.rout', 'comp2.r')
        self.asm.run()
        self.assertEqual(comp2.r, 1.5)
        self.asm.set('comp1.r', 3.0)
        self.asm.run()
        self.assertEqual(comp2.r, 4.5)
        
        # now disconnect
        self.asm.set('comp1.r', 6.0)
        self.asm.disconnect('comp2.r')
        self.asm.run()
        self.assertEqual(comp2.r, 4.5)
        
        # now reconnect
        self.asm.connect('comp1.rout','comp2.r')
        self.asm.run()
        self.assertEqual(comp2.r, 9.0)
 
    def test_discon_not_connected(self):
        self.asm.connect('comp1.rout','comp2.r')
        try:
            self.asm.disconnect('comp2.s')
        except RuntimeError, err:
            self.assertEqual('top: comp2.s is not connected', str(err))
        else:
            self.fail('exception expected')

    def test_discon_with_deleted_objs(self):
        self.asm.add_child(DummyComp('comp3'))
        self.asm.add_child(DummyComp('comp4'))
        self.asm.connect('comp1.rout', 'comp2.r')
        self.asm.connect('comp2.rout', 'comp3.r')
        self.asm.connect('comp3.rout', 'comp4.r')
        
        # this also removes the connection to comp4.r
        self.asm.remove_child('comp3') 
        try:
            self.asm.disconnect('comp4.r')
        except RuntimeError, err:
            self.assertEqual(str(err), 'top: comp4.r is not connected')
        else:            
            self.fail('exception expected')
        
        
    def test_listcon_with_deleted_objs(self):
        self.asm.add_child(DummyComp('comp3'))
        self.asm.connect('comp1.rout', 'comp2.r')
        self.asm.connect('comp3.sout', 'comp2.s')
        conns = self.asm.list_connections(fullpath=True)
        self.assertEqual(conns, [('top.comp3.sout', 'top.comp2.s'),
                                 ('top.comp1.rout', 'top.comp2.r')])
        conns = self.asm.list_connections(fullpath=False)
        self.assertEqual(conns, [('comp3.sout', 'comp2.s'),
                                 ('comp1.rout', 'comp2.r')])
        self.asm.remove_child('comp3')
        conns = self.asm.list_connections(fullpath=False)
        self.assertEqual(conns, [('comp1.rout', 'comp2.r')])
        self.asm.run()
        
        
if __name__ == "__main__":
    unittest.main()
<|MERGE_RESOLUTION|>--- conflicted
+++ resolved
@@ -3,13 +3,8 @@
 import unittest
 
 from openmdao.main.component import Component, RUN_OK
-<<<<<<< HEAD
 from openmdao.main import Assembly,Float,String
 from openmdao.main.variable import INPUT,OUTPUT
-=======
-from openmdao.main import Assembly, ImportFactory, Float, String
-from openmdao.main.variable import INPUT, OUTPUT
->>>>>>> 59cedf65
 
 
 class DummyComp(Component):
