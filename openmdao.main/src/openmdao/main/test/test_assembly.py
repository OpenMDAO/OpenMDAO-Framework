--- conflicted
+++ resolved
@@ -411,17 +411,7 @@
                              str(err))
         else:
             self.fail('exception expected')
-<<<<<<< HEAD
-        #try:
-            #self.asm.connect('comp1.r', 'comp2.rout')
-        #except RuntimeError, err:
-            #self.assertEqual(": Can't connect 'comp1.r' to 'comp2.rout': 'comp1.r' must be an output variable",
-                             #str(err))
-        #else:
-            #self.fail('RuntimeError expected')
-=======
-
->>>>>>> 1aaaf2e7
+
 
     def test_self_connect(self):
         try:
