--- conflicted
+++ resolved
@@ -88,13 +88,8 @@
         raise TypeError('Variable %s is of type %s which is not convertable'
                         ' to a 1D float array.' % (name, type(val)))
     return names
-<<<<<<< HEAD
-
-
-=======
-
-
->>>>>>> ffab3bcb
+
+
 def calc_gradient(wflow, inputs, outputs):
     """Returns the gradient of the passed outputs with respect to
     all passed inputs.
@@ -249,21 +244,12 @@
                     
                 J[j, i:i+(k2-k1)] = dx[k1:k2]
                 i += k2-k1
-<<<<<<< HEAD
 
             j += 1
     
     #print inputs, '\n', outputs, '\n', J, dx
     return J
 
-=======
-
-            j += 1
-    
-    #print inputs, '\n', outputs, '\n', J, dx
-    return J
-
->>>>>>> ffab3bcb
 def pre_process_dicts(obj, key, arg_or_result):
     '''If the component supplies apply_deriv or applyMinv or their adjoint
     counterparts, it expects the contents to be shaped like the original
@@ -285,17 +271,10 @@
             arg_or_result[basekey] = zeros(var.shape)
             
         exec("arg_or_result[basekey]%s += value" % index)
-<<<<<<< HEAD
         
     else:
         var = obj.get(key)
         
-=======
-        
-    else:
-        var = obj.get(key)
-        
->>>>>>> ffab3bcb
         if isinstance(var, float):
             return
         
@@ -303,7 +282,6 @@
             shape = var.shape
         else:
             meta = obj.get_metadata(key)
-<<<<<<< HEAD
             
             # Custom data objects with data_shape in the metadata
             if 'data_shape' in meta:
@@ -311,15 +289,6 @@
             else:
                 return
             
-=======
-            
-            # Custom data objects with data_shape in the metadata
-            if 'data_shape' in meta:
-                shape = meta['data_shape']
-            else:
-                return
-            
->>>>>>> ffab3bcb
         arg_or_result[key] = value.reshape(shape)
 
 def post_process_dicts(obj, key, result):
@@ -419,17 +388,10 @@
             if i1 in used:
                 continue
             used.append(i1)
-<<<<<<< HEAD
             
             Jsub = reduce_jacobian(J, ikey, okey, i1, i2, idx, ish,
                                    o1, o2, odx, osh)
             
-=======
-            
-            Jsub = reduce_jacobian(J, ikey, okey, i1, i2, idx, ish,
-                                   o1, o2, odx, osh)
-            
->>>>>>> ffab3bcb
             tmp = Jsub.dot(arg[ikey])
                 
             result[okey] += tmp.reshape(oshape)
@@ -494,7 +456,6 @@
         else:
             basekey, _, odx = okey.partition('[')
             o1, o2, osh = obounds[basekey]
-<<<<<<< HEAD
             
         if o2 - o1 == 1:
             oshape = 1
@@ -513,26 +474,6 @@
             Jsub = reduce_jacobian(J, okey, ikey, o1, o2, odx, osh,
                                    i1, i2, idx, ish).T
             
-=======
-            
-        if o2 - o1 == 1:
-            oshape = 1
-        else:
-            oshape = result[okey].shape
-            
-        for ikey in arg:
-            
-            idx = None
-            if ikey in ibounds:
-                i1, i2, ish = ibounds[ikey]
-            else:
-                basekey, _, idx = ikey.partition('[')
-                i1, i2, ish = ibounds[basekey]
-            
-            Jsub = reduce_jacobian(J, okey, ikey, o1, o2, odx, osh,
-                                   i1, i2, idx, ish).T
-            
->>>>>>> ffab3bcb
             tmp = Jsub.dot(arg[ikey])
                 
             result[okey] += tmp.reshape(oshape)
@@ -547,7 +488,6 @@
     inputkeys = inputs.keys()
     for key in sorted(inputkeys):
         pre_process_dicts(obj, key, inputs)
-<<<<<<< HEAD
 
     pre_inputs = inputs.copy()
 
@@ -595,6 +535,7 @@
     
     ibounds = {}
     nvar = 0
+    scope=None
     for key in input_keys:
         
         # For parameter group, all should be equal so just get first.
@@ -602,7 +543,11 @@
             key = [key]
             
         val = obj.get(key[0])
-        width = flattened_size('.'.join((obj.name, key[0])), val)
+        if hasattr(obj, 'parent'):
+            scope = obj.parent
+            
+        width = flattened_size('.'.join((obj.name, key[0])), val, 
+                               scope=scope)
         shape = val.shape if hasattr(val, 'shape') else None
         for item in key:
             ibounds[item] = (nvar, nvar+width, shape)
@@ -635,100 +580,6 @@
     i1, i2: int, int
         Start and end index for the input variable
         
-=======
-
-    pre_inputs = inputs.copy()
-
-    inputs = obj.applyMinv(pre_inputs, inputs)
-
-    # Result vector needs to be flattened.
-    for key in sorted(inputkeys, reverse=True):
-        post_process_dicts(obj, key, inputs)
-        
-    # Clean out any leftover keys we added
-    for key in inputs.keys():
-        if key not in inputkeys:
-            inputs.pop(key)
-
-    return inputs
-
-def applyMinvT(obj, inputs):
-    """Simple wrapper around a component's applyMinvT where we can reshape the arrays for each
-    input and expand any needed array elements into full arrays".
-    """
-    
-    inputkeys = inputs.keys()
-    for key in sorted(inputkeys):
-        pre_process_dicts(obj, key, inputs)
-
-    pre_inputs = inputs.copy()
-
-    inputs = obj.applyMinvT(pre_inputs, inputs)
-
-    # Result vector needs to be flattened.
-    for key in sorted(inputkeys, reverse=True):
-        post_process_dicts(obj, key, inputs)
-        
-    # Clean out any leftover keys we added
-    for key in inputs.keys():
-        if key not in inputkeys:
-            inputs.pop(key)
-
-    return inputs
-
-def get_bounds(obj, input_keys, output_keys):
-    """ Returns a pair of dictionaries that contain the stop and end index
-    for each input and output in a pair of lists.
-    """
-    
-    ibounds = {}
-    nvar = 0
-    scope=None
-    for key in input_keys:
-        
-        # For parameter group, all should be equal so just get first.
-        if not isinstance(key, tuple):
-            key = [key]
-            
-        val = obj.get(key[0])
-        if hasattr(obj, 'parent'):
-            scope = obj.parent
-            
-        width = flattened_size('.'.join((obj.name, key[0])), val, 
-                               scope=scope)
-        shape = val.shape if hasattr(val, 'shape') else None
-        for item in key:
-            ibounds[item] = (nvar, nvar+width, shape)
-        nvar += width
-
-    obounds = {}
-    nvar = 0
-    for key in output_keys:
-        val = obj.get(key)
-        width = flattened_size('.'.join((obj.name, key)), val)
-        shape = val.shape if hasattr(val, 'shape') else None
-        obounds[key] = (nvar, nvar+width, shape)
-        nvar += width
-
-    return ibounds, obounds
-
-def reduce_jacobian(J, ikey, okey, i1, i2, idx, ish, o1, o2, odx, osh):
-    """ Return the subportion of the Jacobian that is valid for a particular\
-    input and output slice.
-    
-    J: 2D ndarray
-        Full Jacobian
-        
-    ikey: str
-        Input variable for which we want the reduced Jacobian
-        
-    okey: str
-        Output variable for which we want the reduced Jacobian
-        
-    i1, i2: int, int
-        Start and end index for the input variable
-        
->>>>>>> ffab3bcb
     o1, o2: int, int
         Start and end index for the output variable
         
@@ -854,11 +705,7 @@
                 srcs = [srcs]
                 
             val = self.scope.get(srcs[0])
-<<<<<<< HEAD
-            width = flattened_size(srcs[0], val)
-=======
             width = flattened_size(srcs[0], val, self.scope)
->>>>>>> ffab3bcb
             for src in srcs:
                 self.in_bounds[src] = (in_size, in_size+width)
             in_size += width
