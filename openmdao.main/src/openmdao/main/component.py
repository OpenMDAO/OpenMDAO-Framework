--- conflicted
+++ resolved
@@ -2069,10 +2069,5 @@
             return self.parent.check_gradient(name=self.name,
                                               inputs=inputs, outputs=outputs,
                                               stream=stream, mode=mode,
-<<<<<<< HEAD
-                                              fd_form=fd_form, fd_step_size=fd_step_size,
-                                              fd_step_type=fd_step_type)
-=======
                                               fd_form=fd_form, fd_step=fd_step,
-                                              fd_step_type=fd_step_type)
->>>>>>> c85f9ff0
+                                              fd_step_type=fd_step_type)