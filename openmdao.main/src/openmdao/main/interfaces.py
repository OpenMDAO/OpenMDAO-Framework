--- conflicted
+++ resolved
@@ -18,20 +18,6 @@
 # functions but does not type check attributes. It also doesn't care whether
 # a class calls 'implements' or not.  has_traits_interface, on the other hand,
 # believes whatever the class says it implements and doesn't verify anything.
-
-class IArchitecture(Interface): 
-    """Interface for an object which configures an MDAO architecture based on
-    IHasGlobalDesVars, IHasLocalDesVars, IHasCouplingVars, IHasObjectives, and
-    IHasConstraints interfaces applied to an assembly"""
-    parent = Str('',desc="Parent assembly that the Architecture plugs into. Gets set automatically when added to socket.")
-    
-    def add(self):
-        """Adds objects to the parent assembly"""
-        pass
-    
-    def cleanup(self): 
-        """removes all objects, breaks all connections added to the parent assembly by a configure call."""
-
 
 class IContainer(Interface):
     """Interface for an object containing variables and other IContainers."""
@@ -435,11 +421,11 @@
 class IHasCouplingVars(Interface): 
     """An interface for assemblies to support the declaration of coupling vars"""
     
-    def add_coupling_var(self,indep,constraint,tollerance=.0001,scalar=1.0,adder=0.0):
+    def add_coupling_var(indep,constraint,tollerance=.0001,scalar=1.0,adder=0.0):
         """adds a new coupling var to the assembly
         
         indep: str
-            name of the independent variable, or the variable that should be varied, to meet the coupling 
+            name of the independent variable, or the variable that should be varied to meet the coupling 
             constraint
         constraint: str
             constraint equation, meeting the requirements of the IHasConstraints interface, which must be met 
@@ -455,7 +441,7 @@
         """        
         pass
     
-    def remove_coupling_var(self,indep):
+    def remove_coupling_var(indep):
         """removes the coupling var, idenfied by the indepent name, from the assembly. 
         
         indep: str 
@@ -463,11 +449,11 @@
         """
         pass
     
-    def list_coupling_vars(self): 
+    def list_coupling_vars(): 
         """returns a ordered list of names of the coupling vars in the assembly"""
         pass
     
-    def clear_coupling_vars(self): 
+    def clear_coupling_vars(): 
         """removes all coupling variables from the assembly"""
         pass
     
@@ -478,7 +464,7 @@
         containing assembly where the HasGlobalDesVars lives. 
     """
         
-    def add_global_des_var(self,name,targets,low,high,scalar=1.0,adder=0.0):
+    def add_global_des_var(name,targets,low,high,scalar=1.0,adder=0.0):
         """adds a global design variable to the assembly
         
         name: str
@@ -498,15 +484,15 @@
         """
         pass
     
-    def remove_global_des_var(self,name): 
+    def remove_global_des_var(name): 
         """removed the global design variable from the assembly"""
         pass
         
-    def clear_global_des_vars(self): 
+    def clear_global_des_vars(): 
         """removes all global design variables from the assembly"""
         pass
     
-    def list_global_des_vars(self): 
+    def list_global_des_vars(): 
         """returns a list of all the names of global design variable objects in the assembly"""
         pass
         
@@ -550,32 +536,15 @@
             then the *high* value from the variable is used.
         """
         
-<<<<<<< HEAD
-    def add_parameters(param_iter):
-        """Adds the given iterator of parameters to the driver.
-        
-        param_iter: Iterator returning entries of the form (param_name, low, high)
-            Adds each parameter in the iterator to the driver, setting lower and
-            upper bounds based on the values of *low* and *high*.
-        """
-
     def remove_parameter(param_name):
-=======
-    def remove_parameter(self,param_name):
->>>>>>> b4016ad8
         """Removes the specified parameter. Raises a KeyError if param_name is not found.
         
         param_name: str
             Name of the parameter to remove.
         """
         
-<<<<<<< HEAD
-    def list_parameters():
-        """Lists all the parameters."""
-=======
-    def list_param_targets(self):
+    def list_param_targets():
         """Lists the targets of all parameters."""
->>>>>>> b4016ad8
         
     def clear_parameters():
         """Removes all parameters."""
@@ -588,8 +557,9 @@
         variables in the model.
         
         X: iterator
-            iterator of input values with an order defined to match the order of parameters returned 
-            by the list_parameter method. X must support the len() function.
+            iterator of input values with an order defined to match the order 
+            of parameters returned by the get_parameters method. X must support
+             the len() function.
         """
         
 class IHasEvents(Interface):
