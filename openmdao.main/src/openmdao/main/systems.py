import sys
from StringIO import StringIO
from collections import OrderedDict
from itertools import chain

import numpy
import networkx as nx
from zope.interface import implements

# pylint: disable-msg=E0611,F0401
from openmdao.main.mpiwrap import MPI, MPI_info, mpiprint, PETSc
from openmdao.main.exceptions import RunStopped, NoFlatError
from openmdao.main.finite_difference import FiniteDifference, DirectionalFD
from openmdao.main.linearsolver import ScipyGMRES, PETSc_KSP, LinearGS
from openmdao.main.mp_support import has_interface
from openmdao.main.interfaces import IDriver, IAssembly, IImplicitComponent, \
                                     ISolver, IPseudoComp, IComponent, ISystem
from openmdao.main.vecwrapper import VecWrapper, InputVecWrapper, DataTransfer, idx_merge, petsc_linspace
from openmdao.main.depgraph import break_cycles, get_node_boundary, transitive_closure, gsort, \
                                   collapse_nodes, simple_node_iter, get_reduced_subgraph, \
                                   internal_nodes, reduced2component, unique
from openmdao.main.array_helpers import get_val_and_index, get_flattened_index, \
                                        get_var_shape, flattened_size, get_shape
from openmdao.main.derivatives import applyJ, applyJT
from openmdao.util.graph import flatten_list_of_iters, base_var

def call_if_found(obj, fname, *args, **kwargs):
    """If the named function exists in the object, call it
    with the provided args.
    """
    if hasattr(obj, fname):
        return getattr(obj, fname)(*args, **kwargs)

def compound_setup_scatters(self):
    """ Defines a scatter for args at this system's level """
    if not self.is_active():
        return
    #mpiprint("setup_scatters: %s  (%d of %d)" % (self.name,self.mpi.rank,self.mpi.size))
    var_sizes = self.local_var_sizes
    input_sizes = self.input_sizes
    rank = self.mpi.rank

    if MPI:
        self.app_ordering = self.create_app_ordering()

    # mpiprint("app indices:   %s\npetsc indices: %s" %
    #           (app_ind_set.getIndices(), petsc_ind_set.getIndices()))
    src_full = []
    dest_full = []
    scatter_conns_full = set()
    noflat_conns_full = set()
    noflats = set([k for k,v in self.variables.items()
                       if not v.get('flat',True)])

    start = end = numpy.sum(input_sizes[:rank])
    varkeys = self.vector_vars.keys()

    visited = {}

    for subsystem in self.all_subsystems():
        src_partial = []
        dest_partial = []
        scatter_conns = set()
        noflat_conns = set()  # non-flattenable vars
        for sub in subsystem.simple_subsystems():
            for node in self.vector_vars:
                if node in sub._in_nodes:
                    if node not in self._owned_args or node in scatter_conns:
                        continue

                    isrc = varkeys.index(node)
                    src_idxs = numpy.sum(var_sizes[:, :isrc]) + self.arg_idx[node]

                    # FIXME: broadcast var nodes will be scattered
                    #  more than necessary using this scheme
                    if node in visited:
                        dest_idxs = visited[node]
                    else:
                        dest_idxs = start + self.arg_idx[node]
                        start += len(dest_idxs)

                        visited[node] = dest_idxs

                    if node not in scatter_conns:
                        scatter_conns.add(node)
                        src_partial.append(src_idxs)
                        dest_partial.append(dest_idxs)

                    if node not in scatter_conns_full:
                        scatter_conns_full.add(node)
                        src_full.append(src_idxs)
                        dest_full.append(dest_idxs)

            for node in sub._in_nodes:
                if node in noflats:
                    scatter_conns.add(node)
                    scatter_conns_full.add(node)
                    noflat_conns.add(node)
                    noflat_conns_full.add(node)

        if MPI or scatter_conns or noflat_conns:
            subsystem.scatter_partial = DataTransfer(self, src_partial,
                                                     dest_partial,
                                                     scatter_conns, noflat_conns)

    if MPI or scatter_conns_full or noflat_conns_full:
        self.scatter_full = DataTransfer(self, src_full, dest_full,
                                         scatter_conns_full, noflat_conns_full)

    for sub in self.local_subsystems():
        sub.setup_scatters()


class System(object):
    implements(ISystem)

    def __init__(self, scope, graph, nodes, name):
        self.name = str(name)
        self.scope = scope
        self._nodes = nodes

        self.variables = OrderedDict() # dict of all vars owned by this System (flat and non-flat)
        self.flat_vars = OrderedDict() # all vars used in vectors, whether they add to vector size or not
        self.noflat_vars = OrderedDict() # all vars that are not flattenable to float arrays (so are not part of vectors)
        self.vector_vars = OrderedDict() # all vars that contribute to the size of vectors

        #self._pargraph = graph.subgraph(graph.nodes_iter()) # FIXME: just for debugging. remove later

        self._mapped_resids = {}

        self._out_nodes = []

        # find our output nodes (outputs from our System and any child Systems)
        for node in nodes:
            if node in graph:
                for succ in graph.successors(node):
                    if succ not in self._out_nodes:
                        self._out_nodes.append(succ)

        if hasattr(self, '_comp') and \
           IImplicitComponent.providedBy(self._comp):
            states = set(['.'.join((self.name,s))
                                  for s in self._comp.list_states()])
        else:
            states = ()

        pure_outs = [out for out in self._out_nodes if out not in states]

        all_outs = set(nodes)
        all_outs.update(pure_outs)

        # get our input nodes from the depgraph
<<<<<<< HEAD
        ins, _ = get_node_boundary(graph, all_outs)
        
        # filter out any comps labeled as inputs. this happens when multiple comps
        # output the same variable
        self._in_nodes = [i for i in ins if 'comp' not in graph.node[i]]
                
=======
        self._in_nodes, _ = get_node_boundary(graph, all_outs)

>>>>>>> 13dff4fc
        self._combined_graph = graph.subgraph(list(all_outs)+list(self._in_nodes))

        # mpiprint("%s in_nodes: %s" % (self.name, self._in_nodes))
        # mpiprint("%s out_nodes: %s" % (self.name, self._out_nodes))

        self._in_nodes = sorted(self._in_nodes)
        self._out_nodes = sorted(self._out_nodes)

        self.mpi = MPI_info()
        self.mpi.requested_cpus = None
        self.vec = {}
        self.app_ordering = None
        self.scatter_full = None
        self.scatter_partial = None

        # Derivatives stuff
        self.mode = None
        self.sol_vec = None
        self.rhs_vec = None
        self.ln_solver = None
        self.fd_solver = None
        self.dfd_solver = None
        self.sol_buf = None
        self.rhs_buf = None
        self._parent_system = None

    def __getitem__(self, ident):
        if isinstance(ident, basestring):
            return self.find(ident)
        else:
            return self.subsystems()[ident]

    def is_opaque(self):
        return False

    def find(self, name):
        """A convenience method to allow easy access to descendant
        Systems.
        """
        for sub in self.subsystems():
            if name == sub.name:
                return sub
            s = sub.find(name)
            if s is not None:
                return s
        return None

    def is_differentiable(self):
        """Return True if analytical derivatives can be
        computed for this System.
        """
        return True

    def pre_run(self):
        """ Runs at assembly execution"""
        pass

    def subsystems(self, local=False):
        if local:
            return self.local_subsystems()
        return self.all_subsystems()

    def list_subsystems(self, local=False):
        """Returns the names of our subsystems."""
        return [s.name for s in self.subsystems(local)]

    def create_app_ordering(self):
        rank = self.mpi.rank

        start = numpy.sum(self.local_var_sizes[:rank])
        end = numpy.sum(self.local_var_sizes[:rank+1])
        petsc_idxs = petsc_linspace(start, end)

        app_idxs = []
        for ivar in xrange(len(self.vector_vars)):
            start = numpy.sum(self.local_var_sizes[:, :ivar]) + \
                        numpy.sum(self.local_var_sizes[:rank, ivar])
            end = start + self.local_var_sizes[rank, ivar]
            app_idxs.append(petsc_linspace(start, end))

        if app_idxs:
            app_idxs = numpy.concatenate(app_idxs)

        #mpiprint("app_idxs: %s, petsc_idxs: %s" % (app_idxs, petsc_idxs))
        app_ind_set = PETSc.IS().createGeneral(app_idxs, comm=self.mpi.comm)
        petsc_ind_set = PETSc.IS().createGeneral(petsc_idxs, comm=self.mpi.comm)

        return PETSc.AO().createBasic(app_ind_set, petsc_ind_set,
                                      comm=self.mpi.comm)

    def flat(self, names):
        """Returns the names from the given list that refer
        to variables that are flattenable to float arrays.
        """
        varmeta = self.scope._var_meta
        return [n for n in names if varmeta[n].get('flat')]

    def get_unique_vars(self, vnames):
        """
        Returns a dict of variables and which
        process (lowest rank) is 'responsible' for each
        variable.
        """

        # FIXME: this currently doesn't handle distributed vars,
        #  i.e. variables that have parts located on different
        #  procs.
        comm = self.mpi.comm

        myvars = self.vector_vars.keys()
        collname = self.scope.name2collapsed

        all_keys = comm.allgather(vnames)


        var2proc = {}
        for proc, names in enumerate(all_keys):
            for name in names:
                if name not in var2proc:
                    try:
                        idx = myvars.index(collname[name])
                    except ValueError:
                        mpiprint('valerr')
                        continue

                    if self.local_var_sizes[proc, idx] > 0:
                        var2proc[name] = proc

        return var2proc

    def get_combined_J(self, J):
        """
        Take a J dict that's distributed, i.e., has different values
        across different MPI processes, and return a dict that
        contains all of the values from all of the processes.  If
        values are duplicated, use the value from the lowest rank
        process.  Note that J has a nested dict structure.
        """

        comm = self.mpi.comm
        myrank = comm.rank

        tups = []

        # gather a list of tuples for J
        for param, dct in J.items():
            for output, value in dct.items():
                tups.append((param, output))

        dist_tups = comm.gather(tups, root=0)

        tupdict = {}
        if myrank == 0:
            for rank, tups in enumerate(dist_tups):
                for tup in tups:
                    if not tup in tupdict:
                        tupdict[tup] = rank

            #get rid of tups from the root proc before bcast
            for tup, rank in tupdict.items():
                if rank == 0:
                    del tupdict[tup]

        tupdict = comm.bcast(tupdict, root=0)

        if myrank == 0:
            for (param, output), rank in tupdict.items():
                J[param][output] = comm.recv(source=rank, tag=0)
        else:
            for (param, output), rank in tupdict.items():
                if rank == myrank:
                    comm.send(J[param][output], dest=0, tag=0)


        # FIXME: rework some of this using knowledge of local_var_sizes in order
        # to avoid any unnecessary data passing

        # get the combined dict
        J = comm.bcast(J, root=0)

        return J

    def _get_owned_args(self):
        args = set()
        for sub in self.simple_subsystems():
            for arg in sub._in_nodes:
                if arg in self.variables and \
                        (arg not in sub.variables or sub is self):
                    args.add(arg)

        # ensure that args are in same order that they appear in
        # variables
        return [a for a in self.variables.keys() if a in args]

    def get(self, name):
        return self.vec['u'][name]

    def clear_dp(self):
        """ Recusively sets the dp vector to zero."""
        self.vec['dp'].array[:] = 0.0
        for system in self.local_subsystems():
            system.clear_dp()

    def list_inputs(self):
        """Returns names of input variables from this System and all of its
        children.
        """
        inputs = set()
        bases = set()
        for system in self.simple_subsystems():
            comps = set(simple_node_iter(system._nodes))
            for tup in system._in_nodes:
                seen = set() # need this to prevent paramgroup inputs on same comp to be counted more than once
                for dest in tup[1]:
                    comp = dest.split('.', 1)[0]
                    if comp not in seen and comp in comps:
                        inputs.add(dest)
                        base = base_var(self.scope._depgraph, dest)
                        if base == dest:
                            bases.add(base)
                        seen.add(comp)

        # filter out subvars of included basevars
        inputs = [n for n in inputs if n in bases or base_var(self.scope._depgraph, n) not in bases]

        top = self.scope

        unignored_inputs = []
        topvars = top._system.vector_vars
        # Remove any inputs that the user designates as 'deriv_ignore'
        for name in inputs:
            collapsed_name = top.name2collapsed[name]
            if collapsed_name in topvars and topvars[collapsed_name].get('deriv_ignore'):
                continue

            # Non-flat vars must be ignored.
            if top._var_meta[collapsed_name].get('flat') != True:
                continue

            # The user sets 'deriv_ignore' in the basevar, so we have to check that for
            # subvars.
            base = base_var(top._depgraph, name)
            if base != name:
                collapsed_name = top.name2collapsed.get(base)
                if collapsed_name and collapsed_name in topvars and \
                   topvars[collapsed_name].get('deriv_ignore'):
                    continue

            unignored_inputs.append(name)

        #print "%s inputs: %s" % (self.name, unignored_inputs)
        return unignored_inputs

    def list_states(self):
        """Returns names of states (not collapsed edges) from this System and
        all of its children.
        """
        states = set()
        for system in self.simple_subsystems():
            try:
                if system._comp.eval_only is False:
                    states.update(['.'.join((system.name,s))
                                      for s in system._comp.list_states()])
            except AttributeError:
                pass

        top = self.scope
        states = [i for i in states if top.name2collapsed[i] in top._system.vector_vars
                    and not top._system.vector_vars[top.name2collapsed[i]].get('deriv_ignore')]

        #print "%s states: %s" % (self.name, states)
        return states

    def list_outputs(self):
        """Returns names of output variables (not collapsed edges)
        from this System and all of its children.  This only lists
        outputs that are relevant to derivatives calculations.
        """
        outputs = []
        for system in self.simple_subsystems():
            states = set()
            try:
                states.update(['.'.join((system.name,s))
                                  for s in system._comp.list_states()])
            except AttributeError:
                pass
            out_nodes = [node for node in system._out_nodes \
                         if node not in self._mapped_resids]
            comps = set(simple_node_iter(system._nodes))
            for src, _ in out_nodes:
                parts = src.split('.', 1)
                if parts[0] in comps and src not in states:
                    outputs.append(src)
            #for src, srcs in out_nodes:
                #for item in list(srcs) + [src]:
                    #parts = item.split('.', 1)
                    #if parts[0] in system._nodes and item not in states:
                        #outputs.append(item)

        top = self.scope
        outputs = [out for out in outputs if top.name2collapsed[out] in top._system.vector_vars
                     and not top._system.vector_vars[top.name2collapsed[out]].get('deriv_ignore')]

        #print "%s outputs: %s" % (self.name, outputs)
        return outputs

    def list_residuals(self):
        """Returns names of all residuals.
        """
        outputs = []
        for system in self.simple_subsystems():
            try:
                outputs.extend(['.'.join((system.name, s))
                                  for s in system._comp.list_residuals()
                                  if system._comp.eval_only is False])
            except AttributeError:
                pass

        outputs.extend([n for n, m in self._mapped_resids.keys()])
        #print "%s residuals: %s" % (self.name, outputs)
        return outputs

    def get_size(self, names):
        """Return the combined size of the variables
        corresponding to the given names.  If a given
        variable does not exist locally, the size will
        be taken from the lowest rank process that does
        contain that variable.
        """
        if isinstance(names, basestring):
            names = [names]
        uvec = self.scope._system.vec['u']
        varmeta = self.scope._var_meta
        var_sizes = self.scope._system.local_var_sizes
        varkeys = self.scope._system.vector_vars.keys()
        collnames = self.scope.name2collapsed
        procs = range(self.mpi.size)
        size = 0
        for name in names:
            if isinstance(name, tuple):
                name = name[0]

            if name in uvec:
                size += uvec[name].size
            #elif name.split('[',1)[0] in uvec:
                #bval = self.scope.get(name.split('[',1)[0])
                #_, idx = get_val_and_index(self.scope, name)
                #idxs = get_flattened_index(idx, get_shape(bval))
                #size += bval[idxs].size
            elif collnames[name] in varkeys:
                idx = varkeys.index(collnames[name])
                for proc in procs:
                    if var_sizes[proc, idx] > 0:
                        size += var_sizes[proc, idx]
                        break
            else:
                size += varmeta[name]['size']

        return size

    def set_ordering(self, ordering, opaque_map):
        pass

    def is_active(self):
        return MPI is None or self.mpi.comm != MPI.COMM_NULL

    def local_subsystems(self):
        return ()

    def all_subsystems(self):
        return ()

    def get_req_cpus(self):
        return self.mpi.requested_cpus

    def setup_variables(self, resid_state_map=None):
        self.variables = OrderedDict()
        if resid_state_map is None:
            resid_state_map = {}

        for sub in self.local_subsystems():
            sub.setup_variables(resid_state_map)
            self.variables.update(sub.variables)

        self._create_var_dicts(resid_state_map)

    def _create_var_dicts(self, resid_state_map):
        # now figure out all of the inputs we 'own'
        self._owned_args = self._get_owned_args()

        # split up vars into 3 categories:
        #  1) flattenable vars that add to the size of the vectors
        #  2) flattenable vars that don't add to the size of the vectors because they
        #     are slices of other vars already in the vectors
        #  3) non-flattenable vars

        # first, get all flattenable variables
        for name in self._get_flat_vars(self.variables):
            self.flat_vars[name] = self.variables[name]

        # now get all flattenable vars that add to vector size
        self.vector_vars = self._get_vector_vars(self.flat_vars)

        for name, info in self.variables.items():
            if name not in self.flat_vars:
                self.noflat_vars[name] = info

    def setup_sizes(self):
        """Given a dict of variables, set the sizes for
        those that are local.
        """
        varmeta = self.scope._var_meta
        comm = self.mpi.comm

        if not self.is_active():
            self.local_var_sizes = numpy.zeros((0,0), int)
            self.input_sizes = numpy.zeros(0, int)
            return

        size = self.mpi.size
        rank = self.mpi.rank

        # pass the call down to any subdrivers/subsystems
        # and subassemblies.
        for sub in self.local_subsystems():
            sub.setup_sizes()

        # create an (nproc x numvars) var size vector containing
        # local sizes across all processes in our comm
        self.local_var_sizes = numpy.zeros((size, len(self.vector_vars)), int)

        for i, (name, var) in enumerate(self.vector_vars.items()):
            self.local_var_sizes[rank, i] = var['size']

        # collect local var sizes from all of the processes in our comm
        # these sizes will be the same in all processes except in cases
        # where a variable belongs to a multiprocessor component.  In that
        # case, the part of the component that runs in a given process will
        # only have a slice of each of the component's variables.
        if MPI:
            comm.Allgather(self.local_var_sizes[rank,:],
                           self.local_var_sizes)

        # create a (1 x nproc) vector for the sizes of all of our
        # local inputs
        self.input_sizes = numpy.zeros(size, int)

        for arg in self.flat(self._owned_args):
            self.input_sizes[rank] += varmeta[arg]['size']

        if MPI:
            comm.Allgather(self.input_sizes[rank], self.input_sizes)

        # create an arg_idx dict to keep track of indices of
        # inputs
        # TODO: determine how we want the user to specify indices
        #       for distributed inputs...
        self.arg_idx = OrderedDict()
        for name in self.flat(self._owned_args):
            # FIXME: this needs to use the actual indices for this
            #        process' version of the arg once we have distributed
            #        components...
            self.arg_idx[name] = numpy.array(range(varmeta[name]['size']), 'i')

    def setup_vectors(self, arrays=None, state_resid_map=None):
        """Creates vector wrapper objects to manage local and
        distributed vectors need to solve the distributed system.
        """
        if not self.is_active():
            return

        rank = self.mpi.rank
        if arrays is None:  # we're the top level System in our Assembly
            arrays = {}
            # create top level vectors
            size = numpy.sum(self.local_var_sizes[rank, :])
            for name in ['u', 'f', 'du', 'df']:
                arrays[name] = numpy.zeros(size)

        for name in ['u', 'f', 'du', 'df']:
            self.vec[name] = VecWrapper(self, arrays[name],
                                        name='.'.join((self.name, name)))

        insize = self.input_sizes[rank]

        for name in ['p', 'dp']:
            self.vec[name] = InputVecWrapper(self, numpy.zeros(insize),
                                             name='.'.join((self.name, name)))

        start, end = 0, 0
        for sub in self.local_subsystems():
            sz = numpy.sum(sub.local_var_sizes[sub.mpi.rank, :])
            end += sz
            if end-start > arrays['u'][start:end].size:
                msg = "size mismatch: passing [%d,%d] view of size %d array from %s to %s" % \
                            (start,end,arrays['u'][start:end].size,self.name,sub.name)
                raise RuntimeError(msg)

            subarrays = {}
            for n in ('u', 'f', 'du', 'df'):
                subarrays[n] = arrays[n][start:end]

            sub.setup_vectors(subarrays)

            start += sz

        return self.vec

    def scatter(self, srcvecname, destvecname, subsystem=None):
        """ Perform data transfer (partial or full scatter or
        send/receive for data that isn't flattenable to a
        float array.
        """
        if subsystem is None:
            scatter = self.scatter_full
        else:
            scatter = subsystem.scatter_partial

        if scatter is not None:
            srcvec = self.vec[srcvecname]
            destvec = self.vec[destvecname]

            scatter(self, srcvec, destvec)

            if destvecname == 'p':
                if scatter is self.scatter_full:
                    self.vec['p'].set_to_scope(self.scope)
                else:
                    if subsystem._in_nodes:
                        self.vec['p'].set_to_scope(self.scope, subsystem._in_nodes)

        return scatter

    def dump(self, nest=0, stream=sys.stdout, verbose=False):
        """Prints out a textual representation of the collapsed
        execution graph (with groups of component nodes collapsed
        into Systems).  It shows which
        components run on the current processor.
        """
        #mpiprint("dump: %s" % self.name)
        if stream is None:
            getval = True
            stream = StringIO()
        else:
            getval = False

        if not self.is_active():
            #mpiprint("returning early for %s" % str(self.name))
            return stream.getvalue() if getval else None

        if MPI is None:
            world_rank = 0
        else:
            world_rank = MPI.COMM_WORLD.rank

        name_map = { 'SerialSystem': 'ser', 'ParallelSystem': 'par',
                     'SimpleSystem': 'simp', 'FiniteDiffDriverSystem': 'drv',
                     'TransparentDriverSystem': 'tdrv', 'OpaqueSystem': 'opaq',
                     'InVarSystem': 'invar', 'OutVarSystem': 'outvar',
                     'SolverSystem': 'slv',  'ParamSystem': 'param',
                     'AssemblySystem': 'asm', } 

        stream.write(" "*nest)
        stream.write(str(self.name).replace(' ','').replace("'",""))
        klass = self.__class__.__name__
        stream.write(" [%s](req=%d)(rank=%d)(vsize=%d)(isize=%d)\n" %
                                          (name_map.get(klass, klass.lower()[:3]),
                                           self.get_req_cpus(),
                                           world_rank,
                                           self.vec['u'].array.size,
                                           self.input_sizes[self.mpi.rank]))

        for v, (arr, start) in self.vec['u']._info.items():
            if verbose or v not in self.vec['u']._subviews:
                stream.write(" "*(nest+2))
                if v in self.vec['p']:
                    stream.write("u['%s'] (%s)   p['%s'] (%s)\n" %
                                     (v, list(self.vec['u'].bounds([v])),
                                      v, list(self.vec['p'].bounds([v]))))
                else:
                    stream.write("u['%s'] (%s)\n" % (v, list(self.vec['u'].bounds([v]))))

        for v, (arr, start) in self.vec['p']._info.items():
            if v not in self.vec['u'] and (verbose or v not in self.vec['p']._subviews):
                stream.write(" "*(nest+2))
                stream.write("%s%s   p['%s'] (%s)\n" %
                                 (' '*(len(v)+6), ' '*len(str(list(self.vec['p'].bounds([v])))),
                                  v, list(self.vec['p'].bounds([v]))))

        if self.scatter_partial:
            noflats = self.scatter_partial.noflat_vars
        elif self.scatter_full:
            noflats = self.scatter_full.noflat_vars
        else:
            noflats = ()
        if noflats:
            stream.write(' '*(nest+2) + "= noflats =\n")

        for src, dest in noflats:
            stream.write(" "*(nest+2))
            stream.write("%s --> %s\n" % (src, dest))

        nest += 4
        if isinstance(self, OpaqueSystem):
            self._inner_system.dump(nest, stream)
        elif isinstance(self, AssemblySystem):
            self._comp._system.dump(nest, stream)
        else:
            for sub in self.local_subsystems():
                sub.dump(nest, stream)

        return stream.getvalue() if getval else None

    def _get_flat_vars(self, vardict):
        """Return a list of names of vars that represent variables that are
        flattenable to float arrays.
        """
        return [n for n,info in vardict.items() if info.get('flat', True)]

    def _get_vector_vars(self, vardict):
        """Return vector_vars, which are vars that actually add to the
        size of the vectors (as opposed to subvars of vars that are in
        the vector, which don't add anything to the vector but just
        use a subview of the view corresponding to their base var)
        """
        vector_vars = OrderedDict()
        all_srcs = set([n[0] for n in vardict])

        # all bases that actually are found in the vardict
        bases = set([s for s in all_srcs if '[' not in s])

        # use these to find any subs that don't have a full base in the
        # vector. we have to make sure these don't overlap with other
        # baseless subs
        sub_bases = set([s.split('[',1)[0]
                          for s in all_srcs
                             if '[' in s and s.split('[',1)[0] not in bases])

        for name in vardict:
            src = name[0]

            if src in bases:
                vector_vars[name] = vardict[name]
            else:
                base = src.split('[', 1)[0]
                if base in sub_bases: # this sub's base is not in vardict
                    # overlapping will be checked later when we create VecWrappers
                    vector_vars[name] = vardict[name]

        return vector_vars

    def set_options(self, mode, options):
        """ Sets all user-configurable options for this system and all
        subsystems. """

        self.mode = mode
        self.options = options

        if mode in ('forward', 'fd'):
            self.sol_vec = self.vec['du']
            self.rhs_vec = self.vec['df']
        elif mode == 'adjoint':
            self.sol_vec = self.vec['df']
            self.rhs_vec = self.vec['du']
        else:
            raise RuntimeError("invalid mode. must be 'forward' or 'adjoint' but value is '%s'" % mode)

        for subsystem in self.local_subsystems():
            subsystem.set_options(mode, options)


    # ------- derivative stuff -----------

    def initialize_gradient_solver(self):
        """ Initialize the solver that will be used to calculate the
        gradient. """

        if self.ln_solver is None:

            solver_choice = self.options.lin_solver

            # scipy_gmres not supported in MPI, so swap with
            # petsc KSP.
            if MPI and solver_choice=='scipy_gmres':
                solver_choice = 'petsc_ksp'
                msg = "scipy_gmres optimizer not supported in MPI. " + \
                      "Using petsc_ksp instead."
                self.options.parent._logger.warning(msg)

            if solver_choice == 'scipy_gmres':
                self.ln_solver = ScipyGMRES(self)
            elif solver_choice == 'petsc_ksp':
                self.ln_solver = PETSc_KSP(self)
            elif solver_choice == 'linear_gs':
                self.ln_solver = LinearGS(self)

    def linearize(self):
        """ Linearize all subsystems. """

        for subsystem in self.local_subsystems():
            subsystem.linearize()

    def calc_gradient(self, inputs, outputs, mode='auto', options=None,
                      iterbase='', return_format='array'):
        """ Return the gradient for this system. """

        # Mode Precedence
        # -- 1. Direct call argument
        # -- 2. Gradient Options
        # -- 3. Auto determination (when implemented)
        if mode == 'auto':

            # Automatic determination of mode
            if options.derivative_direction == 'auto':
                num_input = self.get_size(inputs)
                num_output = self.get_size(outputs)
                if num_input > num_output:
                    mode = 'adjoint'
                else:
                    mode = 'forward'
            else:
                mode = options.derivative_direction

        if options.force_fd is True:
            mode = 'fd'

        self.set_options(mode, options)
        self.initialize_gradient_solver()

        if mode == 'fd':
            self.vec['df'].array[:] = 0.0
            self.vec['du'].array[:] = 0.0
            self.clear_dp()
            return self.solve_fd(inputs, outputs, iterbase, return_format)

        self.linearize()

        # Clean out all arrays.
        self.vec['df'].array[:] = 0.0
        self.vec['du'].array[:] = 0.0
        self.clear_dp()

        J = self.ln_solver.calc_gradient(inputs, outputs, return_format)
        self.sol_vec.array[:] = 0.0
        return J

    def solve_fd(self, inputs, outputs, iterbase='', return_format='array'):
        if self.fd_solver is None:
            self.fd_solver = FiniteDifference(self, inputs, outputs,
                                              return_format)
        return self.fd_solver.solve(iterbase=iterbase)

    def calc_newton_direction(self, options=None, iterbase=''):
        """ Solves for the new state in Newton's method and leaves it in the
        df vector."""

        self.set_options('forward', options)

        self.vec['du'].array[:] = 0.0
        self.vec['df'].array[:] = 0.0
        self.vec['dp'].array[:] = 0.0

        self.initialize_gradient_solver()
        self.linearize()

        #print 'Newton Direction', self.vec['f'].array[:]
        self.vec['df'].array[:] = -self.ln_solver.solve(self.vec['f'].array)
        #print 'Newton Solution', self.vec['df'].array[:]

    def solve_linear(self, options=None):
        """ Single linear solve solution applied to whatever input is sitting
        in the RHS vector."""

        if numpy.linalg.norm(self.rhs_vec.array) < 1e-15:
            self.sol_vec.array[:] = 0.0
            return self.sol_vec.array

        if options is not None:
            self.set_options(self.mode, options)
        self.initialize_gradient_solver()

        """ Solve Jacobian, df |-> du [fwd] or du |-> df [rev] """
        self.rhs_buf[:] = self.rhs_vec.array[:]
        self.sol_buf[:] = self.sol_vec.array[:]
        self.sol_buf = self.ln_solver.solve(self.rhs_buf)
        self.sol_vec.array[:] = self.sol_buf[:]

    def applyJ(self, variables):
        """ Apply Jacobian, (dp,du) |-> df [fwd] or df |-> (dp,du) [rev] """
        pass

    def iterate_all(self, local=False):
        """Returns a generator that will iterate over this
        System and all of its children recursively.
        """
        yield self
        for child in self.subsystems(local=local):
            for s in child.iterate_all(local=local):
                yield s

    def _compute_derivatives(self, vname, ind):
        """ Solves derivatives of system (direct/adjoint).
        ind must be a global petsc index.
        """
        self.rhs_vec.array[:] = 0.0
        self.sol_vec.array[:] = 0.0
        self.vec['dp'].array[:] = 0.0

        varkeys = self.vector_vars.keys()
        ivar = varkeys.index(vname)

        if self.local_var_sizes[self.mpi.rank, ivar] > 0:
            ind += numpy.sum(self.local_var_sizes[:, :ivar])
            ind += numpy.sum(self.local_var_sizes[:self.mpi.rank, ivar])

            ind_set = PETSc.IS().createGeneral([ind], comm=self.mpi.comm)
            if self.app_ordering is not None:
                ind_set = self.app_ordering.app2petsc(ind_set)
            ind = ind_set.indices[0]
            #mpiprint("setting 1.0 into index %d for %s" % (ind, str(vname)))
            self.rhs_vec.petsc_vec.setValue(ind, 1.0, addv=False)
        else:
            # creating an IS is a collective call, so must do it
            # here to avoid hanging, even though we don't need the IS
            ind_set = PETSc.IS().createGeneral([], comm=self.mpi.comm)

        # if self.mpi.rank == rank:
        #     mpiprint("set %d index to 1.0" % ind)
        #     self.rhs_vec.petsc_vec.setValue(ind, 1.0, addv=False)

        self.sol_buf.array[:] = self.sol_vec.array[:]
        self.rhs_buf.array[:] = self.rhs_vec.array[:]

        self.ln_solver.ksp.solve(self.rhs_buf, self.sol_buf)

        self.sol_vec.array[:] = self.sol_buf.array[:]

        mpiprint('dx', self.sol_vec.array)
        return self.sol_vec

    # def _get_global_indices(self, var, rank):
    #     """Returns an iterator over global indices.
    #     """
    #     mpiprint("getting global indices for %s" % str(var))
    #     var_sizes = self.local_var_sizes
    #     ivar = self.vector_vars.keys().index(var)
    #     start = numpy.sum(self.local_var_sizes[:, :ivar])

    #     #end = start + numpy.sum(var_sizes[self.mpi.rank, ivar])
    #     end = start + var_sizes[rank, ivar]
    #     #end = start + numpy.sum(var_sizes[:, ivar])

    #     idxs = xrange(start, end)
    #     ind_set = PETSc.IS().createGeneral(idxs, comm=self.mpi.comm)
    #     if self.app_ordering is not None:
    #         ind_set = self.app_ordering.app2petsc(ind_set)

    #     mpiprint("global indices: %s" % ind_set.indices)

    #     return ind_set.indices


class SimpleSystem(System):
    """A System for a single Component. This component can have Inputs,
    Outputs, States, and Residuals."""

    def __init__(self, scope, graph, name):
        comp = None
        nodes = set([name])
        cpus = 1
        try:
            comp = getattr(scope, name)
        except (AttributeError, TypeError):
            pass
        else:
            if has_interface(comp, IComponent):
                self._comp = comp
                nodes = comp.get_full_nodeset()
                cpus = comp.get_req_cpus()
            else:
                comp = None

        super(SimpleSystem, self).__init__(scope, graph, nodes, name)

        self.mpi.requested_cpus = cpus
        self._comp = comp
        self.J = None
        self._mapped_resids = {}

    def inner(self):
        return self._comp

    def stop(self):
        self._comp.stop()
        self._stop = True

    def is_differentiable(self):
        """Return True if analytical derivatives can be
        computed for this System.
        """
        if self._comp is not None:
            return self._comp.is_differentiable()

        return True

    def simple_subsystems(self):
        yield self

    def setup_communicators(self, comm):
        # if comm is not None:
        #     mpiprint("setup_comms for %s  (%d of %d)" % (self.name, comm.rank, comm.size))
        self.mpi.comm = comm

    def _create_var_dicts(self, resid_state_map):
        varmeta = self.scope._var_meta

        if IImplicitComponent.providedBy(self._comp):
            states = set(['.'.join((self._comp.name, s))
                             for s in self._comp.list_states()])
        else:
            states = ()

        # group outputs into states and non-states
        # comps no longer own their own states (unless they also
        # own the corresponding residual)
        mystates = [v for v in self._out_nodes if v[1][0] in states]
        mynonstates = [v for v in self._out_nodes if v[1][0] not in states
                         and v not in resid_state_map]

        for vname in chain(mystates, mynonstates):
            if vname not in self.variables:
                base = base_var(self.scope._depgraph, vname[0])
                if base != vname[0] and base in self.scope._reduced_graph:
                    continue
                self.variables[vname] = varmeta[vname].copy()

        mapped_states = resid_state_map.values()

        # for simple systems, if we're given a mapping of our outputs to
        # states, we need to 'own' the state and later in run we need
        # to copy the residual part of our f vector to the corresponding
        # state.

        if resid_state_map:
            to_remove = set()
            for out in self._out_nodes:
                state = resid_state_map.get(out)
                if state and state not in self.variables:
                    self.variables[state] = varmeta[state].copy()
                    self._mapped_resids[out] = state
                    if out in self.variables:
                        to_remove.add(out)
                if out in mapped_states and state not in self.variables:
                    to_remove.add(out)

            if not isinstance(self, (SolverSystem, FiniteDiffDriverSystem)):
                for name in to_remove:
                    del self.variables[name]

        super(SimpleSystem, self)._create_var_dicts(resid_state_map)

    def setup_scatters(self):
        if not self.is_active():
            return
        #mpiprint("setup_scatters: %s  (%d of %d)" % (self.name,self.mpi.rank,self.mpi.size))
        rank = self.mpi.rank
        start = numpy.sum(self.input_sizes[:rank])
        end = numpy.sum(self.input_sizes[:rank+1])
        dest_idxs = [petsc_linspace(start, end)]
        src_idxs = []
        ukeys = self.vec['u'].keys()
        scatter_conns = []
        other_conns = []

        flat_args = self.flat(self._owned_args)

        for dest in flat_args:
            ivar = ukeys.index(dest)
            scatter_conns.append(dest)
            # FIXME: currently just using the local var size for input size
            src_idxs.append(numpy.sum(self.local_var_sizes[:, :ivar]) + self.arg_idx[dest])# - user really needs to be able to define size for multi-proc comps
        if len(idx_merge(src_idxs)) != len(idx_merge(dest_idxs)):
            raise RuntimeError("ERROR: setting up scatter: (%d != %d) srcs: %s,  dest: %s in %s" %
                                (len(src_idxs), len(dest_idxs), src_idxs, dest_idxs, self.name))

        other_conns = [n for n in self._owned_args if n not in flat_args]

        if MPI or scatter_conns or other_conns:
            self.scatter_full = DataTransfer(self, src_idxs, dest_idxs,
                                             scatter_conns, other_conns)

    def run(self, iterbase, ffd_order=0, case_label='', case_uuid=None):
        if self.is_active():
            graph = self.scope._reduced_graph

            self.scatter('u', 'p')
            #for var in self.list_outputs():
            #    self.vec['f'][var][:] = self.vec['u'][var][:]

            self._comp.set_itername('%s-%s' % (iterbase, self.name))
            self._comp.run(ffd_order=ffd_order, case_uuid=case_uuid)

            # put component outputs in u vector
            self.vec['u'].set_from_scope(self.scope,
                             [n for n in graph.successors(self.name)
                                   if n in self.vector_vars])

    def evaluate(self, iterbase, case_label='', case_uuid=None):
        """ Evalutes a component's residuals without invoking its
        internal solve (for implicit comps.)
        """
        if self.is_active():
            graph = self.scope._reduced_graph

            vec = self.vec
            vec['f'].array[:] = vec['u'].array[:]
            self.scatter('u', 'p')

            #if IImplicitComponent.providedBy(self._comp) and self._comp.eval_only==False:
            #    self._comp.evaluate()
            #else:
            self._comp.set_itername('%s-%s' % (iterbase, self.name))
            self._comp.run(case_uuid=case_uuid)

            # put component outputs in u vector
            self.vec['u'].set_from_scope(self.scope,
                             [n for n in graph.successors(self.name)
                                   if n in self.vector_vars])

            vec['f'].array[:] -= vec['u'].array[:]
            vec['u'].array[:] += vec['f'].array[:]

    def clear_dp(self):
        """ Sets the dp vector to zero."""
        if 'dp' in self.vec:
            self.vec['dp'].array[:] = 0.0

    def linearize(self):
        """ Linearize this component. """
        self.J = self._comp.linearize(first=True)

    def applyJ(self, variables):
        """ df = du - dGdp * dp or du = df and dp = -dGdp^T * df """

        vec = self.vec

        # Forward Mode
        if self.mode == 'forward':

            self.scatter('du', 'dp')

            self._comp.applyJ(self, variables)
            vec['df'].array[:] *= -1.0

            for var in self.list_outputs():
                vec['df'][var][:] += vec['du'][var][:]


        # Adjoint Mode
        elif self.mode == 'adjoint':

            # Sign on the local Jacobian needs to be -1 before
            # we add in the fake residual. Since we can't modify
            # the 'du' vector at this point without stomping on the
            # previous component's contributions, we can multiply
            # our local 'arg' by -1, and then revert it afterwards.
            vec['df'].array[:] *= -1.0
            self._comp.applyJT(self, variables)
            vec['df'].array[:] *= -1.0

            for var in self.list_outputs():

                collapsed = self.scope.name2collapsed.get(var)
                if collapsed not in variables:
                    continue

                vec['du'][var][:] += vec['df'][var][:]

            self.scatter('du', 'dp')

    def solve_linear(self, options=None):
        """ Single linear solve solution applied to whatever input is sitting
        in the RHS vector."""

        self.sol_vec.array[:] = self.rhs_vec.array[:]


class VarSystem(SimpleSystem):
    """Base class for a System that contains a single variable."""

    def run(self, iterbase, ffd_order=0, case_label='', case_uuid=None):
        pass

    def evaluate(self, iterbase, case_label='', case_uuid=None):
        pass

    def applyJ(self, variables):
        pass

    def stop(self):
        pass

    def linearize(self):
        pass


class ParamSystem(VarSystem):
    """System wrapper for Assembly input variables (internal perspective)."""

    def applyJ(self, variables):
        """ Set to zero """
        if self.vector_vars: # don't do anything if we don't own our output
            #mpiprint("param sys %s: adding %s to %s" %
                            #(self.name, self.sol_vec[self.name],
                                #self.rhs_vec[self.name]))
            self.rhs_vec[self.name] += self.sol_vec[self.name]

    def pre_run(self):
        """ Load param value into u vector. """
        self.vec['u'].set_from_scope(self.scope, [self.name])


class InVarSystem(VarSystem):
    """System wrapper for Assembly input variables (internal perspective)."""

    def run(self, iterbase, ffd_order=0, case_label='', case_uuid=None):
        if self.is_active():
            self.vec['u'].set_from_scope(self.scope, self._nodes)

    def evaluate(self, iterbase, case_label='', case_uuid=None):
        """ Evalutes a component's residuals without invoking its
        internal solve (for implicit comps.)
        """
        self.run(iterbase, case_label=case_label, case_uuid=case_uuid)

    def applyJ(self, variables):
        """ Set to zero """
        # don't do anything if we don't own our output
        # don't do anything if we are not requesting this invar
        if self.variables and \
           self.scope.name2collapsed.get(self.name) in variables:
            #mpiprint("invar sys %s: adding %s to %s" %
                            #(self.name, self.sol_vec[self.name],
                                #self.rhs_vec[self.name]))
            self.rhs_vec[self.name] += self.sol_vec[self.name]

    def pre_run(self):
        """ Load param value into u vector. """
        self.vec['u'].set_from_scope(self.scope, [self.name])


class OutVarSystem(VarSystem):
    pass


class EqConstraintSystem(SimpleSystem):
    """A special system to handle mapping of states and
    residuals.
    """
    def setup_variables(self, resid_state_map=None):
        super(EqConstraintSystem, self).setup_variables(resid_state_map)

        nodemap = self.scope.name2collapsed
        src = self._comp._exprobj.lhs.text
        srcnode = nodemap.get(src, src)
        dest = self._comp._exprobj.rhs.text
        destnode = nodemap.get(dest, dest)

        for _, state_node in resid_state_map.items():
            if state_node == srcnode:
                self._comp._negate = True
                break
            elif state_node == destnode:
                break

    def run(self, iterbase, ffd_order=0, case_label='', case_uuid=None):
        if self.is_active():
            super(EqConstraintSystem, self).run(iterbase, ffd_order, case_label, case_uuid)
            state = self._mapped_resids.get(self.scope.name2collapsed[self.name+'.out0'])

            # Propagate residuals.
            if state:
                self.vec['f'][state][:] = -self._comp.out0

    def evaluate(self, iterbase, case_label='', case_uuid=None):
        """ Evalutes a component's residuals without invoking its
        internal solve (for implicit comps.)
        """
        self.run(iterbase, case_label=case_label, case_uuid=case_uuid)


class AssemblySystem(SimpleSystem):
    """A System to handle an Assembly."""

    def __init__(self, scope, graph, name):
        super(AssemblySystem, self).__init__(scope, graph, name)
        self._provideJ_bounds = None

    def is_opaque(self):
        return True

    def setup_communicators(self, comm):
        super(AssemblySystem, self).setup_communicators(comm)
        self._comp.setup_communicators(comm)

    def setup_variables(self, resid_state_map=None):
        super(AssemblySystem, self).setup_variables(resid_state_map)
        self._comp.setup_variables()

    def setup_sizes(self):
        super(AssemblySystem, self).setup_sizes()
        self._comp.setup_sizes()

    def setup_vectors(self, arrays=None, state_resid_map=None):
        super(AssemblySystem, self).setup_vectors(arrays)
        # internal Assembly will create new vectors
        self._comp.setup_vectors(arrays)

    def setup_scatters(self):
        super(AssemblySystem, self).setup_scatters()
        self._comp.setup_scatters()

    def set_options(self, mode, options):
        """ Assembly inner system determines its own mode, but we use parents
        mode at this level. Options will be passed when the gradient is
        calculated."""
        self.options = options
        self.mode = mode

        if mode in ('forward', 'fd'):
            self.sol_vec = self.vec['du']
            self.rhs_vec = self.vec['df']
        elif mode == 'adjoint':
            self.sol_vec = self.vec['df']
            self.rhs_vec = self.vec['du']
        else:
            raise RuntimeError("invalid mode. must be 'forward' or 'adjoint' but value is '%s'" % mode)

        # Note, this mode is not important, but the options are needed for
        # linearize.
        self._comp._system.set_options(mode, options)

    def clear_dp(self):
        """ Recusively sets the dp vector to zero."""
        self.vec['dp'].array[:] = 0.0
        for system in self.local_subsystems():
            system.clear_dp()

    def linearize(self):
        """ Calculates and saves the Jacobian for this subassy. """

        inner_system = self._comp._system

        # Linearize systems in the assembly
        inner_system.linearize()

        # Calculate and save Jacobian for this assy
        inputs = [item.partition('.')[-1] for item in self.list_inputs()]
        outputs = [item.partition('.')[-1] for item in self.list_outputs()]
        self.J = inner_system.calc_gradient(inputs=inputs, outputs=outputs,
                                            options=self.options)

        #print inputs, outputs, self.J

    #def applyJ(self, variables):
        #""" Call into our assembly's top ApplyJ to get the matrix vector
        #product across the boundary variables.
        #"""

        #inner_system = self._comp._system
        #if self.mode == 'forward':
            #arg = 'du'
            #res = 'df'
        #elif self.mode == 'adjoint':
            #arg = 'df'
            #res = 'du'

        #nonzero = False
        ##needed_vars = flatten_list_of_iters([item[1] for item in variables])
        ##needed_vars.extend([item[0] for item in variables])

        #for item in self.list_inputs() + self.list_states() + \
                    #self.list_outputs() + self.list_residuals():

            #var = self.scope._system.vec[arg][item]
            #if any(var != 0):
                #nonzero = True
            #sub_name = item.partition('.')[2:][0]
            #inner_system.vec[arg][sub_name] = var

            #var = self.scope._system.vec[res][item]
            #sub_name = item.partition('.')[2:][0]
            #inner_system.vec[res][sub_name] = var

        ## Speedhack, don't call component's derivatives if incoming vector is zero.
        #if nonzero is False:
            #return

        #variables = inner_system.variables.keys()
        #inner_system.vec['dp'].array[:] = 0.0
        #inner_system.applyJ(variables)

        #for item in self.list_inputs() + self.list_states()  + \
                    #self.list_outputs() + self.list_residuals():

            #sub_name = item.partition('.')[2:][0]
            #self.scope._system.vec[res][item] = inner_system.vec[res][sub_name]

    def is_differentiable(self):
        """Return True if analytical derivatives can be
        computed for this System.
        """
        driver = self._comp.driver
        return ISolver.providedBy(self._comp.driver) or \
               driver.__class__.__name__ == 'Driver'

    def solve_linear(self, options=None):
        """ Single linear solve solution applied to whatever input is sitting
        in the RHS vector."""

        # Apply into our assembly.
        for sub in self.local_subsystems():
            sub.solve_linear()


class CompoundSystem(System):
    """A System that has subsystems."""

    def __init__(self, scope, graph, subg, name=None):
        super(CompoundSystem, self).__init__(scope,
                                             graph,
                                             subg.nodes(), #get_full_nodeset(scope, subg.nodes()),
                                             name)
        self.driver = None
        self.graph = subg
        self._local_subsystems = []  # subsystems in the same process
        self._ordering = ()

    def local_subsystems(self):
        if MPI:
            return self._local_subsystems
        else:
            return self.all_subsystems()

    def all_subsystems(self):
        return self._local_subsystems + [data['system'] for node, data in
                                         self.graph.nodes_iter(data=True) if
                                          data['system'] not in self._local_subsystems]

    def simple_subsystems(self):
        for s in self.all_subsystems():
            for sub in s.simple_subsystems():
                yield sub

    def pre_run(self):
        for s in self.local_subsystems():
            s.pre_run()

    def setup_scatters(self):
        """ Defines a scatter for args at this system's level """
        if not self.is_active():
            return
        compound_setup_scatters(self)

    def applyJ(self, variables):
        """ Delegate to subsystems """

        if self.is_active():
            if self.mode == 'forward':
                self.scatter('du', 'dp')
            for subsystem in self.local_subsystems():
                subsystem.applyJ(variables)
            if self.mode == 'adjoint':
                #mpiprint('pre scatter df, du, dp', self.vec['df'].array, self.vec['du'].array, self.vec['dp'].array)
                self.scatter('du', 'dp')
                #mpiprint('post scatter df, du, dp', self.vec['df'].array, self.vec['du'].array, self.vec['dp'].array)
                #mpiprint(self.vec['du'].keys())

    def stop(self):
        self._stop = True
        for s in self.all_subsystems():
            s.stop()

    def _apply_deriv(self, arg, result):
        """Support for directional derivatives, where this function is used
        to perform a matrix vector product.
        """
        self.dfd_solver.calculate(arg, result)

def _get_counts(names):
    """Return a dict with each name keyed to a number indicating the
    number of times it occurs in the list.
    """
    counts = dict([(n,0) for n in names])
    for name in names:
        counts[name] += 1

    return counts

class SerialSystem(CompoundSystem):

    def all_subsystems(self):
        return [self.graph.node[node]['system'] for node in self._ordering]

    def set_ordering(self, ordering, opaque_map):
        """Return the execution order of our subsystems."""
        counts = _get_counts(ordering)
        self._ordering = []
        seen = {}
        mapcount = dict([(v, 0) for v in opaque_map.values()])
        for name in ordering:
            if name in self.graph:
                self._ordering.append(name)
                continue

            opaque_name = opaque_map.get(name, name)
            if opaque_name in mapcount:
                mapcount[opaque_name] += 1
            if opaque_name in self.graph:
                count = counts[name]
                if opaque_name in mapcount and mapcount[opaque_name] > count:
                    continue
                self._ordering.append(opaque_name)

        if nx.is_directed_acyclic_graph(self.graph):
            g = self.graph
        else:
            # don't modify real graph
            g = self.graph.subgraph(self.graph.nodes())
            break_cycles(g)

        deps = transitive_closure(g)

        for node in self.graph.nodes_iter():
            if node not in self._ordering:
                edges = list(nx.dfs_edges(g, node))
                succ = [v for u,v in edges]
                pred = [u for u,v in edges]
                i = 0
                for i,n in enumerate(self._ordering):
                    if n in succ:
                        break
                    elif n in pred:
                        i += 1
                        break
                if i < len(self._ordering):
                    self._ordering.insert(i, node)
                else:
                    self._ordering.append(node)

        self._ordering = gsort(deps, self._ordering)

        for s in self.all_subsystems():
            s.set_ordering(ordering, opaque_map)

    def get_req_cpus(self):
        cpus = []
        for sub in self.all_subsystems():
            cpus.append(sub.get_req_cpus())
        self.mpi.requested_cpus = max(cpus+[1])
        return self.mpi.requested_cpus

    def run(self, iterbase, ffd_order=0, case_label='', case_uuid=None):
        if self.is_active():
            self._stop = False

            for sub in self.local_subsystems():
                self.scatter('u', 'p', sub)

                sub.run(iterbase, ffd_order, case_label, case_uuid)
                if self._stop:
                    raise RunStopped('Stop requested')

    def evaluate(self, iterbase, case_label='', case_uuid=None):
        """ Evalutes a component's residuals without invoking its
        internal solve (for implicit comps.)
        """
        if self.is_active():
            self._stop = False

            for sub in self.local_subsystems():
                self.scatter('u', 'p', sub)

                sub.evaluate(iterbase, case_label, case_uuid)
                if self._stop:
                    raise RunStopped('Stop requested')

    def setup_communicators(self, comm):
        self._local_subsystems = []

        self.mpi.comm = get_comm_if_active(self, comm)
        if not self.is_active():
            return

        for sub in self.all_subsystems():
            sub.setup_communicators(self.mpi.comm)
            sub._parent_system = self
            if sub.is_active():
                self._local_subsystems.append(sub)

class ParallelSystem(CompoundSystem):

    def get_req_cpus(self):
        cpus = 0
        # in a parallel system, the required cpus is the sum of
        # the required cpus of the members
        for node, data in self.graph.nodes_iter(data=True):
            cpus += data['system'].get_req_cpus()
        self.mpi.requested_cpus = cpus
        return cpus

    def run(self, iterbase, ffd_order=0, case_label='', case_uuid=None):
        #mpiprint("running parallel system %s: %s" % (self.name, [c.name for c in self.local_subsystems()]))
        # don't scatter unless we contain something that's actually
        # going to run
        if not self.local_subsystems() or not self.is_active():
            return

        self.scatter('u', 'p')

        for sub in self.local_subsystems():
            sub.run(iterbase, ffd_order, case_label, case_uuid)

    def evaluate(self, iterbase, case_label='', case_uuid=None):
        """ Evalutes a component's residuals without invoking its
        internal solve (for implicit comps.)
        """
        self.run(iterbase, case_label=case_label, case_uuid=case_uuid)

    def setup_communicators(self, comm):
        #mpiprint("<Parallel> setup_comms for %s  (%d of %d)" % (self.name, comm.rank, comm.size))
        self.mpi.comm = comm
        size = comm.size
        rank = comm.rank

        subsystems = []
        requested_procs = []
        for system in self.all_subsystems():
            subsystems.append(system)
            requested_procs.append(system.get_req_cpus())

        assigned_procs = [0]*len(requested_procs)

        assigned = 0

        requested = sum(requested_procs)

        limit = min(size, requested)

        # first, just use simple round robin assignment of requested CPUs
        # until everybody has what they asked for or we run out
        if requested:
            while assigned < limit:
                for i, system in enumerate(subsystems):
                    if requested_procs[i] == 0: # skip and deal with these later
                        continue
                    if assigned_procs[i] < requested_procs[i]:
                        assigned_procs[i] += 1
                        assigned += 1
                        if assigned == limit:
                            break

        self._local_subsystems = []

        for i,sub in enumerate(subsystems):
            if requested_procs[i] > 0 and assigned_procs[i] == 0:
                raise RuntimeError("parallel group %s requested %d processors but got 0" %
                                   (sub.name, requested_procs[i]))

        color = []
        for i, procs in enumerate([p for p in assigned_procs if p > 0]):
            color.extend([i]*procs)

        if size > assigned:
            color.extend([MPI.UNDEFINED]*(size-assigned))

        rank_color = color[rank]
        sub_comm = comm.Split(rank_color)

        if sub_comm == MPI.COMM_NULL:
            return

        for i,sub in enumerate(subsystems):
            if i == rank_color:
                self._local_subsystems.append(sub)
            elif requested_procs[i] == 0:  # sub is duplicated everywhere
                self._local_subsystems.append(sub)

        for sub in self.local_subsystems():
            sub._parent_system = self
            sub.setup_communicators(sub_comm)

    def setup_variables(self, resid_state_map=None):
        """ Determine variables from local subsystems """
        varmeta = self.scope._var_meta
        self.variables = OrderedDict()
        if not self.is_active():
            return

        for sub in self.local_subsystems():
            sub.setup_variables(resid_state_map)

        if self.local_subsystems():
            sub = self.local_subsystems()[0]
            names = sub.variables.keys()
        else:
            sub = None
            names = []

        varkeys_list = self.mpi.comm.allgather(names)

        for varkeys in varkeys_list:
            for name in varkeys:
                self.variables[name] = varmeta[name].copy()
                self.variables[name]['size'] = 0

        if sub:
            for name, var in sub.variables.items():
                self.variables[name] = var

        self._create_var_dicts(resid_state_map)

    def simple_subsystems(self):
        lsys = self.local_subsystems()
        if lsys:
            return lsys[0].simple_subsystems()
        else:
            return []


class OpaqueSystem(SimpleSystem):
    """A system with an external interface like that
    of a simple system, but encapsulating a compound
    system.
    """
    def __init__(self, scope, graph, subg, name):
        nodes = set(subg.nodes())
        
        # take the graph we're given, collapse our nodes into a single
        # node, and create a simple system for that
        ograph = graph.subgraph(graph.nodes_iter())
        int_nodes = internal_nodes(ograph, nodes)
        ograph.add_node(tuple(nodes), comp='opaque')
        collapse_nodes(ograph, tuple(nodes), int_nodes)
        
        super(OpaqueSystem, self).__init__(scope, ograph, tuple(nodes))

        graph = graph.subgraph(int_nodes)

        srcs = sorted([(node[0], node) for node in self._in_nodes])

        # need to create invar nodes here else inputs won't exist in
        # internal vectors
        for src, node in srcs:
            base = base_var(graph, src)
            if base in graph:
                graph.add_edge(base, node)
            else:
                graph.add_node(src, comp='dumbvar')
                graph.add_edge(src, node)

            comp = src.split('.', 1)[0]
            if comp != src and comp in graph:
                graph.add_edge(node, comp)

            if src in graph:
                graph.node[src]['system'] = _create_simple_sys(scope, graph, src)

        self._inner_system = SerialSystem(scope, graph,
                                          reduced2component(graph),
                                          name = "FD_" + str(name))

        self._inner_system._provideJ_bounds = None
        self._comp = None

    def is_opaque(self):
        return True

    def inner(self):
        return self._inner_system

    def setup_communicators(self, comm):
        self.mpi.comm = comm
        self._inner_system.setup_communicators(comm)

    def setup_variables(self, resid_state_map=None):
        super(OpaqueSystem, self).setup_variables(resid_state_map)
        self._inner_system.setup_variables()

    def setup_sizes(self):
        super(OpaqueSystem, self).setup_sizes()
        self._inner_system.setup_sizes()

    def setup_vectors(self, arrays=None, state_resid_map=None):
        super(OpaqueSystem, self).setup_vectors(arrays)
        # internal system will create new vectors
        self._inner_system.setup_vectors(None)

        # Preload all inputs and outputs along to our inner system.
        # This was needed for the case where you regenerate the system
        # hierarchy on the first calc_gradient call.
        inner_u = self._inner_system.vec['u']
        inner_u.set_from_scope(self.scope)#,
                               #self._inner_system.list_inputs() + \
                               #self._inner_system.list_states() +\
                               #self._inner_system.list_outputs() +
                               #self._inner_system.list_residuals())

    def setup_scatters(self):
        super(OpaqueSystem, self).setup_scatters()
        self._inner_system.setup_scatters()

    def set_options(self, mode, options):
        """ Sets all user-configurable options for the inner_system and its
        children. """
        super(OpaqueSystem, self).set_options(mode, options)
        self._inner_system.set_options(mode, options)

    def pre_run(self):
        self._inner_system.pre_run()

    def run(self, iterbase, ffd_order=0, case_label='', case_uuid=None):
        self_u = self.vec['u']
        inner_u = self._inner_system.vec['u']

        inner_u.set_from_scope(self.scope,
                               self._inner_system.list_inputs() + \
                               self._inner_system.list_states())

        self._inner_system.run(iterbase, ffd_order, case_label, case_uuid)

<<<<<<< HEAD
        #for item in self.list_outputs():
            #self_u[item][:] = inner_u[item][:]
        for name, val in inner_u.items():
            if name in self_u:
                self_u[name][:] = val

=======
        # TODO - Bret, i needed to do this to get further in CO, but there
        # may be a deeper fix to make instead.
        #for item in self.list_outputs():
        for item in self.out_nodes:
            # TODO - same as above
            #self_u[item][:] = inner_u[item][:]
            if item in inner_u:
                self_u[item][:] = inner_u[item][:]
>>>>>>> 13dff4fc

    def evaluate(self, iterbase, case_label='', case_uuid=None):
        """ Evalutes a component's residuals without invoking its
        internal solve (for implicit comps.)
        """
        self.run(iterbase, case_label=case_label, case_uuid=case_uuid)

    def linearize(self):
        """Do a finite difference on the inner system to calculate a
        Jacobian.
        """

        inner_system = self._inner_system
        inner_system.linearize()
        inputs = self.list_inputs() + self.list_states()
        outputs = self.list_outputs()

        if self.options.directional_fd is True:
            self.J = None
            inner_system.dfd_solver = DirectionalFD(inner_system, inputs,
                                                    outputs)
            inner_system.apply_deriv = inner_system._apply_deriv
        else:
            self.J = inner_system.solve_fd(inputs, outputs)

        #print self.J, inputs, outputs

    def applyJ(self, variables):
        vec = self.vec
        dfvec = vec['df']

        # Forward Mode
        if self.mode == 'forward':

            self.scatter('du', 'dp')

            applyJ(self, variables)
            dfvec.array[:] *= -1.0

            for var in self.list_outputs():
                if var in dfvec:
                    dfvec[var][:] += vec['du'][var][:]

        # Adjoint Mode
        elif self.mode == 'adjoint':

            # Sign on the local Jacobian needs to be -1 before
            # we add in the fake residual. Since we can't modify
            # the 'du' vector at this point without stomping on the
            # previous component's contributions, we can multiply
            # our local 'arg' by -1, and then revert it afterwards.
            dfvec.array[:] *= -1.0
            applyJT(self, variables)
            dfvec.array[:] *= -1.0

            for var in self.list_outputs():
                if var in dfvec:
                    vec['du'][var][:] += dfvec[var][:]

            self.scatter('du', 'dp')

    def solve_linear(self, options=None):
        """ Single linear solve solution applied to whatever input is sitting
        in the RHS vector."""

        self.sol_vec.array[:] = self.rhs_vec.array[:]

    def simple_subsystems(self):
        yield self

    def set_ordering(self, ordering, opaque_map):
        self._inner_system.set_ordering(ordering, opaque_map)

    def get_req_cpus(self):
        return self._inner_system.get_req_cpus()

class FiniteDiffDriverSystem(SimpleSystem):
    """A System for a Driver component that is not a Solver."""

    def __init__(self, graph, driver):
        scope = driver.parent
        super(FiniteDiffDriverSystem, self).__init__(scope, graph, driver.name)
        driver._system = self

    def setup_communicators(self, comm):
        super(FiniteDiffDriverSystem, self).setup_communicators(comm)
        self._comp.setup_communicators(self.mpi.comm)

    def setup_scatters(self):
        #super(FiniteDiffDriverSystem, self).setup_scatters()
        compound_setup_scatters(self)
        self._comp.setup_scatters()

    def is_differentiable(self):
        """Return True if analytical derivatives can be
        computed for this System.
        """
        return False

    def local_subsystems(self):
        return [s for s in self.all_subsystems() if s.is_active()]

    def all_subsystems(self):
        return (self._comp.workflow._system,)

    def simple_subsystems(self):
        for sub in self._comp.workflow._system.simple_subsystems():
            yield sub

    def pre_run(self):
        for s in self.local_subsystems():
            s.pre_run()


class TransparentDriverSystem(SimpleSystem):
    """A system for an driver that allows derivative calculation across its
    boundary."""

    def __init__(self, graph, driver):
        scope = driver.parent
        super(TransparentDriverSystem, self).__init__(scope, graph, driver.name)
        driver._system = self

    def _get_resid_state_map(self):
        """ Essentially, this system behaves like a solver system, except it
        has no states or residuals.
        """
        return dict()

    def setup_communicators(self, comm):
        super(TransparentDriverSystem, self).setup_communicators(comm)
        self._comp.setup_communicators(self.mpi.comm)

    def setup_variables(self, resid_state_map=None):
        # pass our resid_state_map to our children
        super(TransparentDriverSystem, self).setup_variables(self._get_resid_state_map())

    def setup_scatters(self):
        #super(TransparentDriverSystem, self).setup_scatters()
        compound_setup_scatters(self)
        self._comp.setup_scatters()

    def local_subsystems(self):
        return [s for s in self.all_subsystems() if s.is_active()]

    def all_subsystems(self):
        return (self._comp.workflow._system,)

    def simple_subsystems(self):
        for sub in self._comp.workflow._system.simple_subsystems():
            yield sub

    def pre_run(self):
        for s in self.local_subsystems():
            s.pre_run()

    def evaluate(self, iterbase, case_label='', case_uuid=None):
        """ Evalutes a component's residuals without invoking its
        internal solve (for implicit comps.)
        """
        self.run(iterbase, case_label=case_label, case_uuid=case_uuid)

    def clear_dp(self):
        """ Recusively sets the dp vector to zero."""
        self.vec['dp'].array[:] = 0.0
        for system in self.local_subsystems():
            system.clear_dp()

    def applyJ(self, variables):
        """ Delegate to subsystems """

        # Need to clean out the dp vector because the parent systems can't
        # see into this subsystem.
        self.clear_dp()

        if self.mode == 'forward':
            self.scatter('du', 'dp')
        for subsystem in self.local_subsystems():
            subsystem.applyJ(variables)
        if self.mode == 'adjoint':
            self.scatter('du', 'dp')

    def linearize(self):
        """ Solvers must Linearize all of their subsystems. """

        for subsystem in self.local_subsystems():
            subsystem.linearize()


class SolverSystem(TransparentDriverSystem):  # Implicit
    """A System for a Solver component. While it inherits from a SimpleSystem,
    much of the behavior is like a CompoundSystem, particularly variable
    propagation."""

    def _get_resid_state_map(self):

        varmeta = self.scope._var_meta

        # map of individual var names to collapsed names
        nodemap = self.scope.name2collapsed

        # set up our own resid_state_map
        pairs = self._comp._get_param_constraint_pairs()
        resid_state_map = dict([(nodemap[c], nodemap[p]) for p, c in pairs])
        states = resid_state_map.values()

        pgroups = self._comp.list_param_group_targets()
        resids = self._comp.list_eq_constraint_targets()

        szdict = {}
        for params in pgroups:
            skip = False
            params = tuple(params)
            for p in params:
                if nodemap[p] in states:
                    skip = True
                    break
            if not skip:  # add to the size dict so we can match on size
                node = nodemap[params[0]]
                szdict.setdefault(varmeta[node]['size'], []).append(node)

        # get rid of any residuals we already mapped
        resids = [r for r in resids if nodemap[r] not in resid_state_map]

        # match remaining residuals and states by size
        for resid in resids:
            resnode = nodemap[resid]
            sz = varmeta[resnode]['size']
            try:
                pnode = szdict[sz].pop()
            except:
                raise RuntimeError("unable to find a state of size %d to match residual '%s'" %
                                    (sz, resid))
            resid_state_map[resnode] = pnode

        # all states must have a corresponding residual
        for sz, pnodes in szdict.items():
            if pnodes:
                raise RuntimeError("param node %s of size %d has no matching residual" %
                                    (pnodes, sz))

        return resid_state_map

    def solve_linear(self, options=None):
        """ Single linear solve solution applied to whatever input is sitting
        in the RHS vector."""

        # Apply to inner driver system only. No need to pass options since it
        # has its own.
        for sub in self.local_subsystems():
            sub.solve_linear()


def _create_simple_sys(scope, graph, name):
    """Given a Component, create the appropriate type
    of simple System.
    """
    comp = getattr(scope, name, None)

    if has_interface(comp, ISolver):
        sub = SolverSystem(graph, comp)
    elif has_interface(comp, IDriver):
        from openmdao.main.driver import Driver
        if comp.__class__ == Driver:
            sub = TransparentDriverSystem(graph, comp)
        else:
            sub = FiniteDiffDriverSystem(graph, comp)
    elif has_interface(comp, IAssembly):
        sub = AssemblySystem(scope, graph, name)
    elif has_interface(comp, IPseudoComp) and comp._pseudo_type=='constraint' \
               and comp._subtype == 'equality':
        sub = EqConstraintSystem(scope, graph, name)
    elif has_interface(comp, IComponent):
        sub = SimpleSystem(scope, graph, name)
    elif graph.node[name].get('comp') == 'param':
        sub = ParamSystem(scope, graph, name)
    elif graph.node[name].get('comp') == 'invar':
        sub = InVarSystem(scope, graph, name)
    elif graph.node[name].get('comp') == 'outvar':
        sub = OutVarSystem(scope, graph, name)
    elif graph.node[name].get('comp') == 'dumbvar':
        sub = VarSystem(scope, graph, name)
    else:
        raise RuntimeError("don't know how to create a System for '%s'" % name)

    return sub

def partition_subsystems(scope, graph, cgraph):
    """Return a nested system graph with metadata for parallel
    and serial subworkflows.  Graph must acyclic. All subdriver
    iterations sets must have already been collapsed.

    """
    if len(cgraph) < 2:
        return cgraph

    gcopy = cgraph.subgraph(cgraph.nodes_iter())

    to_remove = []

    while len(gcopy) > 1:
        # find all nodes with in degree 0. If we find
        # more than one, we can execute them in parallel
        zero_in_nodes = [n for n in gcopy.nodes_iter()
                            if gcopy.in_degree(n)==0]

        if len(zero_in_nodes) > 1: # start of parallel chunk
            parallel_group = []
            for node in zero_in_nodes:
                brnodes = get_branch(gcopy, node)
                if len(brnodes) > 1:
                    parallel_group.append(tuple(brnodes))
                else:
                    parallel_group.append(brnodes[0])

            for branch in parallel_group:
                if isinstance(branch, tuple):
                    to_remove.extend(branch)
                    subg = cgraph.subgraph(branch)
                    partition_subsystems(scope, graph, subg)
                    system=SerialSystem(scope, graph, subg, str(branch))
                    collapse_to_system_node(cgraph, system, branch)

                    gcopy.remove_nodes_from(branch)
                else: # single comp system
                    gcopy.remove_node(branch)

            #parallel_group = tuple(sorted(parallel_group))
            parallel_group = tuple(parallel_group)
            to_remove.extend(parallel_group)
            subg = cgraph.subgraph(parallel_group)
            system=ParallelSystem(scope, graph, subg, str(parallel_group))
            collapse_to_system_node(cgraph, system, parallel_group)

        elif len(zero_in_nodes) == 1:  # serial
            gcopy.remove_nodes_from(zero_in_nodes)
        else: # circular - no further splitting
            break

    # Now remove all of the old nodes
    cgraph.remove_nodes_from(to_remove)

    return cgraph

def collapse_to_system_node(G, system, name):
    G.add_node(name, system=system)
    collapse_nodes(G, name, name)
    return G

def get_branch(g, node, visited=None):
    """Return the full list of nodes that branch *exclusively*
    from the given node.  The starting node is included in
    the list.
    """
    if visited is None:
        visited = set()
    visited.add(node)
    branch = [node]
    for succ in g.successors(node):
        for p in g.predecessors(succ):
            if p not in visited:
                break
        else:
            branch.extend(get_branch(g, succ, visited))
    return branch

def get_comm_if_active(obj, comm):
    if comm is None or comm == MPI.COMM_NULL:
        return comm

    req = obj.get_req_cpus()
    if comm.rank+1 > req:
        color = MPI.UNDEFINED
    else:
        color = 1

    return comm.Split(color)

def get_full_nodeset(scope, group):
    names = set()
    for name in simple_node_iter(group):
        obj = getattr(scope, name, None)
        if obj is not None and hasattr(obj, 'get_full_nodeset'):
            names.update(obj.get_full_nodeset())
        else:
            names.add(name)
    return names<|MERGE_RESOLUTION|>--- conflicted
+++ resolved
@@ -150,17 +150,12 @@
         all_outs.update(pure_outs)
 
         # get our input nodes from the depgraph
-<<<<<<< HEAD
         ins, _ = get_node_boundary(graph, all_outs)
         
         # filter out any comps labeled as inputs. this happens when multiple comps
         # output the same variable
         self._in_nodes = [i for i in ins if 'comp' not in graph.node[i]]
                 
-=======
-        self._in_nodes, _ = get_node_boundary(graph, all_outs)
-
->>>>>>> 13dff4fc
         self._combined_graph = graph.subgraph(list(all_outs)+list(self._in_nodes))
 
         # mpiprint("%s in_nodes: %s" % (self.name, self._in_nodes))
@@ -1892,23 +1887,11 @@
 
         self._inner_system.run(iterbase, ffd_order, case_label, case_uuid)
 
-<<<<<<< HEAD
         #for item in self.list_outputs():
             #self_u[item][:] = inner_u[item][:]
         for name, val in inner_u.items():
             if name in self_u:
                 self_u[name][:] = val
-
-=======
-        # TODO - Bret, i needed to do this to get further in CO, but there
-        # may be a deeper fix to make instead.
-        #for item in self.list_outputs():
-        for item in self.out_nodes:
-            # TODO - same as above
-            #self_u[item][:] = inner_u[item][:]
-            if item in inner_u:
-                self_u[item][:] = inner_u[item][:]
->>>>>>> 13dff4fc
 
     def evaluate(self, iterbase, case_label='', case_uuid=None):
         """ Evalutes a component's residuals without invoking its
