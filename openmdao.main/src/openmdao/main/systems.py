import sys
from StringIO import StringIO
from collections import OrderedDict
from itertools import chain

import numpy
import networkx as nx

# pylint: disable-msg=E0611,F0401
from openmdao.main.mpiwrap import MPI, MPI_info, mpiprint, PETSc
from openmdao.main.exceptions import RunStopped
from openmdao.main.finite_difference import FiniteDifference
from openmdao.main.linearsolver import ScipyGMRES, PETSc_KSP
from openmdao.main.mp_support import has_interface
from openmdao.main.interfaces import IDriver, IAssembly, IImplicitComponent, ISolver
from openmdao.main.vecwrapper import VecWrapper, InputVecWrapper, DataTransfer, idx_merge, petsc_linspace
from openmdao.main.depgraph import break_cycles, get_node_boundary, get_all_deps, gsort, \
                                   collapse_nodes

def call_if_found(obj, fname, *args, **kwargs):
    """If the named function exists in the object, call it
    with the provided args.
    """
    if hasattr(obj, fname):
        return getattr(obj, fname)(*args, **kwargs)

def compound_setup_scatters(self):
    """ Defines a scatter for args at this system's level """
    if not self.is_active():
        return
    mpiprint("setup_scatters: %s  (%d of %d)" % (self.name,self.mpi.rank,self.mpi.size))
    var_sizes = self.local_var_sizes
    input_sizes = self.input_sizes
    rank = self.mpi.rank

    if MPI:
        start = numpy.sum(var_sizes[:rank, :])
        end = numpy.sum(var_sizes[:rank+1, :])
        petsc_idxs = petsc_linspace(start, end)

        app_idxs = []
        for ivar in xrange(len(self.vector_vars)):
            start = numpy.sum(var_sizes[:, :ivar]) + numpy.sum(var_sizes[:rank, ivar])
            end = start + var_sizes[rank, ivar]
            app_idxs.append(petsc_linspace(start, end))

        if app_idxs:
            app_idxs = numpy.concatenate(app_idxs)

        app_ind_set = PETSc.IS().createGeneral(app_idxs, comm=self.mpi.comm)
        petsc_ind_set = PETSc.IS().createGeneral(petsc_idxs, comm=self.mpi.comm)
        #mpiprint("creating petsc AO for %s" % self.name)
        self.app_ordering = PETSc.AO().createBasic(app_ind_set, petsc_ind_set,
                                                   comm=self.mpi.comm)

    # mpiprint("app indices:   %s\npetsc indices: %s" %
    #           (app_ind_set.getIndices(), petsc_ind_set.getIndices()))
    src_full = []
    dest_full = []
    scatter_conns_full = set()
    noflat_conns_full = set()
    noflats = set([k for k,v in self.variables.items()
                       if not v.get('flat',True)])

    start = end = numpy.sum(input_sizes[:rank])
    varkeys = self.vector_vars.keys()
    #simple_subs = set(self.simple_subsystems())
    destmap = {}

    for subsystem in self.all_subsystems():
        #mpiprint("setting up scatters from %s to %s" % (self.name, subsystem.name))
        src_partial = []
        dest_partial = []
        scatter_conns = set()
        noflat_conns = set()  # non-flattenable vars
        #for sub in subsystem.simple_subsystems():
        #sub_inputs = subsystem._get_sized_inputs()
        for node in self._owned_args:
            if node in subsystem._in_nodes or node in subsystem._owned_args:
                if node in noflats:
                    noflat_conns.add(node)
                    noflat_conns_full.add(node)
                else:
                    #arg_idxs = sub.arg_idx[node]
                    arg_idxs = self.arg_idx[node]
                    isrc = varkeys.index(node)

                    src_idxs = numpy.sum(var_sizes[:, :isrc]) + arg_idxs

                    # there are some situations where a 'collapsed' variable
                    # is broadcast to multiple places, so in order to keep
                    # the partial scatters correct, we need to reuse the
                    # destination indices instead of incrementing start and
                    # end each time we see that variable.
                    if node in destmap:
                        dest_idxs = destmap[node]
                    else:
                        end += arg_idxs.shape[0]
                        dest_idxs = petsc_linspace(start, end)
                        start += arg_idxs.shape[0]
                        destmap[node] = dest_idxs

                    assert(all(src_idxs == self.vec['u'].indices(node)))
                    assert(all(dest_idxs == self.vec['p'].indices(node)))

                    scatter_conns.add(node)
                    scatter_conns_full.add(node)
                    src_partial.append(src_idxs)
                    dest_partial.append(dest_idxs)
                    src_full.append(src_idxs)
                    dest_full.append(dest_idxs)

        # mpiprint("PARTIAL scatter setup: %s to %s: %s\n%s" % (self.name, subsystem.name,
        #                                                       src_partial, dest_partial))
        if MPI or scatter_conns or noflat_conns:
            subsystem.scatter_partial = DataTransfer(self, src_partial,
                                                     dest_partial,
                                                     scatter_conns, noflat_conns)

    if MPI or scatter_conns_full or noflat_conns_full:
        self.scatter_full = DataTransfer(self, src_full, dest_full,
                                         scatter_conns_full, noflat_conns_full)

    for sub in self.local_subsystems():
        sub.setup_scatters()

class System(object):
    def __init__(self, scope, nodes, name):
        self.name = str(name)
        self.scope = scope
        self._nodes = nodes

        self._var_meta = {} # dict of metadata (size, flat, etc. for all vars)
        self.variables = OrderedDict() # dict of all vars owned by this System (flat and non-flat)
        self.flat_vars = OrderedDict() # all vars used in vectors, whether they add to vector size or not
        self.vector_vars = OrderedDict() # all vars that contribute to the size of vectors
        self.noflat_vars = OrderedDict() # all vars that are not flattenable to float arrays (so are not part of vectors)

        graph = self.scope._reduced_graph

        self._out_nodes = []

        # find our output nodes (outputs from our System and any child Systems)
        for node in nodes:
            if node in graph:
                for succ in graph.successors(node):
                    if succ not in self._out_nodes:
                        self._out_nodes.append(succ)

        try:
            states = set(['.'.join((self.name,s))
                                  for s in self._comp.list_states()])
        except AttributeError:
            states = ()
        pure_outs = [out for out in self._out_nodes if out not in states]
        # for out in self._out_nodes:
        #     if graph.in_degree(out) <= 1:
        #         pure_outs.append(out)

        # get our input nodes from the depgraph
        self._in_nodes, _ = get_node_boundary(graph, set(nodes).union(pure_outs))

        self._in_nodes = sorted(self._in_nodes)
        self._out_nodes = sorted(self._out_nodes)

        self.mpi = MPI_info()
        self.mpi.requested_cpus = None
        self.vec = {}
        self.app_ordering = None
        self.scatter_full = None
        self.scatter_partial = None

        # Derivatives stuff
        self.mode = None
        self.sol_vec = None
        self.rhs_vec = None
        self.ln_solver = None
        self.fd_solver = None
        self.sol_buf = None
        self.rhs_buf = None

    def find(self, name):
        """A convenience method to allow easy access to descendant
        Systems.
        """
        for sub in self.subsystems():
            if name == sub.name:
                return sub
            s = sub.find(name)
            if s is not None:
                return s
        return None

    def subsystems(self, local=False):
        if local:
            return self.local_subsystems()
        return self.all_subsystems()

    def flat(self, names):
        """Returns the names from the given list that refer
        to variables that are flattenable to float arrays.
        """
        return [n for n in names if self._var_meta[n].get('flat')]

    def _get_owned_args(self):
        args = []
        for sub in self.simple_subsystems(local=True):
            for arg in sub._in_nodes:
                if arg in self.variables and arg not in args and \
                        (arg not in sub.variables or sub is self):
                    args.append(arg)
        return args

    def get_inputs(self):
        """Returns names of input variables (not collapsed edges)
        from this System and all of its children.
        """
        inputs = set()
        for system in self.simple_subsystems():
            try:
                inputs.update(['.'.join((system.name,s))
                                  for s in system._comp.list_states()])
            except:
                pass
            for tup in system._in_nodes:
                for dest in tup[1]:
                    parts = dest.split('.', 1)
                    if parts[0] in system._nodes:
                        inputs.add(dest)
        return list(inputs)

    def get_outputs(self, local=False):
        """Returns names of output variables (not collapsed edges)
        from this System and all of its children.
        """
        outputs = []
        for system in self.simple_subsystems():
            states = set()
            try:
                states.update(['.'.join((system.name,s))
                                  for s in system._comp.list_states()])
            except:
                pass
            for src, _ in system._out_nodes:
                parts = src.split('.', 1)
                if parts[0] in system._nodes and src not in states:
                    outputs.append(src)
        return outputs

    def get_size(self, names):
        """Return the total local size of the variables
        corresponding to the given names.
        """
        uvec = self.scope._system.vec['u']
        size = 0
        for name in names:
            # Param target support.
            if isinstance(name, tuple):
                name = name[0]

            size += uvec[name].size
        return size

    def set_ordering(self, ordering):
        pass

    def is_active(self):
        return MPI is None or self.mpi.comm != MPI.COMM_NULL

    def local_subsystems(self):
        return ()

    def all_subsystems(self):
        return ()

    def get_req_cpus(self):
        return self.mpi.requested_cpus

    def _get_var_info(self, node):
        vdict = { 'size': 0 }

        # use the name of the src
        name = node[0]

        parts = name.split('.',1)
        if len(parts) > 1:
            cname, vname = parts
            child = getattr(self.scope, cname)
        else:
            cname, vname = '', name
            child = self.scope
        info = child.get_float_var_info(vname)
        if info is None:
            vdict['flat'] = False
        else:  # variable is flattenable to a float array
            sz, flat_idx, base = info
            vdict['size'] = sz
            vdict['flat'] = True
            if flat_idx is not None:
                vdict['flat_idx'] = flat_idx
            if base is not None:
                if cname:
                    bname = '.'.join((cname, base))
                else:
                    bname = base
                vdict['basevar'] = bname

        return vdict

    def setup_variables(self):
        #mpiprint("setup_variables: %s" % self.name)

        self.variables = OrderedDict()
        self._var_meta = {}

        for sub in self.local_subsystems():
            sub.setup_variables()
            self.variables.update(sub.variables)
            self._var_meta.update(sub._var_meta)

        try:
            states = set(['.'.join((self._comp.name, s))
                             for s in self._comp.list_states()])
<<<<<<< HEAD
            # resids = set(['.'.join((self._comp.name, r))
            #                  for r in self._comp.list_residuals()])
=======
>>>>>>> a6c530e8
        except AttributeError:
            states = ()

        # group inputs into states and non-states
<<<<<<< HEAD
        group1 = [v for v in self._in_nodes if v[1][0] in states]
        group2 = [v for v in self._in_nodes if v[1][0] not in states]

        for vname in chain(group1, group2):
            self._var_meta[vname] = self._get_var_info(vname)
            if vname[0] == vname[1][0]: # add driver input
                self.variables[vname] = self._var_meta[vname]

        # # group outputs into residuals and non-residuals
        # group1 = [v for v in self._out_nodes if v[1][0] in resids]
        # group2 = [v for v in self._out_nodes if v[1][0] not in resids]

        for vname in self._out_nodes: #chain(group1, group2):
=======
        group1 = [v for v in self._out_nodes if v[1][0] in states]
        group2 = [v for v in self._out_nodes if v[1][0] not in states]        

        for vname in chain(group1, group2):
>>>>>>> a6c530e8
            if vname not in self.variables:
                self.variables[vname] = self._var_meta[vname] = \
                                            self._get_var_info(vname)

        for vname in self._in_nodes:
            self._var_meta[vname] = self._get_var_info(vname)
            if vname[0] == vname[1][0]: # add driver input or state
                self.variables[vname] = self._var_meta[vname]

        self._create_var_dicts()

    def _create_var_dicts(self):
        # now figure out all of the inputs we 'own'
        self._owned_args = self._get_owned_args()
        # self._flat_owned_args = self.flat(self._owned_args)

        # split up vars into 3 categories:
        #  1) flattenable vars that add to the size of the vectors
        #  2) flattenable vars that don't add to the size of the vectors because they
        #     are slices of other vars already in the vectors
        #  3) non-flattenable vars

        # first, get all flattenable variables
        for name in self._get_flat_vars(self.variables):
            self.flat_vars[name] = self.variables[name]

        # now get all flattenable vars that add to vector size
        self.vector_vars = self._get_vector_vars(self.flat_vars)

        for name, info in self.variables.items():
            if name not in self.flat_vars:
                self.noflat_vars[name] = info

        # create an arg_idx dict to keep track of indices of
        # inputs
        # TODO: determine how we want the user to specify indices
        #       for distributed inputs...
        self.arg_idx = OrderedDict()
        for name in self.flat(self._get_sized_inputs()):
            # FIXME: this needs to use the actual indices for this
            #        process' version of the arg once we have distributed
            #        components...
            self.arg_idx[name] = numpy.array(range(self._var_meta[name]['size']), 'i')

    def setup_sizes(self):
        """Given a dict of variables, set the sizes for
        those that are local.
        """
        #mpiprint("setup_sizes: %s" % self.name)
        comm = self.mpi.comm

        if not self.is_active():
            self.local_var_sizes = numpy.zeros((0,0), int)
            self.input_sizes = numpy.zeros(0, int)
            return

        size = self.mpi.size
        rank = self.mpi.rank

        # pass the call down to any subdrivers/subsystems
        # and subassemblies.
        for sub in self.local_subsystems():
            sub.setup_sizes()

        # create an (nproc x numvars) var size vector containing
        # local sizes across all processes in our comm
        self.local_var_sizes = numpy.zeros((size, len(self.vector_vars)), int)

        for i, (name, var) in enumerate(self.vector_vars.items()):
            self.local_var_sizes[rank, i] = var['size']

        # collect local var sizes from all of the processes in our comm
        # these sizes will be the same in all processes except in cases
        # where a variable belongs to a multiprocessor component.  In that
        # case, the part of the component that runs in a given process will
        # only have a slice of each of the component's variables.
        #mpiprint("setup_sizes Allgather (var sizes) %s: %d" % (self.name,comm.size))
        if MPI:
            comm.Allgather(self.local_var_sizes[rank,:],
                           self.local_var_sizes)

        # create a (1 x nproc) vector for the sizes of all of our
        # local inputs
        self.input_sizes = numpy.zeros(size, int)

        for arg in self.flat(self._get_sized_inputs()):
            self.input_sizes[rank] += self._var_meta[arg]['size']

        if MPI:
            comm.Allgather(self.input_sizes[rank], self.input_sizes)

    def _get_sized_inputs(self):
        sized_inputs = []
        # if self.local_subsystems():
        #     sized_inputs.extend(self._in_nodes)
        sized_inputs.extend(self._owned_args)
        return sized_inputs

    def setup_vectors(self, arrays=None):
        """Creates vector wrapper objects to manage local and
        distributed vectors need to solve the distributed system.
        """
        #mpiprint("setup_vectors: %s" % self.name)
        if not self.is_active():
            return

        rank = self.mpi.rank
        if arrays is None:  # we're the top level System in our Assembly
            #mpiprint("NO array given. %s must be top level" % self.name)
            arrays = {}
            # create top level vectors
            size = numpy.sum(self.local_var_sizes[rank, :])
            for name in ['u', 'f', 'du', 'df']:
                arrays[name] = numpy.zeros(size)

        #mpiprint("given uvec size is %d for %s" % (arrays['u'].size, self.name))
        for name in ['u', 'f', 'du', 'df']:
            self.vec[name] = VecWrapper(self, arrays[name])

        insize = self.input_sizes[rank]

        for name in ['p', 'dp']:
            self.vec[name] = InputVecWrapper(self, numpy.zeros(insize))

        start, end = 0, 0
        for sub in self.local_subsystems():
            # FIXME: not sure if driver systems with overlapping iteration sets
            # will work at all in MPI, so for now, if MPI is active, assume
            # no systems have any overlapping array views, else raise an exception.
            #if MPI:
            sz = numpy.sum(sub.local_var_sizes[sub.mpi.rank, :])
            end += sz
            if end-start > arrays['u'][start:end].size:
                raise RuntimeError("size mismatch: passing [%d,%d] view of size %d array from %s to %s" %
                            (start,end,arrays['u'][start:end].size,self.name,sub.name))
            ##else:
            # subvecvars = sub.vector_vars.keys()
            # if subvecvars:
            #     start, end = self.vec['u'].bounds(subvecvars)
            # else:
            #     start, end = 0, 0

            # if end-start != numpy.sum(sub.local_var_sizes[sub.mpi.rank, :]):
            #     raise RuntimeError("size mismatch: passing [%d,%d] view of size %d array from %s to %s" %
            #                        (start,end,arrays['u'][start:end].size,self.name,sub.name))

            subarrays = {}
            for n in ('u', 'f', 'du', 'df'):
                subarrays[n] = arrays[n][start:end]

            sub.setup_vectors(subarrays)

            #if MPI:
            start += sz

        return self.vec

    def setup_args(self):
        pass
        # # TODO: find a less hacky way to do this...
        # for sub in self.local_subsystems():
        #     for simple in sub.simple_subsystems():
        #         for arg in self.vec['p']._info.keys():
        #             sub.vec['p'][arg] = self.vec['p'][arg]
        #             sub.vec['dp'][arg] = self.vec['dp'][arg]
        #             #sub.vec['p0'][arg] = self.vec['p0'][arg]
        #     sub.setup_args()
        #     for simple in sub.simple_subsystems():
        #         #for arg in sub._in_nodes:
        #         for arg in sub.vec['p']._info.keys():
        #             self.vec['p'][arg] = sub.vec['p'][arg]
        #             self.vec['dp'][arg] = sub.vec['dp'][arg]
        #             #self.vec['p0'][arg] = sub.vec['p0'][arg]

    def scatter(self, srcvecname, destvecname, subsystem=None):
        """ Perform data transfer (partial or full scatter or
        send/receive for data that isn't flattenable to a
        float array.
        """
        if subsystem is None:
            scatter = self.scatter_full
        else:
            scatter = subsystem.scatter_partial

        if scatter is not None:
            srcvec = self.vec[srcvecname]
            destvec = self.vec[destvecname]

            #mpiprint("scatter_conns = %s" % scatter.scatter_conns)
            scatter(self, srcvec, destvec) #, reverse=??)

            if destvecname == 'p':
                destvec.set_to_scope(self.scope, scatter.scatter_conns)

        return scatter

    def dump(self, nest=0, stream=sys.stdout):
        """Prints out a textual representation of the collapsed
        execution graph (with groups of component nodes collapsed
        into Systems).  It shows which
        components run on the current processor.
        """
        #mpiprint("dump: %s" % self.name)
        if stream is None:
            getval = True
            stream = StringIO()
        else:
            getval = False

        if not self.is_active():
            #mpiprint("returning early for %s" % str(self.name))
            return stream.getvalue() if getval else None

        if MPI is None:
            world_rank = 0
        else:
            world_rank = MPI.COMM_WORLD.rank

        name_map = { 'SerialSystem': 'ser', 'ParallelSystem': 'par',
                     'SimpleSystem': 'simp', 'NonSolverDriverSystem': 'drv',
                     'InVarSystem': 'invar', 'OutVarSystem': 'outvar',
                     'SolverSystem': 'slv', #'BoundarySystem': 'bnd',
                     'AssemblySystem': 'asm', 'InnerAssemblySystem': 'inner',
                     'ExplicitSystem': 'exp' }
        stream.write(" "*nest)
        stream.write(str(self.name).replace(' ','').replace("'",""))
        stream.write(" [%s](req=%d)(rank=%d)(vsize=%d)(isize=%d)\n" %
                                          (name_map[self.__class__.__name__],
                                           self.get_req_cpus(),
                                           world_rank,
                                           self.vec['u'].array.size,
                                           self.input_sizes[self.mpi.rank]))

        for v, (arr, start) in self.vec['u']._info.items():
            stream.write(" "*(nest+2))
            if v in self.vec['p']:
                stream.write("u['%s'] (%s)   p['%s'] (%s)\n" %
                                 (v, list(self.vec['u'].bounds([v])),
                                  v, list(self.vec['p'].bounds([v]))))
            else:
                stream.write("u['%s'] (%s)\n" % (v, list(self.vec['u'].bounds([v]))))

        for v, (arr, start) in self.vec['p']._info.items():
            if v not in self.vec['u']:
                stream.write(" "*(nest+2))
                stream.write("%s%s   p['%s'] (%s)\n" %
                                 (' '*(len(v)+6), ' '*len(str(list(self.vec['p'].bounds([v])))),
                                  v, list(self.vec['p'].bounds([v]))))

        if self.scatter_partial:
            noflats = self.scatter_partial.noflat_vars
        elif self.scatter_full:
            noflats = self.scatter_full.noflat_vars
        else:
            noflats = ()
        if noflats:
            stream.write(' '*(nest+2) + "= noflats =\n")

        for src, dest in noflats:
            stream.write(" "*(nest+2))
            stream.write("%s --> %s\n" % (src, dest))

        nest += 4
        for sub in self.local_subsystems():
            sub.dump(nest, stream)

        return stream.getvalue() if getval else None

    def _get_flat_vars(self, vardict):
        """Return a list of names of vars that represent variables that are
        flattenable to float arrays.
        """
        return [n for n,info in vardict.items() if info.get('flat', True)]

    def _get_vector_vars(self, vardict):
        """Return (adds, noadds), where adds are those vars that size the
        vectors, and noadds are vars that are in the vectors but don't
        contribute to the size, e.g. subvars that have a basevar in the vector
        or connected destination vars.
        """
        # FIXME: for now, ignore slicing
        return vardict
        #vector_vars = OrderedDict()
        #for name in vardict:
            #src = self._src_map.get(name, name)
            #if src != name:
                #if src not in vardict:
                    #vector_vars[name] = vardict[name]
                    #continue
            #name = src
            #if '[' in name:
                #base = name.split('[', 1)[0]
                #if base not in vardict:
                    #vector_vars[name] = vardict[name]
            #else:
                #base = name
                #if '.' in name and base.rsplit('.', 1)[0] in vardict:
                    #pass
                #else:
                    #vector_vars[name] = vardict[name]

        #return vector_vars

    def set_options(self, mode, options):
        """ Sets all user-configurable options for this system and all
        subsystems. """

        self.mode = mode
        self.options = options

        if mode == 'forward':
            self.sol_vec = self.vec['du']
            self.rhs_vec = self.vec['df']
        elif mode == 'adjoint':
            self.sol_vec = self.vec['df']
            self.rhs_vec = self.vec['du']

        for subsystem in self.local_subsystems():
            subsystem.set_options(mode, options)


    # ------- derivative stuff -----------

    def initialize_gradient_solver(self):
        """ Initialize the solver that will be used to calculate the
        gradient. """

        if self.ln_solver is None:

            if MPI:
                self.ln_solver = PETSc_KSP(self)
            else:
                self.ln_solver = ScipyGMRES(self)

    def linearize(self):
        """ Linearize all subsystems. """

        for subsystem in self.local_subsystems():
            subsystem.linearize()

    def calc_gradient(self, inputs, outputs, mode='auto', options=None,
                      iterbase=''):
        """ Return the gradient for this system. """

        # Mode Precedence
        # -- 1. Direct call argument
        # -- 2. Gradient Options
        # -- 3. Auto determination (when implemented)
        if mode == 'auto':

            # TODO - Support automatic determination of mode
            mode = 'forward'
            #mode = options.derivative_direction

        if options.force_fd is True:
            mode == 'fd'

        self.set_options(mode, options)
        self.initialize_gradient_solver()
        self.linearize()

        self.rhs_vec.array[:] = 0.0
        self.vec['df'].array[:] = 0.0

        if mode == 'fd':
            if self.fd_solver is None:
                self.fd_solver = FiniteDifference(self, inputs, outputs)
            return self.fd_solver.solve(iterbase=iterbase)

        return self.ln_solver.solve(inputs, outputs)

    def applyJ(self):
        """ Apply Jacobian, (dp,du) |-> df [fwd] or df |-> (dp,du) [rev] """
        pass

    def iterate_all(self, local=False):
        """Returns a generator that will iterate over this
        System and all of its children recursively.
        """
        yield self
        for child in self.subsystems(local=local):
            for s in child.iterate_all(local=local):
                yield s

class SimpleSystem(System):
    """A System for a single Component. This component can have Inputs,
    Outputs, States, and Residuals."""

    def __init__(self, scope, name):
        if isinstance(name, basestring):  # it's a OpenMDAO Component
            comp = getattr(scope, name)
            nodes = comp.get_full_nodeset()
            cpus = comp.get_req_cpus()
        else:  # name is a tuple, 'comp' is an Assembly boundary variable
            comp = None
            nodes = set([name])
            cpus = 1

        super(SimpleSystem, self).__init__(scope, nodes, name)

        self.mpi.requested_cpus = cpus
        self._comp = comp
        self.J = None

    def run(self, iterbase, ffd_order=0, case_label='', case_uuid=None):
        if self.is_active():
            comp = self._comp
            self.scatter('u', 'p')
            comp.set_itername('%s-%s' % (iterbase, comp.name))
            comp.run(ffd_order=ffd_order, case_uuid=case_uuid)
            self.vec['u'].set_from_scope(self.scope)#, self._out_nodes)

    def stop(self):
        self._comp.stop()

    def simple_subsystems(self, local=False):
        yield self

    def setup_communicators(self, comm):
        if comm is not None:
            mpiprint("setup_comms for %s  (%d of %d)" % (self.name, comm.rank, comm.size))
        self.mpi.comm = comm

    def setup_scatters(self):
        if not self.is_active():
            return
        mpiprint("setup_scatters: %s  (%d of %d)" % (self.name,self.mpi.rank,self.mpi.size))
        rank = self.mpi.rank
        start = numpy.sum(self.input_sizes[:rank])
        end = numpy.sum(self.input_sizes[:rank+1])
        dest_idxs = [petsc_linspace(start, end)]
        src_idxs = []
        ukeys = self.vec['u'].keys()
        scatter_conns = []
        other_conns = []

        flat_args = self.flat(self._owned_args)

        for dest in flat_args:
            ivar = ukeys.index(dest)
            scatter_conns.append(dest)
            # FIXME: currently just using the local var size for input size
            src_idxs.append(numpy.sum(self.local_var_sizes[:, :ivar]) + self.arg_idx[dest])# - user really needs to be able to define size for multi-proc comps
        if len(idx_merge(src_idxs)) != len(idx_merge(dest_idxs)):
            raise RuntimeError("ERROR: setting up scatter: (%d != %d) srcs: %s,  dest: %s in %s" %
                                (len(src_idxs), len(dest_idxs), src_idxs, dest_idxs, self.name))

        other_conns = [n for n in self._owned_args if n not in flat_args]

        if MPI or scatter_conns or other_conns:
            self.scatter_full = DataTransfer(self, src_idxs, dest_idxs,
                                             scatter_conns, other_conns)

    def apply_F(self):
        self.scatter('u', 'p')
        comp = self._comp
        comp.evaluate()
        self.vec['u'].set_from_scope(self.scope)

    def linearize(self):
        """ Linearize this component. """

        self.J = self._comp.linearize(first=True)

    def applyJ(self):
        """ df = du - dGdp * dp or du = df and dp = -dGdp^T * df """

        vec = self.vec
        comp = self._comp

        # Forward Mode
        if self.mode == 'forward':

            self.scatter('du', 'dp')

            comp.applyJ(self)
            vec['df'].array[:] *= -1.0

            resids = [comp.name+ '.' + varname for \
                      varname in comp.list_residuals()]
            for var in self.get_outputs():
                if var not in resids:
                    vec['df'][var][:] += vec['du'][var][:]

            vec['df']['comp.x'][:] += vec['df']['comp.res'][0]
            vec['df']['comp.y'][:] += vec['df']['comp.res'][1]
            vec['df']['comp.z'][:] += vec['df']['comp.res'][2]

        # Adjoint Mode
        elif self.mode == 'adjoint':

            # Sign on the local Jacobian needs to be -1 before
            # we add in the fake residual. Since we can't modify
            # the 'du' vector at this point without stomping on the
            # previous component's contributions, we can multiply
            # our local 'arg' by -1, and then revert it afterwards.
            vec['df'].array[:] *= -1.0
            comp.applyJT(self)
            vec['df'].array[:] *= -1.0

            resids = [comp.name+ '.' + varname for \
                      varname in comp.list_residuals()]
            for var in self.get_outputs():
                if var not in resids:
                    vec['du'][var][:] += vec['df'][var][:]

            vec['du']['comp.res'][0] += vec['du']['comp.x'][:]
            vec['du']['comp.res'][1] += vec['du']['comp.y'][:]
            vec['du']['comp.res'][2] += vec['du']['comp.z'][:]

            self.scatter('du', 'dp')


# class BoundarySystem(SimpleSystem):
#     """A SimpleSystem that has no component to execute. It just
#     performs data transfer between a set of boundary variables and the rest
#     of the system.
#     """
#     def __init__(self, scope, name):
#         super(SimpleSystem, self).__init__(scope, name, str(name))
#         self.mpi.requested_cpus = 1

#     def run(self, iterbase, ffd_order=0, case_label='', case_uuid=None):
#         if self.is_active():
#             #mpiprint("running boundary system %s" % self.name)
#             self.scatter('u', 'p')
#             self.vec['p'].set_to_scope(self.scope)

#     def stop(self):
#         pass

#     def apply_F(self):
#         self.scatter('u','p')
#         self.vec['p'].set_to_scope(self.scope)
#         self.vec['u'].set_from_scope(self.scope)


class ExplicitSystem(SimpleSystem):
    """ Simple System with inputs and outputs, but no states or residuals. """

    def apply_F(self):
        """ F_i(p_i,u_i) = u_i - G_i(p_i) = 0 """
        #mpiprint("%s.apply_F" % self.name)
        vec = self.vec
        self.scatter('u', 'p')
        comp = self._comp
        vec['f'].array[:] = vec['u'].array[:]
        #if self._comp.parent is not None:
            #self.vec['p'].set_to_scope(self._comp.parent)
            #mpiprint("=== P vector for %s before: %s" % (comp.name, self.vec['p'].items()))
        comp.run()
        if self._comp.parent is not None:
            self.vec['u'].set_from_scope(self._comp.parent)
        #mpiprint("=== U vector for %s after: %s" % (comp.name,self.vec['u'].items()))
        #mpiprint("=== F vector for %s after: %s" % (comp.name,self.vec['f'].items()))
        vec['f'].array[:] -= vec['u'].array[:]
        vec['u'].array[:] += vec['f'].array[:]
        #mpiprint("after apply_F, f = %s" % self.vec['f'].array)

    def applyJ(self):
        """ df = du - dGdp * dp or du = df and dp = -dGdp^T * df """

        vec = self.vec
        comp = self._comp

        # Forward Mode
        if self.mode == 'forward':

            self.scatter('du', 'dp')

            comp.applyJ(self)
            vec['df'].array[:] *= -1.0

            for var in self.get_outputs():
                vec['df'][var][:] += vec['du'][var][:]

        # Adjoint Mode
        elif self.mode == 'adjoint':

            # Sign on the local Jacobian needs to be -1 before
            # we add in the fake residual. Since we can't modify
            # the 'du' vector at this point without stomping on the
            # previous component's contributions, we can multiply
            # our local 'arg' by -1, and then revert it afterwards.
            vec['df'].array[:] *= -1.0
            comp.applyJT(self)
            vec['df'].array[:] *= -1.0

            for var in self.get_outputs():
                vec['du'][var][:] += vec['df'][var][:]
            self.scatter('du', 'dp')


class InVarSystem(ExplicitSystem):
    """System wrapper for Assembly input variables (internal perspective)."""

    def __init__(self, scope, name):
        super(InVarSystem, self).__init__(scope, name)
        self._out_nodes = [name]
        self._in_nodes = []

    def run(self, iterbase, ffd_order=0, case_label='', case_uuid=None):
        if self.is_active():
            self.vec['u'].set_from_scope(self.scope, self._nodes)

    def applyJ(self):
        """ Set to zero """
        if self.mode == 'fwd':
            self.vec['df'][self.name][:] = 0.0

    def stop(self):
        pass


class OutVarSystem(ExplicitSystem):
    """System wrapper for Assembly output variables (internal perspective)."""

    def __init__(self, scope, name):
        super(OutVarSystem, self).__init__(scope, name)
        self._out_nodes = []
        self._in_nodes = [name]

    def run(self, iterbase, ffd_order=0, case_label='', case_uuid=None):
        if self.is_active():
            self.vec['u'].set_to_scope(self.scope, self._nodes)

    def applyJ(self):
        """ Set to zero """
        if self.mode == 'fwd':
            self.vec['df'][self.name][:] = 0.0

    def stop(self):
        pass


class AssemblySystem(ExplicitSystem):
    """A System to handle an Assembly."""

    def setup_communicators(self, comm):
        super(AssemblySystem, self).setup_communicators(comm)
        self._comp.setup_communicators(comm)

    def setup_variables(self):
        super(AssemblySystem, self).setup_variables()
        self._comp.setup_variables()

    def setup_sizes(self):
        super(AssemblySystem, self).setup_sizes()
        self._comp.setup_sizes()

    def setup_vectors(self, arrays=None):
        super(AssemblySystem, self).setup_vectors(arrays)
        # internal Assembly will create new vectors
        self._comp.setup_vectors(arrays)

    def setup_scatters(self):
        super(AssemblySystem, self).setup_scatters()
        self._comp.setup_scatters()


class CompoundSystem(System):
    """A System that has subsystems."""

    def __init__(self, scope, subg, name=None):
        super(CompoundSystem, self).__init__(scope,
                                             get_full_nodeset(scope, subg.nodes()), name)
        self.driver = None
        self.graph = subg
        self._local_subsystems = []  # subsystems in the same process
        self._ordering = ()

    def local_subsystems(self):
        if MPI:
            return self._local_subsystems
        else:
            return self.all_subsystems()

    def all_subsystems(self):
        return [data['system'] for node, data in
                     self.graph.nodes_iter(data=True)]

    def simple_subsystems(self, local=False):
        for s in self.subsystems(local=local):
            for sub in s.simple_subsystems(local=local):
                yield sub

    def setup_scatters(self):
        """ Defines a scatter for args at this system's level """
        if not self.is_active():
            return
        compound_setup_scatters(self)
        #mpiprint("setup_scatters: %s  (%d of %d)" % (self.name,self.mpi.rank,self.mpi.size))
        #var_sizes = self.local_var_sizes
        #input_sizes = self.input_sizes
        #rank = self.mpi.rank

        #if MPI:
            #start = numpy.sum(var_sizes[:rank, :])
            #end = numpy.sum(var_sizes[:rank+1, :])
            #petsc_idxs = petsc_linspace(start, end)

            #app_idxs = []
            #for ivar in xrange(len(self.vector_vars)):
                #start = numpy.sum(var_sizes[:, :ivar]) + numpy.sum(var_sizes[:rank, ivar])
                #end = start + var_sizes[rank, ivar]
                #app_idxs.append(petsc_linspace(start, end))

            #if app_idxs:
                #app_idxs = numpy.concatenate(app_idxs)

            #app_ind_set = PETSc.IS().createGeneral(app_idxs, comm=self.mpi.comm)
            #petsc_ind_set = PETSc.IS().createGeneral(petsc_idxs, comm=self.mpi.comm)
            ##mpiprint("creating petsc AO for %s" % self.name)
            #self.app_ordering = PETSc.AO().createBasic(app_ind_set, petsc_ind_set,
                                                       #comm=self.mpi.comm)

        ## mpiprint("app indices:   %s\npetsc indices: %s" %
        ##           (app_ind_set.getIndices(), petsc_ind_set.getIndices()))
        #src_full = []
        #dest_full = []
        #scatter_conns_full = []
        #noflat_conns_full = []
        #noflats = set([k for k,v in self.variables.items()
                           #if not v.get('flat',True)])

        #start = end = numpy.sum(input_sizes[:rank])
        #varkeys = self.vector_vars.keys()
        #simple_subs = set(self.simple_subsystems())

        #for subsystem in self.all_subsystems():
            ##mpiprint("setting up scatters from %s to %s" % (self.name, subsystem.name))
            #src_partial = []
            #dest_partial = []
            #scatter_conns = []
            #noflat_conns = []  # non-flattenable vars
            #if subsystem in simple_subs:
                #for node in subsystem._owned_args:
                    #if node in noflats:
                        #noflat_conns.append(node)
                        #noflat_conns_full.append(node)
                    #else:
                        #arg_idxs = subsystem.arg_idx[node]
                        #isrc = varkeys.index(node)

                        ##dest_idxs = self.vec['p'].indices(node)
                        #src_idxs = numpy.sum(var_sizes[:, :isrc]) + arg_idxs
                                          ##petsc_linspace(0, dest_idxs.shape[0])
                        #end += arg_idxs.shape[0]
                        #dest_idxs = petsc_linspace(start, end)
                        #start += arg_idxs.shape[0]

                        #scatter_conns.append(node)
                        #scatter_conns_full.append(node)
                        #src_partial.append(src_idxs)
                        #dest_partial.append(dest_idxs)

                #src_full.extend(src_partial)
                #dest_full.extend(dest_partial)

            ## mpiprint("PARTIAL scatter setup: %s to %s: %s\n%s" % (self.name, subsystem.name,
            ##                                                       src_partial, dest_partial))
            #if MPI or scatter_conns or noflat_conns:
                #subsystem.scatter_partial = DataTransfer(self, src_partial,
                                                         #dest_partial,
                                                         #scatter_conns, noflat_conns)

        #if MPI or scatter_conns_full or noflat_conns_full:
            #self.scatter_full = DataTransfer(self, src_full, dest_full,
                                             #scatter_conns_full, noflat_conns_full)

        #for sub in self.local_subsystems():
            #sub.setup_scatters()

    def apply_F(self):
        """ Delegate to subsystems """
        self.scatter('u', 'p')
        for subsystem in self.local_subsystems():
            subsystem.apply_F()

    def applyJ(self):
        """ Delegate to subsystems """

        if self.mode == 'forward':
            self.scatter('u', 'p')
        for subsystem in self.local_subsystems():
            subsystem.applyJ()
        if self.mode == 'adjoint':
            self.scatter('u', 'p')

    def stop(self):
        for s in self.all_subsystems():
            s.stop()


class SerialSystem(CompoundSystem):

    def __init__(self, scope, subg, name=None):
        super(SerialSystem, self).__init__(scope, subg, name)

    def all_subsystems(self):
        return [self.graph.node[node]['system'] for node in self._ordering]

    def set_ordering(self, ordering):
        """Return the execution order of our subsystems."""
        self._ordering = [n for n in ordering if n in self.graph]
        for node in self.graph.nodes_iter():
            if node not in self._ordering:
                self._ordering.append(node)

        if nx.is_directed_acyclic_graph(self.graph):
            g = self.graph
        else:
            # don't modify real graph
            g = self.graph.subgraph(self.graph.nodes())
            break_cycles(g)

        self._ordering = gsort(get_all_deps(g), self._ordering)

        for s in self.all_subsystems():
            s.set_ordering(ordering)

    def get_req_cpus(self):
        cpus = []
        for sub in self.all_subsystems():
            cpus.append(sub.get_req_cpus())
        self.mpi.requested_cpus = max(cpus+[1])
        return self.mpi.requested_cpus

    def run(self, iterbase, ffd_order=0, case_label='', case_uuid=None):
        if self.is_active():
            #mpiprint("running serial system %s: %s" % (self.name, [c.name for c in self.local_subsystems()]))
            self._stop = False
            for sub in self.local_subsystems():
                self.scatter('u', 'p', sub)
                #self.vec['p'].set_to_scope(self.scope, sub._in_nodes)
                # self.vec['u'].dump(self.name+'.u',verbose=False)
                # self.vec['p'].dump(self.name+'.p',verbose=False)

                sub.run(iterbase, ffd_order, case_label, case_uuid)
                #x = sub.vec['u'].check(self.vec['u'])
                if self._stop:
                    raise RunStopped('Stop requested')

    def setup_communicators(self, comm):
        self._local_subsystems = []

        self.mpi.comm = get_comm_if_active(self, comm)
        if not self.is_active():
            return

        for sub in self.all_subsystems():
            self._local_subsystems.append(sub)
            sub.setup_communicators(self.mpi.comm)


class ParallelSystem(CompoundSystem):

    def get_req_cpus(self):
        cpus = 0
        # in a parallel system, the required cpus is the sum of
        # the required cpus of the members
        for node, data in self.graph.nodes_iter(data=True):
            cpus += data['system'].get_req_cpus()
        self.mpi.requested_cpus = cpus
        return cpus

    def run(self, iterbase, ffd_order=0, case_label='', case_uuid=None):
        #mpiprint("running parallel system %s: %s" % (self.name, [c.name for c in self.local_subsystems()]))
        # don't scatter unless we contain something that's actually
        # going to run
        if not self.local_subsystems() or not self.is_active():
            return

        self.scatter('u', 'p')

        for sub in self.local_subsystems():
            sub.run(iterbase, ffd_order, case_label, case_uuid)

    def setup_communicators(self, comm):
        #mpiprint("<Parallel> setup_comms for %s  (%d of %d)" % (self.name, comm.rank, comm.size))
        self.mpi.comm = comm
        size = comm.size
        rank = comm.rank

        subsystems = []
        requested_procs = []
        for system in self.all_subsystems():
            subsystems.append(system)
            requested_procs.append(system.get_req_cpus())

        assigned_procs = [0]*len(requested_procs)

        assigned = 0

        requested = sum(requested_procs)

        limit = min(size, requested)

        # first, just use simple round robin assignment of requested CPUs
        # until everybody has what they asked for or we run out
        if requested:
            while assigned < limit:
                for i, system in enumerate(subsystems):
                    if requested_procs[i] == 0: # skip and deal with these later
                        continue
                    if assigned_procs[i] < requested_procs[i]:
                        assigned_procs[i] += 1
                        assigned += 1
                        if assigned == limit:
                            break

        #mpiprint("comm size = %d" % comm.size)
        #mpiprint("subsystems: %s" % [c.name for c in subsystems])
        #mpiprint("requested_procs: %s" % requested_procs)
        #mpiprint("assigned_procs: %s" % assigned_procs)

        self._local_subsystems = []

        for i,sub in enumerate(subsystems):
            if requested_procs[i] > 0 and assigned_procs[i] == 0:
                raise RuntimeError("parallel group %s requested %d processors but got 0" %
                                   (sub.name, requested_procs[i]))

        color = []
        for i, procs in enumerate([p for p in assigned_procs if p > 0]):
            color.extend([i]*procs)

        if size > assigned:
            color.extend([MPI.UNDEFINED]*(size-assigned))

        rank_color = color[rank]
        #mpiprint("setup_comms Split (par)")
        sub_comm = comm.Split(rank_color)

        if sub_comm == MPI.COMM_NULL:
            return

        #mpiprint("RANKCOLOR: %d,  COLOR: %s, comm.size: %d, subcomm.size: %d" % (rank_color, color,comm.size,sub_comm.size))
        for i,sub in enumerate(subsystems):
            if i == rank_color:
                self._local_subsystems.append(sub)
            elif requested_procs[i] == 0:  # sub is duplicated everywhere
                self._local_subsystems.append(sub)

        for sub in self.local_subsystems():
            sub.setup_communicators(sub_comm)

    def setup_variables(self):
        """ Determine variables from local subsystems """
        #mpiprint("setup_variables: %s" % self.name)
        self.variables = OrderedDict()
        if not self.is_active():
            return

        for sub in self.local_subsystems():
            sub.setup_variables()

        if self.local_subsystems():
            sub = self.local_subsystems()[0]
            names = sub.variables.keys()
        else:
            sub = None
            names = []

        #mpiprint("%s before ALLGATHER, varkeys=%s" % (self.name, names))
        #mpiprint("setup_variables Allgather")
        varkeys_list = self.mpi.comm.allgather(names)

        #mpiprint("%s after ALLGATHER, varkeys = %s" % (self.name,varkeys_list))
        for varkeys in varkeys_list:
            for name in varkeys:
                self.variables[name] = self._get_var_info(name)

        for sub in self.local_subsystems():
            for name, var in sub.variables.items():
                self.variables[name] = var

        self._create_var_dicts()


class NonSolverDriverSystem(ExplicitSystem):
    """A System for a Driver component that is not a Solver."""

    def __init__(self, driver):
        driver.setup_systems()
        scope = driver.parent
        super(NonSolverDriverSystem, self).__init__(scope, driver.name)
        driver._system = self

    def setup_communicators(self, comm):
        super(NonSolverDriverSystem, self).setup_communicators(comm)
        self._comp.setup_communicators(self.mpi.comm)

    # FIXME: I'm inconsistent in the way that base methods are handled.  The System
    # base class should call setup methods on subsystems or local_subsystems in
    # order to avoid overriding setup methods like this one in derived classes.
    def setup_scatters(self):
        #super(NonSolverDriverSystem, self).setup_scatters()
        compound_setup_scatters(self)
        self._comp.setup_scatters()

    def local_subsystems(self):
        return self.all_subsystems()

    def all_subsystems(self):
        return (self._comp.workflow._system,)

    def simple_subsystems(self, local=False):
        for sub in self._comp.workflow._system.simple_subsystems(local=local):
            yield sub


class SolverSystem(SimpleSystem):  # Implicit
    """A System for a Solver component."""

    def __init__(self, driver):
        driver.setup_systems()
        scope = driver.parent
        super(SolverSystem, self).__init__(scope, driver.name)
        driver._system = self

    def setup_communicators(self, comm):
        super(SolverSystem, self).setup_communicators(comm)
        self._comp.setup_communicators(self.mpi.comm)

    def setup_scatters(self):
        super(SolverSystem, self).setup_scatters()
        self._comp.setup_scatters()

    def local_subsystems(self):
        return self.all_subsystems()

    def all_subsystems(self):
        return (self._comp.workflow._system,)

    def simple_subsystems(self, local=False):
        for sub in self._comp.workflow._system.simple_subsystems(local=local):
            yield sub


class InnerAssemblySystem(SerialSystem):
    """A system to handle data transfer to an Assembly
    boundary from its inner components. It splits the entire
    graph into three pieces, a boundary input system, a top
    driver system, and a boundary out system.
    """
    def __init__(self, scope):
        drvname = scope._top_driver.name

        g = nx.DiGraph()
        g.add_node(drvname)
        g.node[drvname]['system'] = _create_simple_sys(scope, scope._top_driver)

        ordering = []

        self.bins = bins = []
        self.bouts = bouts = []

        rgraph = scope._reduced_graph
        for node, data in rgraph.nodes_iter(data=True):
            if 'comp' not in data:  # it's a collapsed var node
                if rgraph.in_degree(node) == 0:  # boundary input
                    bins.append(node)
                elif rgraph.out_degree(node) == 0: # boundary output
                    bouts.append(node)

        for name in bins:
            g.add_node(name)
            g.add_edge(name, drvname)
            g.node[name]['system'] = InVarSystem(scope, name)
            ordering.append(name)

        ordering.append(drvname)

        for name in bouts:
            g.add_node(name)
            g.add_edge(drvname, name)
            g.node[name]['system'] = OutVarSystem(scope, name)
            ordering.append(name)

        super(InnerAssemblySystem, self).__init__(scope, g, '_inner_asm')
        self.set_ordering(ordering)

    def run(self, iterbase, ffd_order=0, case_label='', case_uuid=None):
        if self.is_active():
            self.vec['u'].set_from_scope(self.scope)
            super(InnerAssemblySystem, self).run(iterbase, ffd_order,
                                                 case_label, case_uuid)
            self.vec['u'].set_to_scope(self.scope, self.bouts)

def _create_simple_sys(scope, comp):

    if has_interface(comp, ISolver):
        sub = SolverSystem(comp)
    elif has_interface(comp, IDriver):
        sub = NonSolverDriverSystem(comp)
    elif has_interface(comp, IAssembly):
        sub = AssemblySystem(scope, comp.name)
    elif has_interface(comp, IImplicitComponent):
        sub = SimpleSystem(scope, comp.name)
    else:
        sub = ExplicitSystem(scope, comp.name)
    return sub

def partition_mpi_subsystems(cgraph, scope):
    """Return a nested system graph with metadata for parallel
    and serial subworkflows.  Graph must acyclic. All subdriver
    iterations sets must have already been collapsed.

    """
    if len(cgraph) < 2:
        return cgraph

    gcopy = cgraph.copy()

    to_remove = []

    while len(gcopy) > 1:
        # find all nodes with in degree 0. If we find
        # more than one, we can execute them in parallel
        zero_in_nodes = [n for n in gcopy.nodes_iter()
                            if gcopy.in_degree(n)==0]

        if len(zero_in_nodes) > 1: # start of parallel chunk
            parallel_group = []
            for node in zero_in_nodes:
                brnodes = get_branch(gcopy, node)
                if len(brnodes) > 1:
                    #parallel_group.append(tuple(sorted(brnodes)))
                    parallel_group.append(tuple(brnodes))
                else:
                    parallel_group.append(brnodes[0])

            for branch in parallel_group:
                if isinstance(branch, tuple):
                    to_remove.extend(branch)
                    subg = cgraph.subgraph(branch)  #_precollapse(scope, g, branch)
                    partition_mpi_subsystems(subg, scope)
                    #mpiprint("%d adding system for %s %s" % (id(g),type(branch),str(branch)))
                    system=SerialSystem(scope, subg, str(branch))
                    update_system_node(cgraph, system, branch)

                    gcopy.remove_nodes_from(branch)
                else: # single comp system
                    gcopy.remove_node(branch)

            #parallel_group = tuple(sorted(parallel_group))
            parallel_group = tuple(parallel_group)
            to_remove.extend(parallel_group)
            subg = cgraph.subgraph(parallel_group)  #_precollapse(scope, g, parallel_group)
            #mpiprint("%d adding system for %s %s" % (id(g),type(parallel_group),str(parallel_group)))
            system=ParallelSystem(scope, subg, str(parallel_group))
            update_system_node(cgraph, system, parallel_group)

        elif len(zero_in_nodes) == 1:  # serial
            gcopy.remove_nodes_from(zero_in_nodes)
        else: # circular - no further splitting
            break

    # Now remove all of the old nodes
    cgraph.remove_nodes_from(to_remove)

    return cgraph

def update_system_node(G, system, name):
    G.add_node(name, system=system)
    collapse_nodes(G, name, name)
    return G

def get_branch(g, node, visited=None):
    """Return the full list of nodes that branch *exclusively*
    from the given node.  The starting node is included in
    the list.
    """
    if visited is None:
        visited = set()
    visited.add(node)
    branch = [node]
    for succ in g.successors(node):
        for p in g.predecessors(succ):
            if p not in visited:
                break
        else:
            branch.extend(get_branch(g, succ, visited))
    return branch


def get_comm_if_active(obj, comm):
    if comm is None or comm == MPI.COMM_NULL:
        return comm

    req = obj.get_req_cpus()
    #mpiprint("rank+1: %d,  req: %d" % (comm.rank+1,req))
    if comm.rank+1 > req:
        color = MPI.UNDEFINED
    else:
        color = 1

    newcomm = comm.Split(color)
    # if isinstance(obj, System):
    #     name = obj.name
    # else:
    #     name = obj.parent.name
    # if newcomm == MPI.COMM_NULL:
    #     mpiprint("NULL COMM for %s" % name)
    # else:
    #     mpiprint("active COMM (size %d) for %s" %(newcomm.size, name))
    return newcomm

def simple_node_iter(nodes):
    """Return individual nodes from an iterator containing nodes and
    iterators of nodes.
    """
    if isinstance(nodes, basestring):
        nodes = (nodes,)

    for node in nodes:
        if isinstance(node, basestring):
            yield node
        else:
            for n in simple_node_iter(node):
                yield n

def get_full_nodeset(scope, group):
    names = set()
    for name in simple_node_iter(group):
        obj = getattr(scope, name, None)
        if obj is not None and hasattr(obj, 'get_full_nodeset'):
            names.update(obj.get_full_nodeset())
        else:
            names.add(name)
    return names
<|MERGE_RESOLUTION|>--- conflicted
+++ resolved
@@ -321,35 +321,14 @@
         try:
             states = set(['.'.join((self._comp.name, s))
                              for s in self._comp.list_states()])
-<<<<<<< HEAD
-            # resids = set(['.'.join((self._comp.name, r))
-            #                  for r in self._comp.list_residuals()])
-=======
->>>>>>> a6c530e8
         except AttributeError:
             states = ()
 
         # group inputs into states and non-states
-<<<<<<< HEAD
-        group1 = [v for v in self._in_nodes if v[1][0] in states]
-        group2 = [v for v in self._in_nodes if v[1][0] not in states]
+        group1 = [v for v in self._out_nodes if v[1][0] in states]
+        group2 = [v for v in self._out_nodes if v[1][0] not in states]
 
         for vname in chain(group1, group2):
-            self._var_meta[vname] = self._get_var_info(vname)
-            if vname[0] == vname[1][0]: # add driver input
-                self.variables[vname] = self._var_meta[vname]
-
-        # # group outputs into residuals and non-residuals
-        # group1 = [v for v in self._out_nodes if v[1][0] in resids]
-        # group2 = [v for v in self._out_nodes if v[1][0] not in resids]
-
-        for vname in self._out_nodes: #chain(group1, group2):
-=======
-        group1 = [v for v in self._out_nodes if v[1][0] in states]
-        group2 = [v for v in self._out_nodes if v[1][0] not in states]        
-
-        for vname in chain(group1, group2):
->>>>>>> a6c530e8
             if vname not in self.variables:
                 self.variables[vname] = self._var_meta[vname] = \
                                             self._get_var_info(vname)
