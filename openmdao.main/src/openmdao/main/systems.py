import sys
from StringIO import StringIO
from collections import OrderedDict
from itertools import chain

import numpy
import networkx as nx

# pylint: disable-msg=E0611,F0401
from openmdao.main.mpiwrap import MPI, MPI_info, mpiprint, PETSc
from openmdao.main.exceptions import RunStopped
from openmdao.main.finite_difference import FiniteDifference
from openmdao.main.linearsolver import ScipyGMRES, PETSc_KSP
from openmdao.main.mp_support import has_interface
from openmdao.main.interfaces import IDriver, IAssembly, IImplicitComponent, ISolver
from openmdao.main.vecwrapper import VecWrapper, InputVecWrapper, DataTransfer, idx_merge, petsc_linspace
from openmdao.main.depgraph import break_cycles, get_node_boundary, get_all_deps, gsort, \
                                   collapse_nodes

def call_if_found(obj, fname, *args, **kwargs):
    """If the named function exists in the object, call it
    with the provided args.
    """
    if hasattr(obj, fname):
        return getattr(obj, fname)(*args, **kwargs)

def compound_setup_scatters(self):
    """ Defines a scatter for args at this system's level """
    if not self.is_active():
        return
    mpiprint("setup_scatters: %s  (%d of %d)" % (self.name,self.mpi.rank,self.mpi.size))
    var_sizes = self.local_var_sizes
    input_sizes = self.input_sizes
    rank = self.mpi.rank

    if MPI:
        start = numpy.sum(var_sizes[:rank, :])
        end = numpy.sum(var_sizes[:rank+1, :])
        petsc_idxs = petsc_linspace(start, end)

        app_idxs = []
        for ivar in xrange(len(self.vector_vars)):
            start = numpy.sum(var_sizes[:, :ivar]) + numpy.sum(var_sizes[:rank, ivar])
            end = start + var_sizes[rank, ivar]
            app_idxs.append(petsc_linspace(start, end))

        if app_idxs:
            app_idxs = numpy.concatenate(app_idxs)

        app_ind_set = PETSc.IS().createGeneral(app_idxs, comm=self.mpi.comm)
        petsc_ind_set = PETSc.IS().createGeneral(petsc_idxs, comm=self.mpi.comm)
        #mpiprint("creating petsc AO for %s" % self.name)
        self.app_ordering = PETSc.AO().createBasic(app_ind_set, petsc_ind_set,
                                                   comm=self.mpi.comm)

    # mpiprint("app indices:   %s\npetsc indices: %s" %
    #           (app_ind_set.getIndices(), petsc_ind_set.getIndices()))
    src_full = []
    dest_full = []
    scatter_conns_full = set()
    noflat_conns_full = set()
    noflats = set([k for k,v in self.variables.items()
                       if not v.get('flat',True)])

    start = end = numpy.sum(input_sizes[:rank])
    varkeys = self.vector_vars.keys()
    #simple_subs = set(self.simple_subsystems())
    destmap = {}

    for subsystem in self.all_subsystems():
        #mpiprint("setting up scatters from %s to %s" % (self.name, subsystem.name))
        src_partial = []
        dest_partial = []
        scatter_conns = set()
        noflat_conns = set()  # non-flattenable vars
        #for sub in subsystem.simple_subsystems():
        #sub_inputs = subsystem._get_sized_inputs()
        for node in self._owned_args:
            if node in subsystem._in_nodes or node in subsystem._owned_args:
                if node in noflats:
                    noflat_conns.add(node)
                    noflat_conns_full.add(node)
                else:
                    #arg_idxs = sub.arg_idx[node]
                    arg_idxs = self.arg_idx[node]
                    isrc = varkeys.index(node)

                    src_idxs = numpy.sum(var_sizes[:, :isrc]) + arg_idxs

                    # there are some situations where a 'collapsed' variable
                    # is broadcast to multiple places, so in order to keep
                    # the partial scatters correct, we need to reuse the
                    # destination indices instead of incrementing start and
                    # end each time we see that variable.
                    if node in destmap:
                        dest_idxs = destmap[node]
                    else:
                        end += arg_idxs.shape[0]
                        dest_idxs = petsc_linspace(start, end)
                        start += arg_idxs.shape[0]
                        destmap[node] = dest_idxs

                    assert(all(src_idxs == self.vec['u'].indices(node)))
                    assert(all(dest_idxs == self.vec['p'].indices(node)))

                    scatter_conns.add(node)
                    scatter_conns_full.add(node)
                    src_partial.append(src_idxs)
                    dest_partial.append(dest_idxs)
                    src_full.append(src_idxs)
                    dest_full.append(dest_idxs)

        # mpiprint("PARTIAL scatter setup: %s to %s: %s\n%s" % (self.name, subsystem.name,
        #                                                       src_partial, dest_partial))
        if MPI or scatter_conns or noflat_conns:
            subsystem.scatter_partial = DataTransfer(self, src_partial,
                                                     dest_partial,
                                                     scatter_conns, noflat_conns)

    if MPI or scatter_conns_full or noflat_conns_full:
        self.scatter_full = DataTransfer(self, src_full, dest_full,
                                         scatter_conns_full, noflat_conns_full)

    for sub in self.local_subsystems():
        sub.setup_scatters()

class System(object):
    def __init__(self, scope, nodes, name):
        self.name = str(name)
        self.scope = scope
        self._nodes = nodes

        self._var_meta = {} # dict of metadata (size, flat, etc. for all vars)
        self.variables = OrderedDict() # dict of all vars owned by this System (flat and non-flat)
        self.flat_vars = OrderedDict() # all vars used in vectors, whether they add to vector size or not
        self.vector_vars = OrderedDict() # all vars that contribute to the size of vectors
        self.noflat_vars = OrderedDict() # all vars that are not flattenable to float arrays (so are not part of vectors)

        graph = self.scope._reduced_graph

        self._out_nodes = []

        # find our output nodes (outputs from our System and any child Systems)
        for node in nodes:
            if node in graph:
                for succ in graph.successors(node):
                    if succ not in self._out_nodes:
                        self._out_nodes.append(succ)

        try:
            states = set(['.'.join((self.name,s))
                                  for s in self._comp.list_states()])
        except AttributeError:
            states = ()
        pure_outs = [out for out in self._out_nodes if out not in states]
        # for out in self._out_nodes:
        #     if graph.in_degree(out) <= 1:
        #         pure_outs.append(out)

        # get our input nodes from the depgraph
        self._in_nodes, _ = get_node_boundary(graph, set(nodes).union(pure_outs))

        self._in_nodes = sorted(self._in_nodes)
        self._out_nodes = sorted(self._out_nodes)

        self.mpi = MPI_info()
        self.mpi.requested_cpus = None
        self.vec = {}
        self.app_ordering = None
        self.scatter_full = None
        self.scatter_partial = None

        # Derivatives stuff
        self.mode = None
        self.sol_vec = None
        self.rhs_vec = None
        self.ln_solver = None
        self.fd_solver = None
        self.sol_buf = None
        self.rhs_buf = None

    def find(self, name):
        """A convenience method to allow easy access to descendant
        Systems.
        """
        for sub in self.subsystems():
            if name == sub.name:
                return sub
            s = sub.find(name)
            if s is not None:
                return s
        return None

    def subsystems(self, local=False):
        if local:
            return self.local_subsystems()
        return self.all_subsystems()

    def flat(self, names):
        """Returns the names from the given list that refer
        to variables that are flattenable to float arrays.
        """
        return [n for n in names if self._var_meta[n].get('flat')]

    def _get_owned_args(self):
        args = []
        for sub in self.simple_subsystems(local=True):
            for arg in sub._in_nodes:
                if arg in self.variables and arg not in args and \
                        (arg not in sub.variables or sub is self):
                    args.append(arg)
        return args

    def get_inputs(self):
        """Returns names of input variables (not collapsed edges)
        from this System and all of its children.
        """
        inputs = set()
        for system in self.simple_subsystems():
            try:
                inputs.update(['.'.join((system.name,s))
                                  for s in system._comp.list_states()])
            except:
                pass
            for tup in system._in_nodes:
                for dest in tup[1]:
                    parts = dest.split('.', 1)
                    if parts[0] in system._nodes:
                        inputs.add(dest)
        return list(inputs)

    def get_outputs(self, local=False):
        """Returns names of output variables (not collapsed edges)
        from this System and all of its children.
        """
        outputs = []
        for system in self.simple_subsystems():
            states = set()
            try:
                states.update(['.'.join((system.name,s))
                                  for s in system._comp.list_states()])
            except:
                pass
            for src, _ in system._out_nodes:
                parts = src.split('.', 1)
                if parts[0] in system._nodes and src not in states:
                    outputs.append(src)
        return outputs

    def get_size(self, names):
        """Return the total local size of the variables
        corresponding to the given names.
        """
        uvec = self.scope._system.vec['u']
        size = 0
        for name in names:
            # Param target support.
            if isinstance(name, tuple):
                name = name[0]

            size += uvec[name].size
        return size

    def set_ordering(self, ordering):
        pass

    def is_active(self):
        return MPI is None or self.mpi.comm != MPI.COMM_NULL

    def local_subsystems(self):
        return ()

    def all_subsystems(self):
        return ()

    def get_req_cpus(self):
        return self.mpi.requested_cpus

    def _get_var_info(self, node):
        vdict = { 'size': 0 }

        # use the name of the src
        name = node[0]

        parts = name.split('.',1)
        if len(parts) > 1:
            cname, vname = parts
            child = getattr(self.scope, cname)
        else:
            cname, vname = '', name
            child = self.scope
        info = child.get_float_var_info(vname)
        if info is None:
            vdict['flat'] = False
        else:  # variable is flattenable to a float array
            sz, flat_idx, base = info
            vdict['size'] = sz
            vdict['flat'] = True
            if flat_idx is not None:
                vdict['flat_idx'] = flat_idx
            if base is not None:
                if cname:
                    bname = '.'.join((cname, base))
                else:
                    bname = base
                vdict['basevar'] = bname

        return vdict

    def setup_variables(self):
        #mpiprint("setup_variables: %s" % self.name)

        self.variables = OrderedDict()
        self._var_meta = {}

        for sub in self.local_subsystems():
            sub.setup_variables()
            self.variables.update(sub.variables)
            self._var_meta.update(sub._var_meta)

        try:
            states = set(['.'.join((self._comp.name, s))
                             for s in self._comp.list_states()])
<<<<<<< HEAD
            resids = set(['.'.join((self._comp.name, r))
                             for r in self._comp.list_residuals()])
=======
            # resids = set(['.'.join((self._comp.name, r)) 
            #                  for r in self._comp.list_residuals()])
>>>>>>> 95197291
        except AttributeError:
            states = ()
            #resids = ()

        # group inputs into states and non-states
        group1 = [v for v in self._in_nodes if v[1][0] in states]
        group2 = [v for v in self._in_nodes if v[1][0] not in states]

        for vname in chain(group1, group2):
            self._var_meta[vname] = self._get_var_info(vname)
            if vname[0] == vname[1][0]: # add driver input
                self.variables[vname] = self._var_meta[vname]

<<<<<<< HEAD
        # group outputs into residuals and non-residuals
        group1 = [v for v in self._out_nodes if v[1][0] in resids]
        group2 = [v for v in self._out_nodes if v[1][0] not in resids]
=======
        # # group outputs into residuals and non-residuals
        # group1 = [v for v in self._out_nodes if v[1][0] in resids]
        # group2 = [v for v in self._out_nodes if v[1][0] not in resids]        
>>>>>>> 95197291

        for vname in self._out_nodes: #chain(group1, group2):
            if vname not in self.variables:
                self.variables[vname] = self._var_meta[vname] = \
                                            self._get_var_info(vname)

        self._create_var_dicts()

    def _create_var_dicts(self):
        # now figure out all of the inputs we 'own'
        self._owned_args = self._get_owned_args()
        # self._flat_owned_args = self.flat(self._owned_args)

        # split up vars into 3 categories:
        #  1) flattenable vars that add to the size of the vectors
        #  2) flattenable vars that don't add to the size of the vectors because they
        #     are slices of other vars already in the vectors
        #  3) non-flattenable vars

        # first, get all flattenable variables
        for name in self._get_flat_vars(self.variables):
            self.flat_vars[name] = self.variables[name]

        # now get all flattenable vars that add to vector size
        self.vector_vars = self._get_vector_vars(self.flat_vars)

        for name, info in self.variables.items():
            if name not in self.flat_vars:
                self.noflat_vars[name] = info

        # create an arg_idx dict to keep track of indices of
        # inputs
        # TODO: determine how we want the user to specify indices
        #       for distributed inputs...
        self.arg_idx = OrderedDict()
        for name in self.flat(self._get_sized_inputs()):
            # FIXME: this needs to use the actual indices for this
            #        process' version of the arg once we have distributed
            #        components...
            self.arg_idx[name] = numpy.array(range(self._var_meta[name]['size']), 'i')

    def setup_sizes(self):
        """Given a dict of variables, set the sizes for
        those that are local.
        """
        #mpiprint("setup_sizes: %s" % self.name)
        comm = self.mpi.comm

        if not self.is_active():
            self.local_var_sizes = numpy.zeros((0,0), int)
            self.input_sizes = numpy.zeros(0, int)
            return

        size = self.mpi.size
        rank = self.mpi.rank

        # pass the call down to any subdrivers/subsystems
        # and subassemblies.
        for sub in self.local_subsystems():
            sub.setup_sizes()

        # create an (nproc x numvars) var size vector containing
        # local sizes across all processes in our comm
        self.local_var_sizes = numpy.zeros((size, len(self.vector_vars)), int)

        for i, (name, var) in enumerate(self.vector_vars.items()):
            self.local_var_sizes[rank, i] = var['size']

        # collect local var sizes from all of the processes in our comm
        # these sizes will be the same in all processes except in cases
        # where a variable belongs to a multiprocessor component.  In that
        # case, the part of the component that runs in a given process will
        # only have a slice of each of the component's variables.
        #mpiprint("setup_sizes Allgather (var sizes) %s: %d" % (self.name,comm.size))
        if MPI:
            comm.Allgather(self.local_var_sizes[rank,:],
                           self.local_var_sizes)

        # create a (1 x nproc) vector for the sizes of all of our
        # local inputs
        self.input_sizes = numpy.zeros(size, int)

        for arg in self.flat(self._get_sized_inputs()):
            self.input_sizes[rank] += self._var_meta[arg]['size']

        if MPI:
            comm.Allgather(self.input_sizes[rank], self.input_sizes)

    def _get_sized_inputs(self):
        sized_inputs = []
        # if self.local_subsystems():
        #     sized_inputs.extend(self._in_nodes)
        sized_inputs.extend(self._owned_args)
        return sized_inputs

    def setup_vectors(self, arrays=None):
        """Creates vector wrapper objects to manage local and
        distributed vectors need to solve the distributed system.
        """
        #mpiprint("setup_vectors: %s" % self.name)
        if not self.is_active():
            return

        rank = self.mpi.rank
        if arrays is None:  # we're the top level System in our Assembly
            #mpiprint("NO array given. %s must be top level" % self.name)
            arrays = {}
            # create top level vectors
            size = numpy.sum(self.local_var_sizes[rank, :])
            for name in ['u', 'f', 'du', 'df']:
                arrays[name] = numpy.zeros(size)

        #mpiprint("given uvec size is %d for %s" % (arrays['u'].size, self.name))
        for name in ['u', 'f', 'du', 'df']:
            self.vec[name] = VecWrapper(self, arrays[name])

        insize = self.input_sizes[rank]

        for name in ['p', 'dp']:
            self.vec[name] = InputVecWrapper(self, numpy.zeros(insize))

        start, end = 0, 0
        for sub in self.local_subsystems():
            # FIXME: not sure if driver systems with overlapping iteration sets
            # will work at all in MPI, so for now, if MPI is active, assume
            # no systems have any overlapping array views, else raise an exception.
            #if MPI:
            sz = numpy.sum(sub.local_var_sizes[sub.mpi.rank, :])
            end += sz
            if end-start > arrays['u'][start:end].size:
                raise RuntimeError("size mismatch: passing [%d,%d] view of size %d array from %s to %s" %
                            (start,end,arrays['u'][start:end].size,self.name,sub.name))
            ##else:
            # subvecvars = sub.vector_vars.keys()
            # if subvecvars:
            #     start, end = self.vec['u'].bounds(subvecvars)
            # else:
            #     start, end = 0, 0

            # if end-start != numpy.sum(sub.local_var_sizes[sub.mpi.rank, :]):
            #     raise RuntimeError("size mismatch: passing [%d,%d] view of size %d array from %s to %s" %
            #                        (start,end,arrays['u'][start:end].size,self.name,sub.name))

            subarrays = {}
            for n in ('u', 'f', 'du', 'df'):
                subarrays[n] = arrays[n][start:end]

            sub.setup_vectors(subarrays)

            #if MPI:
            start += sz

        return self.vec

    def setup_args(self):
        pass
        # # TODO: find a less hacky way to do this...
        # for sub in self.local_subsystems():
        #     for simple in sub.simple_subsystems():
        #         for arg in self.vec['p']._info.keys():
        #             sub.vec['p'][arg] = self.vec['p'][arg]
        #             sub.vec['dp'][arg] = self.vec['dp'][arg]
        #             #sub.vec['p0'][arg] = self.vec['p0'][arg]
        #     sub.setup_args()
        #     for simple in sub.simple_subsystems():
        #         #for arg in sub._in_nodes:
        #         for arg in sub.vec['p']._info.keys():
        #             self.vec['p'][arg] = sub.vec['p'][arg]
        #             self.vec['dp'][arg] = sub.vec['dp'][arg]
        #             #self.vec['p0'][arg] = sub.vec['p0'][arg]

    def scatter(self, srcvecname, destvecname, subsystem=None):
        """ Perform data transfer (partial or full scatter or
        send/receive for data that isn't flattenable to a
        float array.
        """
        if subsystem is None:
            scatter = self.scatter_full
        else:
            scatter = subsystem.scatter_partial

        if scatter is not None:
            srcvec = self.vec[srcvecname]
            destvec = self.vec[destvecname]

            #mpiprint("scatter_conns = %s" % scatter.scatter_conns)
            scatter(self, srcvec, destvec) #, reverse=??)

            if destvecname == 'p':
                destvec.set_to_scope(self.scope, scatter.scatter_conns)

        return scatter

    def dump(self, nest=0, stream=sys.stdout):
        """Prints out a textual representation of the collapsed
        execution graph (with groups of component nodes collapsed
        into Systems).  It shows which
        components run on the current processor.
        """
        #mpiprint("dump: %s" % self.name)
        if stream is None:
            getval = True
            stream = StringIO()
        else:
            getval = False

        if not self.is_active():
            #mpiprint("returning early for %s" % str(self.name))
            return stream.getvalue() if getval else None

        if MPI is None:
            world_rank = 0
        else:
            world_rank = MPI.COMM_WORLD.rank

        name_map = { 'SerialSystem': 'ser', 'ParallelSystem': 'par',
                     'SimpleSystem': 'simp', 'NonSolverDriverSystem': 'drv',
                     'InVarSystem': 'invar', 'OutVarSystem': 'outvar',
                     'SolverSystem': 'slv', #'BoundarySystem': 'bnd',
                     'AssemblySystem': 'asm', 'InnerAssemblySystem': 'inner',
                     'ExplicitSystem': 'exp' }
        stream.write(" "*nest)
        stream.write(str(self.name).replace(' ','').replace("'",""))
        stream.write(" [%s](req=%d)(rank=%d)(vsize=%d)(isize=%d)\n" %
                                          (name_map[self.__class__.__name__],
                                           self.get_req_cpus(),
                                           world_rank,
                                           self.vec['u'].array.size,
                                           self.input_sizes[self.mpi.rank]))

        for v, (arr, start) in self.vec['u']._info.items():
            stream.write(" "*(nest+2))
            if v in self.vec['p']:
                stream.write("u['%s'] (%s)   p['%s'] (%s)\n" %
                                 (v, list(self.vec['u'].bounds([v])),
                                  v, list(self.vec['p'].bounds([v]))))
            else:
                stream.write("u['%s'] (%s)\n" % (v, list(self.vec['u'].bounds([v]))))

        for v, (arr, start) in self.vec['p']._info.items():
            if v not in self.vec['u']:
                stream.write(" "*(nest+2))
                stream.write("%s%s   p['%s'] (%s)\n" %
                                 (' '*(len(v)+6), ' '*len(str(list(self.vec['p'].bounds([v])))),
                                  v, list(self.vec['p'].bounds([v]))))

        if self.scatter_partial:
            noflats = self.scatter_partial.noflat_vars
        elif self.scatter_full:
            noflats = self.scatter_full.noflat_vars
        else:
            noflats = ()
        if noflats:
            stream.write(' '*(nest+2) + "= noflats =\n")

        for src, dest in noflats:
            stream.write(" "*(nest+2))
            stream.write("%s --> %s\n" % (src, dest))

        nest += 4
        for sub in self.local_subsystems():
            sub.dump(nest, stream)

        return stream.getvalue() if getval else None

    def _get_flat_vars(self, vardict):
        """Return a list of names of vars that represent variables that are
        flattenable to float arrays.
        """
        return [n for n,info in vardict.items() if info.get('flat', True)]

    def _get_vector_vars(self, vardict):
        """Return (adds, noadds), where adds are those vars that size the
        vectors, and noadds are vars that are in the vectors but don't
        contribute to the size, e.g. subvars that have a basevar in the vector
        or connected destination vars.
        """
        # FIXME: for now, ignore slicing
        return vardict
        #vector_vars = OrderedDict()
        #for name in vardict:
            #src = self._src_map.get(name, name)
            #if src != name:
                #if src not in vardict:
                    #vector_vars[name] = vardict[name]
                    #continue
            #name = src
            #if '[' in name:
                #base = name.split('[', 1)[0]
                #if base not in vardict:
                    #vector_vars[name] = vardict[name]
            #else:
                #base = name
                #if '.' in name and base.rsplit('.', 1)[0] in vardict:
                    #pass
                #else:
                    #vector_vars[name] = vardict[name]

        #return vector_vars

    def set_options(self, mode, options):
        """ Sets all user-configurable options for this system and all
        subsystems. """

        self.mode = mode
        self.options = options

        if mode == 'forward':
            self.sol_vec = self.vec['du']
            self.rhs_vec = self.vec['df']
        elif mode == 'adjoint':
            self.sol_vec = self.vec['df']
            self.rhs_vec = self.vec['du']

        for subsystem in self.local_subsystems():
            subsystem.set_options(mode, options)


    # ------- derivative stuff -----------

    def initialize_gradient_solver(self):
        """ Initialize the solver that will be used to calculate the
        gradient. """

        if self.ln_solver is None:

            if MPI:
                self.ln_solver = PETSc_KSP(self)
            else:
                self.ln_solver = ScipyGMRES(self)

    def linearize(self):
        """ Linearize all subsystems. """

        for subsystem in self.local_subsystems():
            subsystem.linearize()

    def calc_gradient(self, inputs, outputs, mode='auto', options=None,
                      iterbase=''):
        """ Return the gradient for this system. """

        # Mode Precedence
        # -- 1. Direct call argument
        # -- 2. Gradient Options
        # -- 3. Auto determination (when implemented)
        if mode == 'auto':

            # TODO - Support automatic determination of mode
            mode = 'forward'
            #mode = options.derivative_direction

        if options.force_fd is True:
            mode == 'fd'

        self.set_options(mode, options)
        self.initialize_gradient_solver()
        self.linearize()

        self.rhs_vec.array[:] = 0.0
        self.vec['df'].array[:] = 0.0

        if mode == 'fd':
            if self.fd_solver is None:
                self.fd_solver = FiniteDifference(self, inputs, outputs)
            return self.fd_solver.solve(iterbase=iterbase)

        return self.ln_solver.solve(inputs, outputs)

    def applyJ(self):
        """ Apply Jacobian, (dp,du) |-> df [fwd] or df |-> (dp,du) [rev] """
        pass

    def iterate_all(self, local=False):
        """Returns a generator that will iterate over this
        System and all of its children recursively.
        """
        yield self
        for child in self.subsystems(local=local):
            for s in child.iterate_all(local=local):
                yield s

class SimpleSystem(System):
    """A System for a single Component. This component can have Inputs,
    Outputs, States, and Residuals."""

    def __init__(self, scope, name):
        if isinstance(name, basestring):  # it's a OpenMDAO Component
            comp = getattr(scope, name)
            nodes = comp.get_full_nodeset()
            cpus = comp.get_req_cpus()
        else:  # name is a tuple, 'comp' is an Assembly boundary variable
            comp = None
            nodes = set([name])
            cpus = 1

        super(SimpleSystem, self).__init__(scope, nodes, name)

        self.mpi.requested_cpus = cpus
        self._comp = comp
        self.J = None

    def run(self, iterbase, ffd_order=0, case_label='', case_uuid=None):
        if self.is_active():
            comp = self._comp
            self.scatter('u', 'p')
            comp.set_itername('%s-%s' % (iterbase, comp.name))
            comp.run(ffd_order=ffd_order, case_uuid=case_uuid)
            self.vec['u'].set_from_scope(self.scope)#, self._out_nodes)

    def stop(self):
        self._comp.stop()

    def simple_subsystems(self, local=False):
        yield self

    def setup_communicators(self, comm):
        if comm is not None:
            mpiprint("setup_comms for %s  (%d of %d)" % (self.name, comm.rank, comm.size))
        self.mpi.comm = comm

    def setup_scatters(self):
        if not self.is_active():
            return
        mpiprint("setup_scatters: %s  (%d of %d)" % (self.name,self.mpi.rank,self.mpi.size))
        rank = self.mpi.rank
        start = numpy.sum(self.input_sizes[:rank])
        end = numpy.sum(self.input_sizes[:rank+1])
        dest_idxs = [petsc_linspace(start, end)]
        src_idxs = []
        ukeys = self.vec['u'].keys()
        scatter_conns = []
        other_conns = []

        flat_args = self.flat(self._owned_args)

        for dest in flat_args:
            ivar = ukeys.index(dest)
            scatter_conns.append(dest)
            # FIXME: currently just using the local var size for input size
            src_idxs.append(numpy.sum(self.local_var_sizes[:, :ivar]) + self.arg_idx[dest])# - user really needs to be able to define size for multi-proc comps
        if len(idx_merge(src_idxs)) != len(idx_merge(dest_idxs)):
            raise RuntimeError("ERROR: setting up scatter: (%d != %d) srcs: %s,  dest: %s in %s" %
                                (len(src_idxs), len(dest_idxs), src_idxs, dest_idxs, self.name))

        other_conns = [n for n in self._owned_args if n not in flat_args]

        if MPI or scatter_conns or other_conns:
            self.scatter_full = DataTransfer(self, src_idxs, dest_idxs,
                                             scatter_conns, other_conns)

    def apply_F(self):
        self.scatter('u', 'p')
        comp = self._comp
        comp.evaluate()
        self.vec['u'].set_from_scope(self.scope)

    def linearize(self):
        """ Linearize this component. """

        self.J = self._comp.linearize(first=True)

    def applyJ(self):
        """ df = du - dGdp * dp or du = df and dp = -dGdp^T * df """

        vec = self.vec
        comp = self._comp

        # Forward Mode
        if self.mode == 'forward':

            self.scatter('du', 'dp')

            comp.applyJ(self)
            vec['df'].array[:] *= -1.0

            resids = [comp.name+ '.' + varname for \
                      varname in comp.list_residuals()]
            for var in self.get_outputs():
                if var not in resids:
                    vec['df'][var][:] += vec['du'][var][:]

            vec['df']['comp.x'][:] += vec['df']['comp.res'][0]
            vec['df']['comp.y'][:] += vec['df']['comp.res'][1]
            vec['df']['comp.z'][:] += vec['df']['comp.res'][2]

        # Adjoint Mode
        elif self.mode == 'adjoint':

            # Sign on the local Jacobian needs to be -1 before
            # we add in the fake residual. Since we can't modify
            # the 'du' vector at this point without stomping on the
            # previous component's contributions, we can multiply
            # our local 'arg' by -1, and then revert it afterwards.
            vec['df'].array[:] *= -1.0
            comp.applyJT(self)
            vec['df'].array[:] *= -1.0

            resids = [comp.name+ '.' + varname for \
                      varname in comp.list_residuals()]
            for var in self.get_outputs():
                if var not in resids:
                    vec['du'][var][:] += vec['df'][var][:]

            vec['du']['comp.res'][0] += vec['du']['comp.x'][:]
            vec['du']['comp.res'][1] += vec['du']['comp.y'][:]
            vec['du']['comp.res'][2] += vec['du']['comp.z'][:]

            self.scatter('du', 'dp')


# class BoundarySystem(SimpleSystem):
#     """A SimpleSystem that has no component to execute. It just
#     performs data transfer between a set of boundary variables and the rest
#     of the system.
#     """
#     def __init__(self, scope, name):
#         super(SimpleSystem, self).__init__(scope, name, str(name))
#         self.mpi.requested_cpus = 1

#     def run(self, iterbase, ffd_order=0, case_label='', case_uuid=None):
#         if self.is_active():
#             #mpiprint("running boundary system %s" % self.name)
#             self.scatter('u', 'p')
#             self.vec['p'].set_to_scope(self.scope)

#     def stop(self):
#         pass

#     def apply_F(self):
#         self.scatter('u','p')
#         self.vec['p'].set_to_scope(self.scope)
#         self.vec['u'].set_from_scope(self.scope)


class ExplicitSystem(SimpleSystem):
    """ Simple System with inputs and outputs, but no states or residuals. """

    def apply_F(self):
        """ F_i(p_i,u_i) = u_i - G_i(p_i) = 0 """
        #mpiprint("%s.apply_F" % self.name)
        vec = self.vec
        self.scatter('u', 'p')
        comp = self._comp
        vec['f'].array[:] = vec['u'].array[:]
        #if self._comp.parent is not None:
            #self.vec['p'].set_to_scope(self._comp.parent)
            #mpiprint("=== P vector for %s before: %s" % (comp.name, self.vec['p'].items()))
        comp.run()
        if self._comp.parent is not None:
            self.vec['u'].set_from_scope(self._comp.parent)
        #mpiprint("=== U vector for %s after: %s" % (comp.name,self.vec['u'].items()))
        #mpiprint("=== F vector for %s after: %s" % (comp.name,self.vec['f'].items()))
        vec['f'].array[:] -= vec['u'].array[:]
        vec['u'].array[:] += vec['f'].array[:]
        #mpiprint("after apply_F, f = %s" % self.vec['f'].array)

    def applyJ(self):
        """ df = du - dGdp * dp or du = df and dp = -dGdp^T * df """

        vec = self.vec
        comp = self._comp

        # Forward Mode
        if self.mode == 'forward':

            self.scatter('du', 'dp')

            comp.applyJ(self)
            vec['df'].array[:] *= -1.0

            for var in self.get_outputs():
                vec['df'][var][:] += vec['du'][var][:]

        # Adjoint Mode
        elif self.mode == 'adjoint':

            # Sign on the local Jacobian needs to be -1 before
            # we add in the fake residual. Since we can't modify
            # the 'du' vector at this point without stomping on the
            # previous component's contributions, we can multiply
            # our local 'arg' by -1, and then revert it afterwards.
            vec['df'].array[:] *= -1.0
            comp.applyJT(self)
            vec['df'].array[:] *= -1.0

            for var in self.get_outputs():
                vec['du'][var][:] += vec['df'][var][:]
            self.scatter('du', 'dp')


class InVarSystem(ExplicitSystem):
    """System wrapper for Assembly input variables (internal perspective)."""

    def __init__(self, scope, name):
        super(InVarSystem, self).__init__(scope, name)
        self._out_nodes = [name]
        self._in_nodes = []

    def run(self, iterbase, ffd_order=0, case_label='', case_uuid=None):
        if self.is_active():
            self.vec['u'].set_from_scope(self.scope, self._nodes)

    def applyJ(self):
        """ Set to zero """
        if self.mode == 'fwd':
            self.vec['df'][self.name][:] = 0.0

    def stop(self):
        pass


class OutVarSystem(ExplicitSystem):
    """System wrapper for Assembly output variables (internal perspective)."""

    def __init__(self, scope, name):
        super(OutVarSystem, self).__init__(scope, name)
        self._out_nodes = []
        self._in_nodes = [name]

    def run(self, iterbase, ffd_order=0, case_label='', case_uuid=None):
        if self.is_active():
            self.vec['u'].set_to_scope(self.scope, self._nodes)

    def applyJ(self):
        """ Set to zero """
        if self.mode == 'fwd':
            self.vec['df'][self.name][:] = 0.0

    def stop(self):
        pass


class AssemblySystem(ExplicitSystem):
    """A System to handle an Assembly."""

    def setup_communicators(self, comm):
        super(AssemblySystem, self).setup_communicators(comm)
        self._comp.setup_communicators(comm)

    def setup_variables(self):
        super(AssemblySystem, self).setup_variables()
        self._comp.setup_variables()

    def setup_sizes(self):
        super(AssemblySystem, self).setup_sizes()
        self._comp.setup_sizes()

    def setup_vectors(self, arrays=None):
        super(AssemblySystem, self).setup_vectors(arrays)
        # internal Assembly will create new vectors
        self._comp.setup_vectors(arrays)

    def setup_scatters(self):
        super(AssemblySystem, self).setup_scatters()
        self._comp.setup_scatters()


class CompoundSystem(System):
    """A System that has subsystems."""

    def __init__(self, scope, subg, name=None):
        super(CompoundSystem, self).__init__(scope,
                                             get_full_nodeset(scope, subg.nodes()), name)
        self.driver = None
        self.graph = subg
        self._local_subsystems = []  # subsystems in the same process
        self._ordering = ()

    def local_subsystems(self):
        if MPI:
            return self._local_subsystems
        else:
            return self.all_subsystems()

    def all_subsystems(self):
        return [data['system'] for node, data in
                     self.graph.nodes_iter(data=True)]

    def simple_subsystems(self, local=False):
        for s in self.subsystems(local=local):
            for sub in s.simple_subsystems(local=local):
                yield sub

    def setup_scatters(self):
        """ Defines a scatter for args at this system's level """
        if not self.is_active():
            return
        compound_setup_scatters(self)
        #mpiprint("setup_scatters: %s  (%d of %d)" % (self.name,self.mpi.rank,self.mpi.size))
        #var_sizes = self.local_var_sizes
        #input_sizes = self.input_sizes
        #rank = self.mpi.rank

        #if MPI:
            #start = numpy.sum(var_sizes[:rank, :])
            #end = numpy.sum(var_sizes[:rank+1, :])
            #petsc_idxs = petsc_linspace(start, end)

            #app_idxs = []
            #for ivar in xrange(len(self.vector_vars)):
                #start = numpy.sum(var_sizes[:, :ivar]) + numpy.sum(var_sizes[:rank, ivar])
                #end = start + var_sizes[rank, ivar]
                #app_idxs.append(petsc_linspace(start, end))

            #if app_idxs:
                #app_idxs = numpy.concatenate(app_idxs)

            #app_ind_set = PETSc.IS().createGeneral(app_idxs, comm=self.mpi.comm)
            #petsc_ind_set = PETSc.IS().createGeneral(petsc_idxs, comm=self.mpi.comm)
            ##mpiprint("creating petsc AO for %s" % self.name)
            #self.app_ordering = PETSc.AO().createBasic(app_ind_set, petsc_ind_set,
                                                       #comm=self.mpi.comm)

        ## mpiprint("app indices:   %s\npetsc indices: %s" %
        ##           (app_ind_set.getIndices(), petsc_ind_set.getIndices()))
        #src_full = []
        #dest_full = []
        #scatter_conns_full = []
        #noflat_conns_full = []
        #noflats = set([k for k,v in self.variables.items()
                           #if not v.get('flat',True)])

        #start = end = numpy.sum(input_sizes[:rank])
        #varkeys = self.vector_vars.keys()
        #simple_subs = set(self.simple_subsystems())

        #for subsystem in self.all_subsystems():
            ##mpiprint("setting up scatters from %s to %s" % (self.name, subsystem.name))
            #src_partial = []
            #dest_partial = []
            #scatter_conns = []
            #noflat_conns = []  # non-flattenable vars
            #if subsystem in simple_subs:
                #for node in subsystem._owned_args:
                    #if node in noflats:
                        #noflat_conns.append(node)
                        #noflat_conns_full.append(node)
                    #else:
                        #arg_idxs = subsystem.arg_idx[node]
                        #isrc = varkeys.index(node)

                        ##dest_idxs = self.vec['p'].indices(node)
                        #src_idxs = numpy.sum(var_sizes[:, :isrc]) + arg_idxs
                                          ##petsc_linspace(0, dest_idxs.shape[0])
                        #end += arg_idxs.shape[0]
                        #dest_idxs = petsc_linspace(start, end)
                        #start += arg_idxs.shape[0]

                        #scatter_conns.append(node)
                        #scatter_conns_full.append(node)
                        #src_partial.append(src_idxs)
                        #dest_partial.append(dest_idxs)

                #src_full.extend(src_partial)
                #dest_full.extend(dest_partial)

            ## mpiprint("PARTIAL scatter setup: %s to %s: %s\n%s" % (self.name, subsystem.name,
            ##                                                       src_partial, dest_partial))
            #if MPI or scatter_conns or noflat_conns:
                #subsystem.scatter_partial = DataTransfer(self, src_partial,
                                                         #dest_partial,
                                                         #scatter_conns, noflat_conns)

        #if MPI or scatter_conns_full or noflat_conns_full:
            #self.scatter_full = DataTransfer(self, src_full, dest_full,
                                             #scatter_conns_full, noflat_conns_full)

        #for sub in self.local_subsystems():
            #sub.setup_scatters()

    def apply_F(self):
        """ Delegate to subsystems """
        self.scatter('u', 'p')
        for subsystem in self.local_subsystems():
            subsystem.apply_F()

    def applyJ(self):
        """ Delegate to subsystems """

        if self.mode == 'forward':
            self.scatter('u', 'p')
        for subsystem in self.local_subsystems():
            subsystem.applyJ()
        if self.mode == 'adjoint':
            self.scatter('u', 'p')

    def stop(self):
        for s in self.all_subsystems():
            s.stop()


class SerialSystem(CompoundSystem):

    def __init__(self, scope, subg, name=None):
        super(SerialSystem, self).__init__(scope, subg, name)

    def all_subsystems(self):
        return [self.graph.node[node]['system'] for node in self._ordering]

    def set_ordering(self, ordering):
        """Return the execution order of our subsystems."""
        self._ordering = [n for n in ordering if n in self.graph]
        for node in self.graph.nodes_iter():
            if node not in self._ordering:
                self._ordering.append(node)

        if nx.is_directed_acyclic_graph(self.graph):
            g = self.graph
        else:
            # don't modify real graph
            g = self.graph.subgraph(self.graph.nodes())
            break_cycles(g)

        self._ordering = gsort(get_all_deps(g), self._ordering)

        for s in self.all_subsystems():
            s.set_ordering(ordering)

    def get_req_cpus(self):
        cpus = []
        for sub in self.all_subsystems():
            cpus.append(sub.get_req_cpus())
        self.mpi.requested_cpus = max(cpus+[1])
        return self.mpi.requested_cpus

    def run(self, iterbase, ffd_order=0, case_label='', case_uuid=None):
        if self.is_active():
            #mpiprint("running serial system %s: %s" % (self.name, [c.name for c in self.local_subsystems()]))
            self._stop = False
            for sub in self.local_subsystems():
                self.scatter('u', 'p', sub)
                #self.vec['p'].set_to_scope(self.scope, sub._in_nodes)
                # self.vec['u'].dump(self.name+'.u',verbose=False)
                # self.vec['p'].dump(self.name+'.p',verbose=False)

                sub.run(iterbase, ffd_order, case_label, case_uuid)
                #x = sub.vec['u'].check(self.vec['u'])
                if self._stop:
                    raise RunStopped('Stop requested')

    def setup_communicators(self, comm):
        self._local_subsystems = []

        self.mpi.comm = get_comm_if_active(self, comm)
        if not self.is_active():
            return

        for sub in self.all_subsystems():
            self._local_subsystems.append(sub)
            sub.setup_communicators(self.mpi.comm)


class ParallelSystem(CompoundSystem):

    def get_req_cpus(self):
        cpus = 0
        # in a parallel system, the required cpus is the sum of
        # the required cpus of the members
        for node, data in self.graph.nodes_iter(data=True):
            cpus += data['system'].get_req_cpus()
        self.mpi.requested_cpus = cpus
        return cpus

    def run(self, iterbase, ffd_order=0, case_label='', case_uuid=None):
        #mpiprint("running parallel system %s: %s" % (self.name, [c.name for c in self.local_subsystems()]))
        # don't scatter unless we contain something that's actually
        # going to run
        if not self.local_subsystems() or not self.is_active():
            return

        self.scatter('u', 'p')

        for sub in self.local_subsystems():
            sub.run(iterbase, ffd_order, case_label, case_uuid)

    def setup_communicators(self, comm):
        #mpiprint("<Parallel> setup_comms for %s  (%d of %d)" % (self.name, comm.rank, comm.size))
        self.mpi.comm = comm
        size = comm.size
        rank = comm.rank

        subsystems = []
        requested_procs = []
        for system in self.all_subsystems():
            subsystems.append(system)
            requested_procs.append(system.get_req_cpus())

        assigned_procs = [0]*len(requested_procs)

        assigned = 0

        requested = sum(requested_procs)

        limit = min(size, requested)

        # first, just use simple round robin assignment of requested CPUs
        # until everybody has what they asked for or we run out
        if requested:
            while assigned < limit:
                for i, system in enumerate(subsystems):
                    if requested_procs[i] == 0: # skip and deal with these later
                        continue
                    if assigned_procs[i] < requested_procs[i]:
                        assigned_procs[i] += 1
                        assigned += 1
                        if assigned == limit:
                            break

        #mpiprint("comm size = %d" % comm.size)
        #mpiprint("subsystems: %s" % [c.name for c in subsystems])
        #mpiprint("requested_procs: %s" % requested_procs)
        #mpiprint("assigned_procs: %s" % assigned_procs)

        self._local_subsystems = []

        for i,sub in enumerate(subsystems):
            if requested_procs[i] > 0 and assigned_procs[i] == 0:
                raise RuntimeError("parallel group %s requested %d processors but got 0" %
                                   (sub.name, requested_procs[i]))

        color = []
        for i, procs in enumerate([p for p in assigned_procs if p > 0]):
            color.extend([i]*procs)

        if size > assigned:
            color.extend([MPI.UNDEFINED]*(size-assigned))

        rank_color = color[rank]
        #mpiprint("setup_comms Split (par)")
        sub_comm = comm.Split(rank_color)

        if sub_comm == MPI.COMM_NULL:
            return

        #mpiprint("RANKCOLOR: %d,  COLOR: %s, comm.size: %d, subcomm.size: %d" % (rank_color, color,comm.size,sub_comm.size))
        for i,sub in enumerate(subsystems):
            if i == rank_color:
                self._local_subsystems.append(sub)
            elif requested_procs[i] == 0:  # sub is duplicated everywhere
                self._local_subsystems.append(sub)

        for sub in self.local_subsystems():
            sub.setup_communicators(sub_comm)

    def setup_variables(self):
        """ Determine variables from local subsystems """
        #mpiprint("setup_variables: %s" % self.name)
        self.variables = OrderedDict()
        if not self.is_active():
            return

        for sub in self.local_subsystems():
            sub.setup_variables()

        if self.local_subsystems():
            sub = self.local_subsystems()[0]
            names = sub.variables.keys()
        else:
            sub = None
            names = []

        #mpiprint("%s before ALLGATHER, varkeys=%s" % (self.name, names))
        #mpiprint("setup_variables Allgather")
        varkeys_list = self.mpi.comm.allgather(names)

        #mpiprint("%s after ALLGATHER, varkeys = %s" % (self.name,varkeys_list))
        for varkeys in varkeys_list:
            for name in varkeys:
                self.variables[name] = self._get_var_info(name)

        for sub in self.local_subsystems():
            for name, var in sub.variables.items():
                self.variables[name] = var

        self._create_var_dicts()


class NonSolverDriverSystem(ExplicitSystem):
    """A System for a Driver component that is not a Solver."""

    def __init__(self, driver):
        driver.setup_systems()
        scope = driver.parent
        super(NonSolverDriverSystem, self).__init__(scope, driver.name)
        driver._system = self

    def setup_communicators(self, comm):
        super(NonSolverDriverSystem, self).setup_communicators(comm)
        self._comp.setup_communicators(self.mpi.comm)

    # FIXME: I'm inconsistent in the way that base methods are handled.  The System
    # base class should call setup methods on subsystems or local_subsystems in
    # order to avoid overriding setup methods like this one in derived classes.
    def setup_scatters(self):
        #super(NonSolverDriverSystem, self).setup_scatters()
        compound_setup_scatters(self)
        self._comp.setup_scatters()

    def local_subsystems(self):
        return self.all_subsystems()

    def all_subsystems(self):
        return (self._comp.workflow._system,)

    def simple_subsystems(self, local=False):
        for sub in self._comp.workflow._system.simple_subsystems(local=local):
            yield sub


class SolverSystem(SimpleSystem):  # Implicit
    """A System for a Solver component."""

    def __init__(self, driver):
        driver.setup_systems()
        scope = driver.parent
        super(SolverSystem, self).__init__(scope, driver.name)
        driver._system = self

    def setup_communicators(self, comm):
        super(SolverSystem, self).setup_communicators(comm)
        self._comp.setup_communicators(self.mpi.comm)

    def setup_scatters(self):
        super(SolverSystem, self).setup_scatters()
        self._comp.setup_scatters()

    def local_subsystems(self):
        return self.all_subsystems()

    def all_subsystems(self):
        return (self._comp.workflow._system,)

    def simple_subsystems(self, local=False):
        for sub in self._comp.workflow._system.simple_subsystems(local=local):
            yield sub


class InnerAssemblySystem(SerialSystem):
    """A system to handle data transfer to an Assembly
    boundary from its inner components. It splits the entire
    graph into three pieces, a boundary input system, a top
    driver system, and a boundary out system.
    """
    def __init__(self, scope):
        drvname = scope._top_driver.name

        g = nx.DiGraph()
        g.add_node(drvname)
        g.node[drvname]['system'] = _create_simple_sys(scope, scope._top_driver)

        ordering = []

        self.bins = bins = []
        self.bouts = bouts = []

        rgraph = scope._reduced_graph
        for node, data in rgraph.nodes_iter(data=True):
            if 'comp' not in data:  # it's a collapsed var node
                if rgraph.in_degree(node) == 0:  # boundary input
                    bins.append(node)
                elif rgraph.out_degree(node) == 0: # boundary output
                    bouts.append(node)

        for name in bins:
            g.add_node(name)
            g.add_edge(name, drvname)
            g.node[name]['system'] = InVarSystem(scope, name)
            ordering.append(name)

        ordering.append(drvname)

        for name in bouts:
            g.add_node(name)
            g.add_edge(drvname, name)
            g.node[name]['system'] = OutVarSystem(scope, name)
            ordering.append(name)

        super(InnerAssemblySystem, self).__init__(scope, g, '_inner_asm')
        self.set_ordering(ordering)

    def run(self, iterbase, ffd_order=0, case_label='', case_uuid=None):
        if self.is_active():
            self.vec['u'].set_from_scope(self.scope)
            super(InnerAssemblySystem, self).run(iterbase, ffd_order,
                                                 case_label, case_uuid)
            self.vec['u'].set_to_scope(self.scope, self.bouts)

def _create_simple_sys(scope, comp):

    if has_interface(comp, ISolver):
        sub = SolverSystem(comp)
    elif has_interface(comp, IDriver):
        sub = NonSolverDriverSystem(comp)
    elif has_interface(comp, IAssembly):
        sub = AssemblySystem(scope, comp.name)
    elif has_interface(comp, IImplicitComponent):
        sub = SimpleSystem(scope, comp.name)
    else:
        sub = ExplicitSystem(scope, comp.name)
    return sub

def partition_mpi_subsystems(cgraph, scope):
    """Return a nested system graph with metadata for parallel
    and serial subworkflows.  Graph must acyclic. All subdriver
    iterations sets must have already been collapsed.

    """
    if len(cgraph) < 2:
        return cgraph

    gcopy = cgraph.copy()

    to_remove = []

    while len(gcopy) > 1:
        # find all nodes with in degree 0. If we find
        # more than one, we can execute them in parallel
        zero_in_nodes = [n for n in gcopy.nodes_iter()
                            if gcopy.in_degree(n)==0]

        if len(zero_in_nodes) > 1: # start of parallel chunk
            parallel_group = []
            for node in zero_in_nodes:
                brnodes = get_branch(gcopy, node)
                if len(brnodes) > 1:
                    #parallel_group.append(tuple(sorted(brnodes)))
                    parallel_group.append(tuple(brnodes))
                else:
                    parallel_group.append(brnodes[0])

            for branch in parallel_group:
                if isinstance(branch, tuple):
                    to_remove.extend(branch)
                    subg = cgraph.subgraph(branch)  #_precollapse(scope, g, branch)
                    partition_mpi_subsystems(subg, scope)
                    #mpiprint("%d adding system for %s %s" % (id(g),type(branch),str(branch)))
                    system=SerialSystem(scope, subg, str(branch))
                    update_system_node(cgraph, system, branch)

                    gcopy.remove_nodes_from(branch)
                else: # single comp system
                    gcopy.remove_node(branch)

            #parallel_group = tuple(sorted(parallel_group))
            parallel_group = tuple(parallel_group)
            to_remove.extend(parallel_group)
            subg = cgraph.subgraph(parallel_group)  #_precollapse(scope, g, parallel_group)
            #mpiprint("%d adding system for %s %s" % (id(g),type(parallel_group),str(parallel_group)))
            system=ParallelSystem(scope, subg, str(parallel_group))
            update_system_node(cgraph, system, parallel_group)

        elif len(zero_in_nodes) == 1:  # serial
            gcopy.remove_nodes_from(zero_in_nodes)
        else: # circular - no further splitting
            break

    # Now remove all of the old nodes
    cgraph.remove_nodes_from(to_remove)

    return cgraph

def update_system_node(G, system, name):
    G.add_node(name, system=system)
    collapse_nodes(G, name, name)
    return G

def get_branch(g, node, visited=None):
    """Return the full list of nodes that branch *exclusively*
    from the given node.  The starting node is included in
    the list.
    """
    if visited is None:
        visited = set()
    visited.add(node)
    branch = [node]
    for succ in g.successors(node):
        for p in g.predecessors(succ):
            if p not in visited:
                break
        else:
            branch.extend(get_branch(g, succ, visited))
    return branch


def get_comm_if_active(obj, comm):
    if comm is None or comm == MPI.COMM_NULL:
        return comm

    req = obj.get_req_cpus()
    #mpiprint("rank+1: %d,  req: %d" % (comm.rank+1,req))
    if comm.rank+1 > req:
        color = MPI.UNDEFINED
    else:
        color = 1

    newcomm = comm.Split(color)
    # if isinstance(obj, System):
    #     name = obj.name
    # else:
    #     name = obj.parent.name
    # if newcomm == MPI.COMM_NULL:
    #     mpiprint("NULL COMM for %s" % name)
    # else:
    #     mpiprint("active COMM (size %d) for %s" %(newcomm.size, name))
    return newcomm

def simple_node_iter(nodes):
    """Return individual nodes from an iterator containing nodes and
    iterators of nodes.
    """
    if isinstance(nodes, basestring):
        nodes = (nodes,)

    for node in nodes:
        if isinstance(node, basestring):
            yield node
        else:
            for n in simple_node_iter(node):
                yield n

def get_full_nodeset(scope, group):
    names = set()
    for name in simple_node_iter(group):
        obj = getattr(scope, name, None)
        if obj is not None and hasattr(obj, 'get_full_nodeset'):
            names.update(obj.get_full_nodeset())
        else:
            names.add(name)
    return names
<|MERGE_RESOLUTION|>--- conflicted
+++ resolved
@@ -321,13 +321,8 @@
         try:
             states = set(['.'.join((self._comp.name, s))
                              for s in self._comp.list_states()])
-<<<<<<< HEAD
-            resids = set(['.'.join((self._comp.name, r))
-                             for r in self._comp.list_residuals()])
-=======
-            # resids = set(['.'.join((self._comp.name, r)) 
+            # resids = set(['.'.join((self._comp.name, r))
             #                  for r in self._comp.list_residuals()])
->>>>>>> 95197291
         except AttributeError:
             states = ()
             #resids = ()
@@ -341,15 +336,9 @@
             if vname[0] == vname[1][0]: # add driver input
                 self.variables[vname] = self._var_meta[vname]
 
-<<<<<<< HEAD
-        # group outputs into residuals and non-residuals
-        group1 = [v for v in self._out_nodes if v[1][0] in resids]
-        group2 = [v for v in self._out_nodes if v[1][0] not in resids]
-=======
         # # group outputs into residuals and non-residuals
         # group1 = [v for v in self._out_nodes if v[1][0] in resids]
-        # group2 = [v for v in self._out_nodes if v[1][0] not in resids]        
->>>>>>> 95197291
+        # group2 = [v for v in self._out_nodes if v[1][0] not in resids]
 
         for vname in self._out_nodes: #chain(group1, group2):
             if vname not in self.variables:
