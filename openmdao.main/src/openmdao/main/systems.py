import sys
from StringIO import StringIO
from collections import OrderedDict
from itertools import chain

import numpy
import networkx as nx
from zope.interface import implements

# pylint: disable-msg=E0611,F0401
from openmdao.main.mpiwrap import MPI, MPI_info, PETSc
from openmdao.main.exceptions import RunStopped
from openmdao.main.finite_difference import FiniteDifference, DirectionalFD
from openmdao.main.linearsolver import ScipyGMRES, PETSc_KSP, LinearGS
from openmdao.main.mp_support import has_interface
from openmdao.main.interfaces import IDriver, IAssembly, IImplicitComponent, \
                                     ISolver, IPseudoComp, IComponent, ISystem
from openmdao.main.vecwrapper import VecWrapper, InputVecWrapper, DataTransfer, \
                                     idx_merge, petsc_linspace, _filter, _filter_subs, \
                                     _filter_flat, _filter_ignored
from openmdao.main.depgraph import break_cycles, get_node_boundary, gsort, \
                                   collapse_nodes, simple_node_iter
from openmdao.main.derivatives import applyJ, applyJT
from openmdao.util.graph import base_var


class System(object):
    implements(ISystem)

    def __init__(self, scope, graph, nodes, name):
        self.name = str(name)
        self.node = name
        self.scope = scope
        self._nodes = nodes

        self.variables = OrderedDict() # dict of all vars owned by this System (flat and non-flat)
        self.flat_vars = OrderedDict() # all vars used in vectors, whether they add to vector size or not
        self.noflat_vars = OrderedDict() # all vars that are not flattenable to float arrays (so are not part of vectors)
        self.vector_vars = OrderedDict() # all vars that contribute to the size of vectors

        self._inputs = None
        self._outputs = None
        self._states = None
        self._residuals = None

        self._reduced_graph = graph.full_subgraph(nodes)
        self._reduced_graph.fix_dangling_vars()

        self._mapped_resids = {}

        self._out_nodes = []

        # find our output nodes (outputs from our System and any child Systems)
        for node in nodes:
            if node in graph:
                for succ in graph.successors(node):
                    if succ not in self._out_nodes:
                        self._out_nodes.append(succ)

        all_outs = set(nodes)
        all_outs.update(self._out_nodes)

        # get our input nodes from the depgraph
        ins, _ = get_node_boundary(graph, all_outs)

        #print "%s: ins = %s" % (self.name, ins)
        self._in_nodes = []
        for i in ins:
            if 'comp' not in graph.node[i]:
                self._in_nodes.append(i)
            elif i in self.scope.name2collapsed and self.scope.name2collapsed[i] in graph:
                n = self.scope.name2collapsed[i]
                if i != self.scope.name2collapsed[i] and n not in self._in_nodes:
                    self._in_nodes.append(n)

        self._in_nodes = sorted(self._in_nodes)
        self._out_nodes = sorted(self._out_nodes)

        self.mpi = MPI_info()
        self.mpi.requested_cpus = None
        self.vec = {}
        self.app_ordering = None
        self.scatter_full = None
        self.scatter_rev_full = None
        self.scatter_partial = None

        # Derivatives stuff
        self.mode = None
        self.sol_vec = None
        self.rhs_vec = None
        self.ln_solver = None
        self.fd_solver = None
        self.dfd_solver = None
        self.sol_buf = None
        self.rhs_buf = None
        self._parent_system = None
        self.complex_step = False
        
        #print "%s: nodes: %s" % (self.name, nodes)
        #print "%s: edges: %s" % (self.name, graph.edges())
        #print "%s: in_nodes: %s" % (self.name, self._in_nodes)
        #print "%s: out_nodes: %s" % (self.name, self._out_nodes)

    def __getitem__(self, key):
        """A convenience method to allow easy access to descendant
        Systems, either by name or by index.
        """
        for i, sub in enumerate(self.subsystems()):
            if key == i or key == sub.name:
                return sub

        if isinstance(key, basestring):
            for sub in self.subsystems():
                s = sub[key]
                if s:
                    return s

        return None

    def is_differentiable(self):
        """Return True if analytical derivatives can be
        computed for this System.
        """
        return True

    def pre_run(self):
        """ Runs at assembly execution"""
        pass

    def subsystems(self, local=False):
        if local:
            return self.local_subsystems()
        return self.all_subsystems()

    def local_subsystems(self):
        return ()

    def all_subsystems(self):
        return ()

    def list_subsystems(self, local=False):
        """Returns the names of our subsystems."""
        return [s.name for s in self.subsystems(local)]

    def create_app_ordering(self):
        """Creates a PETSc application ordering."""
        rank = self.mpi.rank

        start = numpy.sum(self.local_var_sizes[:rank])
        end = numpy.sum(self.local_var_sizes[:rank+1])
        petsc_idxs = petsc_linspace(start, end)

        app_idxs = []
        for ivar in xrange(len(self.vector_vars)):
            start = numpy.sum(self.local_var_sizes[:, :ivar]) + \
                        numpy.sum(self.local_var_sizes[:rank, ivar])
            end = start + self.local_var_sizes[rank, ivar]
            app_idxs.append(petsc_linspace(start, end))

        if app_idxs:
            app_idxs = numpy.concatenate(app_idxs)

        app_ind_set = PETSc.IS().createGeneral(app_idxs, comm=self.mpi.comm)
        petsc_ind_set = PETSc.IS().createGeneral(petsc_idxs, comm=self.mpi.comm)

        return PETSc.AO().createBasic(app_ind_set, petsc_ind_set,
                                      comm=self.mpi.comm)

    def get_combined_J(self, J):
        """
        Take a J dict that's distributed, i.e., has different values
        across different MPI processes, and return a dict that
        contains all of the values from all of the processes.  If
        values are duplicated, use the value from the lowest rank
        process.  Note that J has a nested dict structure.
        """

        comm = self.mpi.comm
        if comm is None:
            return

        myrank = comm.rank

        tups = []

        # gather a list of tuples for J
        for param, dct in J.items():
            for output, value in dct.items():
                tups.append((param, output))

        dist_tups = comm.gather(tups, root=0)

        tupdict = {}
        if myrank == 0:
            for rank, tups in enumerate(dist_tups):
                for tup in tups:
                    if not tup in tupdict:
                        tupdict[tup] = rank

            #get rid of tups from the root proc before bcast
            for tup, rank in tupdict.items():
                if rank == 0:
                    del tupdict[tup]

        tupdict = comm.bcast(tupdict, root=0)

        if myrank == 0:
            for (param, output), rank in tupdict.items():
                J[param][output] = comm.recv(source=rank, tag=0)
        else:
            for (param, output), rank in tupdict.items():
                if rank == myrank:
                    comm.send(J[param][output], dest=0, tag=0)

        # FIXME: rework some of this using knowledge of local_var_sizes in order
        # to avoid any unnecessary data passing

        # return the combined dict
        return comm.bcast(J, root=0)

    def _get_owned_args(self):
        args = set()
        for sub in self.simple_subsystems():
            for arg in sub._in_nodes:
                if arg in self.variables and \
                        (arg not in sub.variables or sub is self):
                    args.add(arg)

        # ensure that args are in same order that they appear in
        # variables
        return [a for a in self.variables.keys() if a in args]

    def get(self, name):
        return self.vec['u'][name]

    def clear_dp(self):
        """ Recusively sets the dp vector to zero."""
        self.vec['dp'].array[:] = 0.0
        for system in self.local_subsystems():
            system.clear_dp()

    def _all_comp_nodes(self, local=False):
        """Return a set of comps for this system and all subsystems."""
        comps = set()
        for s in self.subsystems(local=local):
            comps.update(s._all_comp_nodes(local=local))
        return comps

    def list_inputs(self):
        """Returns names of input variables from this System and all of its
        children.
        """
        if self._inputs is None:
            inputs = set()
            is_opaque = isinstance(self, OpaqueSystem)

            for system in self.simple_subsystems():
                comps = self._all_comp_nodes()
                for tup in system._in_nodes:
                    # need this to prevent paramgroup inputs on same comp to be
                    # counted more than once
                    for dest in tup[1]:
                        comp = dest.split('.', 1)[0]
                        if comp in comps:
                            inputs.add(dest)
                            # Since Opaque systems do finite difference on the
                            # full param groups, we should only include one input
                            # from each group.
                            if is_opaque:
                                break

            self._inputs = _filter(self.scope, inputs)

        return self._inputs

    def list_states(self):
        """Returns names of states (not collapsed edges) from this System and
        all of its children.
        """
        if self._states is None:
            states = set()
            for system in self.simple_subsystems():
                try:
                    if system._comp.eval_only is False:
                        states.update(['.'.join((system.name,s))
                                          for s in system._comp.list_states()])
                except AttributeError:
                    pass

            top = self.scope
            states = [i for i in states if top.name2collapsed[i] in top._system.vector_vars
                        and not top._system.vector_vars[top.name2collapsed[i]].get('deriv_ignore')]
            self._states = states

        return self._states

    def list_outputs(self):
        """Returns names of output variables (not collapsed edges)
        from this System and all of its children.  This only lists
        outputs that are relevant to derivatives calculations.
        """
        if self._outputs is None:
            outputs = []
            for system in self.simple_subsystems():
                states = set()
                try:
                    states.update(['.'.join((system.name,s))
                                      for s in system._comp.list_states()])
                except AttributeError:
                    pass
                out_nodes = [node for node in system._out_nodes
                             if node not in self._mapped_resids]
                comps = self._all_comp_nodes()
                for src, _ in out_nodes:
                    cname, _, vname = src.partition('.')
                    if cname in comps and src not in states:
                        outputs.append(src)

            self._outputs = _filter(self.scope, outputs)

        return self._outputs

    def list_residuals(self):
        """Returns names of all residuals.
        """
        if self._residuals is None:
            outputs = []
            for system in self.simple_subsystems():
                try:
                    outputs.extend(['.'.join((system.name, s))
                                      for s in system._comp.list_residuals()
                                      if system._comp.eval_only is False])
                except AttributeError:
                    pass

            outputs.extend([n for n, m in self._mapped_resids.keys()])
            self._residuals = outputs

        return self._residuals

    def get_size(self, names):
        """Return the combined size of the variables
        corresponding to the given names.  If a given
        variable does not exist locally, the size will
        be taken from the lowest rank process that does
        contain that variable.
        """
        if isinstance(names, basestring):
            names = [names]
        uvec = self.scope._system.vec['u']
        varmeta = self.scope._var_meta
        var_sizes = self.scope._system.local_var_sizes
        varkeys = self.scope._system.vector_vars.keys()
        collnames = self.scope.name2collapsed

        size = 0
        for name in names:
            if isinstance(name, tuple):
                name = name[0]

            if name in uvec:
                size += uvec[name].size
            elif collnames[name] in varkeys:
                idx = varkeys.index(collnames[name])
                for proc in range(self.mpi.size):
                    if var_sizes[proc, idx] > 0:
                        size += var_sizes[proc, idx]
                        break
            else:
                size += varmeta[name]['size']

        return size

    def set_ordering(self, ordering, opaque_map):
        pass

    def is_active(self):
        return MPI is None or self.mpi.comm != MPI.COMM_NULL

    def get_req_cpus(self):
        return self.mpi.requested_cpus

    def setup_variables(self, resid_state_map=None):
        self.variables = OrderedDict()
        if resid_state_map is None:
            resid_state_map = {}

        variables = {}
        for sub in self.local_subsystems():
            if not isinstance(sub, ParamSystem):
                sub.setup_variables(resid_state_map)
                variables.update(sub.variables)

        for sub in self.local_subsystems():
            if isinstance(sub, ParamSystem):
                sub.setup_variables({}, resid_state_map)#variables, resid_state_map)

        # now loop through a final time to keep order of all subsystems the same
        # as local_subsystems()
        for sub in self.local_subsystems():
            self.variables.update(sub.variables)

        self._create_var_dicts(resid_state_map)
        #print "%s: my vars = %s" % (self.name, [(n,self.variables[n]['size']) for n in self.variables])

    def _create_var_dicts(self, resid_state_map):
        # now figure out all of the inputs we 'own'
        self._owned_args = self._get_owned_args()

        # split up vars into 3 categories:
        #  1) flattenable vars that add to the size of the vectors
        #  2) flattenable vars that don't add to the size of the vectors because they
        #     are slices of other vars already in the vectors
        #  3) non-flattenable vars

        # first, get all flattenable variables
        for name in _filter_flat(self.scope, self.variables.keys()):
            self.flat_vars[name] = self.variables[name]

        # now get all flattenable vars that add to vector size
        self.vector_vars = self._get_vector_vars(self.flat_vars)

        for name, info in self.variables.items():
            if name not in self.flat_vars:
                self.noflat_vars[name] = info

    def setup_sizes(self):
        """Given a dict of variables, set the sizes for
        those that are local.
        """
        varmeta = self.scope._var_meta
        comm = self.mpi.comm

        if not self.is_active():
            self.local_var_sizes = numpy.zeros((0,0), int)
            self.input_sizes = numpy.zeros(0, int)
            return

        size = self.mpi.size
        rank = self.mpi.rank

        # pass the call down to any subdrivers/subsystems
        # and subassemblies.
        for sub in self.local_subsystems():
            sub.setup_sizes()

        # create an (nproc x numvars) var size vector containing
        # local sizes across all processes in our comm
        self.local_var_sizes = numpy.zeros((size, len(self.vector_vars)), int)

        for i, (name, var) in enumerate(self.vector_vars.items()):
            self.local_var_sizes[rank, i] = var['size']

        # collect local var sizes from all of the processes in our comm
        # these sizes will be the same in all processes except in cases
        # where a variable belongs to a multiprocessor component.  In that
        # case, the part of the component that runs in a given process will
        # only have a slice of each of the component's variables.
        if MPI:
            comm.Allgather(self.local_var_sizes[rank,:],
                           self.local_var_sizes)

        # create a (1 x nproc) vector for the sizes of all of our
        # local inputs
        self.input_sizes = numpy.zeros(size, int)

        for arg in _filter_flat(self.scope, self._owned_args):
            self.input_sizes[rank] += varmeta[arg]['size']

        if MPI:
            comm.Allgather(self.input_sizes[rank], self.input_sizes)

        # create an arg_idx dict to keep track of indices of
        # inputs
        # TODO: determine how we want the user to specify indices
        #       for distributed inputs...
        self.arg_idx = OrderedDict()
        for name in _filter_flat(self.scope, self._owned_args):
            # FIXME: this needs to use the actual indices for this
            #        process' version of the arg once we have distributed
            #        components...
            if name in self.vector_vars:
                isrc = self.vector_vars.keys().index(name)
                idxs = numpy.array(range(varmeta[name]['size']), 'i')
            else:
                base = name[0].split('[', 1)[0]
                if base == name[0]:
                    continue
                isrc = self.vector_vars.keys().index(self.scope.name2collapsed[base])
                idxs = varmeta[name].get('flat_idx')

            self.arg_idx[name] = idxs# + numpy.sum(self.local_var_sizes[:self.mpi.rank, isrc])

    def setup_vectors(self, arrays=None, state_resid_map=None):
        """Creates vector wrapper objects to manage local and
        distributed vectors need to solve the distributed system.
        """
        if not self.is_active():
            return

        rank = self.mpi.rank
        if arrays is None:  # we're the top level System in our Assembly
            arrays = {}
            # create top level vectors
            size = numpy.sum(self.local_var_sizes[rank, :])
            for name in ['u', 'f', 'du', 'df']:
                arrays[name] = numpy.zeros(size)

        for name in ['u', 'f', 'du', 'df']:
            self.vec[name] = VecWrapper(self, arrays[name],
                                        name='.'.join((self.name, name)))

        insize = self.input_sizes[rank]

        for name in ['p', 'dp']:
            self.vec[name] = InputVecWrapper(self, numpy.zeros(insize),
                                             name='.'.join((self.name, name)))

        start, end = 0, 0
        for sub in self.local_subsystems():
            sz = numpy.sum(sub.local_var_sizes[sub.mpi.rank, :])
            end += sz
            if end-start > arrays['u'][start:end].size:
                msg = "size mismatch: passing [%d,%d] view of size %d array from %s to %s" % \
                            (start,end,arrays['u'][start:end].size,self.name,sub.name)
                dups = {}
                for s in self.local_subsystems():
                    for k in s.vector_vars.keys():
                        dups.setdefault(k, set()).add(s.name)

                multis = [(k,list(v)) for k,v in dups.items() if len(v) > 1]
                if multis:
                    msg += " The following var nodes are duplicated in subsystems: "
                    for i, (v,s) in enumerate(multis):
                        msg += "%s duplicated in %s" % (v,s)
                        if i:
                            msg += ", "
                raise RuntimeError(msg)

            subarrays = {}
            for n in ('u', 'f', 'du', 'df'):
                subarrays[n] = arrays[n][start:end]

            sub.setup_vectors(subarrays)

            start += sz

        return self.vec

    def scatter(self, srcvecname, destvecname, subsystem=None):
        """ Perform data transfer (partial or full scatter or
        send/receive for data that isn't flattenable to a
        float array.
        """
        if subsystem is None:
            if self.mode == 'adjoint' and srcvecname == 'du':
                scatter = self.scatter_rev_full
            else:
                scatter = self.scatter_full
        else:
            scatter = subsystem.scatter_partial

        if scatter is not None:
            srcvec = self.vec[srcvecname]
            destvec = self.vec[destvecname]

<<<<<<< HEAD
            #print "scattering %s --> %s:  %s" % (srcvecname, destvecname, scatter.scatter_conns)
=======
            print "SCATTER", srcvecname, destvecname
            print self.name, self
            print 'srcvec', srcvec.array, srcvec.keys()
            print 'destvec', destvec.array, destvec.keys()
            
>>>>>>> b9e4cf0c
            scatter(self, srcvec, destvec)

            if destvecname == 'p':

                if self.complex_step is True:
                    scatter(self, self.vec['du'], self.vec['dp'],
                            complex_step=True)

                if scatter is self.scatter_full:
                    destvec.set_to_scope(self.scope)
                    if self.complex_step is True:
                        self.vec['dp'].set_to_scope_complex(self.scope)
                else:
                    if subsystem._in_nodes:
                        destvec.set_to_scope(self.scope, subsystem._in_nodes)
                        if self.complex_step is True:
                            self.vec['dp'].set_to_scope_complex(self.scope,
                                                                subsystem._in_nodes)

    def dump(self, nest=0, stream=sys.stdout, verbose=False):
        """Prints out a textual representation of the collapsed
        execution graph (with groups of component nodes collapsed
        into Systems).  It shows which
        components run on the current processor.
        """
        if stream is None:
            getval = True
            stream = StringIO()
        else:
            getval = False

        if not self.is_active():
            return stream.getvalue() if getval else None

        if MPI is None:
            world_rank = 0
        else:
            world_rank = MPI.COMM_WORLD.rank

        stream.write(" "*nest)
        stream.write(str(self.name).replace(' ','').replace("'",""))
        klass = self.__class__.__name__
        stream.write(" [%s](req=%d)(rank=%d)(vsize=%d)(isize=%d)\n" %
                                          (klass.lower()[:5],
                                           self.get_req_cpus(),
                                           world_rank,
                                           self.vec['u'].array.size,
                                           self.input_sizes[self.mpi.rank]))

        for v, info in self.vec['u']._info.items():
            if verbose or not info.hide:
                stream.write(" "*(nest+2))
                if v in self.vec['p']:
                    stream.write("u (%s)  p (%s): %s\n" %
                                     (list(self.vec['u'].bounds([v])),
                                      list(self.vec['p'].bounds([v])), v))
                else:
                    stream.write("u (%s): %s\n" % (list(self.vec['u'].bounds([v])), v))

        for v, info in self.vec['p']._info.items():
            if v not in self.vec['u'] and (verbose or not info.hide):
                stream.write(" "*(nest+2))
                stream.write("           p (%s): %s\n" %
                                 (list(self.vec['p'].bounds([v])), v))

        if self.scatter_partial:
            noflats = self.scatter_partial.noflat_vars
        elif self.scatter_full:
            noflats = self.scatter_full.noflat_vars
        else:
            noflats = ()
        if noflats:
            stream.write(' '*(nest+2) + "= noflats =\n")

        for src, dest in noflats:
            stream.write(" "*(nest+2))
            stream.write("%s --> %s\n" % (src, dest))

        nest += 4
        if isinstance(self, OpaqueSystem):
            self._inner_system.dump(nest, stream)
        elif isinstance(self, AssemblySystem):
            self._comp._system.dump(nest, stream)
        else:
            if self.scatter_full:
                self.scatter_full.dump(self, self.vec['u'], self.vec['p'], nest)
            partial_subs = [s for s in self.local_subsystems() if s.scatter_partial]
            for sub in self.local_subsystems():
                if sub in partial_subs:
                    sub.scatter_partial.dump(self, self.vec['u'], self.vec['p'], nest+4, stream)
                sub.dump(nest, stream)

        return stream.getvalue() if getval else None

    def dump_vars(self, stream=sys.stdout):
        """For debugging.  Dumps variable values from scope, u vector and p vector"""
        vnames = sorted(set(self.vec['u'].keys()+self.vec['p'].keys()))
        for name in vnames:
            stream.write("%s: " % str(name))
            strs = []
            names = []
            if self.scope.contains(name[0]):
                names.append('scope')
                strs.append("%s" % self.scope.get(name[0]))
            if name in self.vec['u']:
                names.append('U')
                strs.append("%s" % self.vec['u'][name])
            if name in self.vec['p']:
                names.append('P')
                strs.append("%s" % self.vec['p'][name])
            stream.write('(%s) = (%s)' % (','.join(names), ', '.join(strs)))
            stream.write('\n')

    def _get_vector_vars(self, vardict):
        """Return vector_vars, which are vars that actually add to the
        size of the vectors (as opposed to subvars of vars that are in
        the vector, which don't add anything to the vector but just
        use a subview of the view corresponding to their base var)
        """
        keep_srcs = set(_filter_subs([n[0] for n in vardict]))

        return OrderedDict([(k,v) for k,v in vardict.items() if k[0] in keep_srcs])

    def set_options(self, mode, options):
        """ Sets all user-configurable options for this system and all
        subsystems. """

        self.mode = mode
        self.options = options

        if mode in ('forward', 'fd'):
            self.sol_vec = self.vec['du']
            self.rhs_vec = self.vec['df']
        elif mode == 'adjoint':
            self.sol_vec = self.vec['df']
            self.rhs_vec = self.vec['du']
        else:
            raise RuntimeError("invalid mode. must be 'forward' or 'adjoint' but value is '%s'" % mode)

        for subsystem in self.local_subsystems():
            subsystem.set_options(mode, options)

    # ------- derivative stuff -----------

    def initialize_gradient_solver(self):
        """ Initialize the solver that will be used to calculate the
        gradient. """

        if self.ln_solver is None:

            solver_choice = self.options.lin_solver

            # scipy_gmres not supported in MPI, so swap with
            # petsc KSP.
            if MPI and solver_choice=='scipy_gmres':
                solver_choice = 'petsc_ksp'
                msg = "scipy_gmres optimizer not supported in MPI. " + \
                      "Using petsc_ksp instead."
                self.options.parent._logger.warning(msg)

            if solver_choice == 'scipy_gmres':
                self.ln_solver = ScipyGMRES(self)
            elif solver_choice == 'petsc_ksp':
                self.ln_solver = PETSc_KSP(self)
            elif solver_choice == 'linear_gs':
                self.ln_solver = LinearGS(self)

    def linearize(self):
        """ Linearize local subsystems. """

        for subsystem in self.local_subsystems():
            subsystem.linearize()

    def set_complex_step(self, complex_step=False):
        """ Toggles complex_step plumbing for this system and all
        local subsystems.
        """

        self.complex_step = complex_step
        for subsystem in self.local_subsystems():
            subsystem.set_complex_step(complex_step)

    def calc_gradient(self, inputs, outputs, mode='auto', options=None,
                      iterbase='', return_format='array'):
        """ Return the gradient for this system. """

        if options.force_fd or mode == 'fd':
            self.set_options('fd', options)

            self.vec['df'].array[:] = 0.0
            self.vec['du'].array[:] = 0.0
            self.clear_dp()
            return self.solve_fd(inputs, outputs, iterbase, return_format)

        # Mode Precedence
        # -- 1. Direct call argument
        # -- 2. Gradient Options
        # -- 3. Auto determination (when implemented)
        if mode == 'auto':

            # Automatic determination of mode
            if options.derivative_direction == 'auto':
                num_input = self.get_size(inputs)
                num_output = self.get_size(outputs)
                if num_input > num_output:
                    mode = 'adjoint'
                else:
                    mode = 'forward'
            else:
                mode = options.derivative_direction

        self.set_options(mode, options)
        self.initialize_gradient_solver()

        self.linearize()

        # Clean out all arrays.
        self.vec['df'].array[:] = 0.0
        self.vec['du'].array[:] = 0.0
        self.clear_dp()

        J = self.ln_solver.calc_gradient(inputs, outputs, return_format)
        self.sol_vec.array[:] = 0.0
        return J

    def solve_fd(self, inputs, outputs, iterbase='', return_format='array'):
        """Finite difference solve."""

        if self.fd_solver is None:
            self.fd_solver = FiniteDifference(self, inputs, outputs,
                                              return_format)
        return self.fd_solver.solve(iterbase=iterbase)

    def calc_newton_direction(self, options=None, iterbase=''):
        """ Solves for the new state in Newton's method and leaves it in the
        df vector.
        """

        self.set_options('forward', options)

        self.vec['du'].array[:] = 0.0
        self.vec['df'].array[:] = 0.0
        self.vec['dp'].array[:] = 0.0

        self.initialize_gradient_solver()
        self.linearize()

        #print 'Newton Direction', self.vec['f'].array[:]
        self.vec['df'].array[:] = -self.ln_solver.solve(self.vec['f'].array)
        #print 'Newton Solution', self.vec['df'].array[:]

    def solve_linear(self, options=None):
        """ Single linear solve solution applied to whatever input is sitting
        in the RHS vector.
        """

        if numpy.linalg.norm(self.rhs_vec.array) < 1e-15:
            self.sol_vec.array[:] = 0.0
            return self.sol_vec.array

        if options is not None:
            self.set_options(self.mode, options)
        self.initialize_gradient_solver()

        """ Solve Jacobian, df |-> du [fwd] or du |-> df [rev] """
        self.rhs_buf[:] = self.rhs_vec.array[:]
        self.sol_buf[:] = self.sol_vec.array[:]
        self.sol_buf[:] = self.ln_solver.solve(self.rhs_buf)
        self.sol_vec.array[:] = self.sol_buf[:]

    def _compute_derivatives(self, vname, ind):
        """ Solves derivatives of system (direct/adjoint).
        ind must be a global petsc index.
        """
        self.rhs_vec.array[:] = 0.0
        self.sol_vec.array[:] = 0.0
        self.vec['dp'].array[:] = 0.0

        varkeys = self.vector_vars.keys()
        ivar = varkeys.index(vname)

        if self.local_var_sizes[self.mpi.rank, ivar] > 0:
            ind += numpy.sum(self.local_var_sizes[:, :ivar])
            ind += numpy.sum(self.local_var_sizes[:self.mpi.rank, ivar])

            ind_set = PETSc.IS().createGeneral([ind], comm=self.mpi.comm)
            if self.app_ordering is not None:
                ind_set = self.app_ordering.app2petsc(ind_set)
            ind = ind_set.indices[0]
            self.rhs_vec.petsc_vec.setValue(ind, 1.0, addv=False)
        else:
            # creating an IS is a collective call, so must do it
            # here to avoid hanging, even though we don't need the IS
            ind_set = PETSc.IS().createGeneral([], comm=self.mpi.comm)

        self.sol_buf[:] = self.sol_vec.array[:]
        self.rhs_buf[:] = self.rhs_vec.array[:]

        self.ln_solver.ksp.solve(self.rhs_buf_petsc, self.sol_buf_petsc)

        self.sol_vec.array[:] = self.sol_buf[:]

        #print 'dx', self.sol_vec.array
        return self.sol_vec


class SimpleSystem(System):
    """A System for a single Component. This component can have Inputs,
    Outputs, States, and Residuals."""

    def __init__(self, scope, graph, name):
        comp = None
        nodes = set([name])
        cpus = 1
        self._grouped_nodes = name
        if not isinstance(name, tuple):
            self._grouped_nodes = tuple([name])
        try:
            comp = getattr(scope, name)
        except (AttributeError, TypeError):
            pass
        else:
            if has_interface(comp, IComponent):
                self._comp = comp
                nodes = comp.get_full_nodeset()
                cpus = comp.get_req_cpus()
            else:
                comp = None

        super(SimpleSystem, self).__init__(scope, graph, nodes, name)

        self.mpi.requested_cpus = cpus
        self._comp = comp
        self.J = None
        self._mapped_resids = {}

    def setup_sizes(self):
        super(SimpleSystem, self).setup_sizes()
        if self.is_active():
            for var, metadata in self.vector_vars.iteritems():
                if len(self.scope.get_flattened_value(var[0])) == 0:
                    msg = "{} was not initialized. OpenMDAO does not support uninitialized variables."
                    msg = msg.format(var[0])
                    self.scope.raise_exception(msg, ValueError)

    def inner(self):
        return self._comp

    def stop(self):
        self._comp.stop()
        self._stop = True

    def is_differentiable(self):
        """Return True if analytical derivatives can be
        computed for this System.
        """
        if self._comp is not None:
            return self._comp.is_differentiable()

        return True

    def _all_comp_nodes(self, local=False):
        return simple_node_iter(self._nodes)

    def simple_subsystems(self):
        yield self

    def setup_communicators(self, comm):
        self.mpi.comm = comm

    def _create_var_dicts(self, resid_state_map):
        varmeta = self.scope._var_meta

        if IImplicitComponent.providedBy(self._comp):
            states = set(['.'.join((self._comp.name, s))
                             for s in self._comp.list_states()])
        else:
            states = ()

        # group outputs into states and non-states
        # comps no longer own their own states (unless they also
        # own the corresponding residual)
        mystates = [v for v in self._out_nodes if v[1][0] in states]
        mynonstates = [v for v in self._out_nodes if v[1][0] not in states
                         and v not in resid_state_map]

        topsys = self
        while topsys._parent_system:
            topsys = topsys._parent_system

        for vname in chain(mystates, mynonstates):
            if vname not in self.variables:
                base = base_var(self.scope._depgraph, vname[0])
                if base != vname[0] and base in topsys._reduced_graph:
                    continue
                self.variables[vname] = varmeta[vname].copy()

        mapped_states = resid_state_map.values()

        # for simple systems, if we're given a mapping of our outputs to
        # states, we need to 'own' the state and later in run we need
        # to copy the residual part of our f vector to the corresponding
        # state.

        if resid_state_map:
            to_remove = set()
            for out in self._out_nodes:
                state = resid_state_map.get(out)
                if state and state not in self.variables:
                    self.variables[state] = varmeta[state].copy()
                    self._mapped_resids[out] = state
                    if out in self.variables:
                        to_remove.add(out)
                if out in mapped_states and state not in self.variables:
                    to_remove.add(out)

            if not isinstance(self, DriverSystem):
                for name in to_remove:
                    del self.variables[name]

        super(SimpleSystem, self)._create_var_dicts(resid_state_map)

    def setup_scatters(self):
        pass

    def run(self, iterbase, case_label='', case_uuid=None):
        if self.is_active():
            #print "running", str(self.name)
            graph = self.scope._reduced_graph

            self._comp.set_itername('%s-%s' % (iterbase, self.name))
            self._comp.run(case_uuid=case_uuid)

            # put component outputs in u vector
            vnames = [n for n in graph.successors(self.name)
                                   if n in self.vector_vars]
            self.vec['u'].set_from_scope(self.scope, vnames)

            if self.complex_step is True:
                self.vec['du'].set_from_scope_complex(self.scope, vnames)

    def evaluate(self, iterbase, case_label='', case_uuid=None):
        """ Evalutes a component's residuals without invoking its
        internal solve (for implicit comps.)
        """
        if self.is_active():
            graph = self.scope._reduced_graph

            vec = self.vec
            vec['f'].array[:] = vec['u'].array[:]

            self._comp.set_itername('%s-%s' % (iterbase, self.name))
            self._comp.run(case_uuid=case_uuid)

            # put component outputs in u vector
            self.vec['u'].set_from_scope(self.scope,
                             [n for n in graph.successors(self.name)
                                   if n in self.vector_vars])

            vec['f'].array[:] -= vec['u'].array[:]
            vec['u'].array[:] += vec['f'].array[:]

    def clear_dp(self):
        """ Sets the dp vector to zero."""
        if 'dp' in self.vec:
            self.vec['dp'].array[:] = 0.0

    def linearize(self):
        """ Linearize this component. """
        self.J = self._comp.linearize(first=True)

    def applyJ(self, variables):
        """ df = du - dGdp * dp or du = df and dp = -dGdp^T * df """

        vec = self.vec

        # Forward Mode
        if self.mode == 'forward':

            if self._comp is None:
                applyJ(self, variables)
            else:
                self._comp.applyJ(self, variables)

            vec['df'].array[:] *= -1.0

            for var in self.list_outputs():
                vec['df'][var][:] += vec['du'][var][:]

        # Adjoint Mode
        elif self.mode == 'adjoint':

            # Sign on the local Jacobian needs to be -1 before
            # we add in the fake residual. Since we can't modify
            # the 'du' vector at this point without stomping on the
            # previous component's contributions, we can multiply
            # our local 'arg' by -1, and then revert it afterwards.
            vec['df'].array[:] *= -1.0
            if self._comp is None:
                applyJT(self, variables)
            else:
                self._comp.applyJT(self, variables)
            vec['df'].array[:] *= -1.0

            for var in self.list_outputs():

                #collapsed = self.scope.name2collapsed.get(var)
                #if collapsed not in variables:
                #    continue

                vec['du'][var][:] += vec['df'][var][:]

    def solve_linear(self, options=None):
        """ Single linear solve solution applied to whatever input is sitting
        in the RHS vector."""

        self.sol_vec.array[:] = self.rhs_vec.array[:]


class VarSystem(SimpleSystem):
    """Base class for a System that contains a single variable."""

    def run(self, iterbase, case_label='', case_uuid=None):
        #print "running", str(self.name)
        pass

    def evaluate(self, iterbase, case_label='', case_uuid=None):
        pass

    def applyJ(self, variables):
        pass

    def stop(self):
        pass

    def linearize(self):
        pass


class ParamSystem(VarSystem):
    """System wrapper for Assembly input variables (internal perspective)."""

    def setup_variables(self, parent_vars, resid_state_map=None):
        super(ParamSystem, self).setup_variables(resid_state_map)
        to_remove = [v for v in self.variables if v in parent_vars]
        if to_remove: # this param appears in some subdriver, so we don't own it
            self._dup_in_subdriver = True
            del self.variables[to_remove[0]]
            del self.vector_vars[to_remove[0]]
            del self.flat_vars[to_remove[0]]
        else:
            self._dup_in_subdriver = False

    def applyJ(self, variables):
        """ Set to zero """
        system = None
        if self.vector_vars or self._dup_in_subdriver:
            system = self._get_sys()

        if system:
            system.rhs_vec[self.name] += system.sol_vec[self.name]

    def pre_run(self):
        """ Load param value into u vector. """
        self._get_sys().vec['u'].set_from_scope(self.scope)#, [self.name])
        #print "PRE_RUN: %s set to %s" % (self.name, self._get_sys().vec['u'].array)

    def _get_sys(self):
        if self._dup_in_subdriver:
            return self._parent_system
        else:
            return self


class InVarSystem(VarSystem):
    """System wrapper for Assembly input variables (internal perspective)."""

    def run(self, iterbase, case_label='', case_uuid=None):
        if self.is_active():# and self.name in self.vector_vars:
            #print "running InVarSystem", str(self.name)
            self.vec['u'].set_from_scope(self.scope, self._nodes)

            if self.complex_step is True:
                self.vec['du'].set_from_scope_complex(self.scope, self._nodes)

    def evaluate(self, iterbase, case_label='', case_uuid=None):
        """ Evalutes a component's residuals without invoking its
        internal solve (for implicit comps.)
        """
        self.run(iterbase, case_label=case_label, case_uuid=case_uuid)

    def applyJ(self, variables):
        """ Set to zero """
        # don't do anything if we don't own our output
        # don't do anything if we are not requesting this invar
        if self.variables and \
           self.scope.name2collapsed.get(self.name) in variables:
            self.rhs_vec[self.name] += self.sol_vec[self.name]

    def pre_run(self):
        """ Load param value into u vector. """
        #if self.name in self.vector_vars:
        self.vec['u'].set_from_scope(self.scope, [self.name])
        #print "PRE_RUN (invar): %s set to %s" % (self.name, self.vec['u'].array)


class EqConstraintSystem(SimpleSystem):
    """A special system to handle mapping of states and
    residuals.
    """
    def setup_variables(self, resid_state_map=None):
        super(EqConstraintSystem, self).setup_variables(resid_state_map)

        nodemap = self.scope.name2collapsed
        src = self._comp._exprobj.lhs.text
        srcnode = nodemap.get(src, src)
        dest = self._comp._exprobj.rhs.text
        destnode = nodemap.get(dest, dest)

        for _, state_node in resid_state_map.items():
            if state_node == srcnode:
                self._comp._negate = True
                break
            elif state_node == destnode:
                break

    def run(self, iterbase, case_label='', case_uuid=None):
        if self.is_active():
            super(EqConstraintSystem, self).run(iterbase,
                                                case_label=case_label,
                                                case_uuid=case_uuid)
            collapsed_name = self.scope.name2collapsed[self.name+'.out0']
            state = self._mapped_resids.get(collapsed_name)

            # Propagate residuals.
            if state:
                #print "PROPAGATING RESIDS for %s:  state = %s" % (self.name, state)
                #print "outval = %s" % self._comp.get_flattened_value('out0').real
                self.vec['f'][state][:] = \
                    -self._comp.get_flattened_value('out0').real

    def evaluate(self, iterbase, case_label='', case_uuid=None):
        """ Evalutes a component's residuals without invoking its
        internal solve (for implicit comps.)
        """
        self.run(iterbase, case_label=case_label, case_uuid=case_uuid)


class AssemblySystem(SimpleSystem):
    """A System to handle an Assembly."""

    def __init__(self, scope, graph, name):
        super(AssemblySystem, self).__init__(scope, graph, name)
        self._provideJ_bounds = None

    def setup_communicators(self, comm):
        super(AssemblySystem, self).setup_communicators(comm)
        self._comp.setup_communicators(comm)

    def setup_variables(self, resid_state_map=None):
        super(AssemblySystem, self).setup_variables(resid_state_map)
        self._comp.setup_variables()

    def setup_sizes(self):
        super(AssemblySystem, self).setup_sizes()
        self._comp.setup_sizes()

    def setup_vectors(self, arrays=None, state_resid_map=None):
        super(AssemblySystem, self).setup_vectors(arrays)
        # internal Assembly will create new vectors
        self._comp.setup_vectors(arrays)

    def setup_scatters(self):
        self._comp.setup_scatters()

    def set_options(self, mode, options):
        """ Assembly inner system determines its own mode, but we use parents
        mode at this level. Options will be passed when the gradient is
        calculated."""
        self.options = options
        self.mode = mode

        if mode in ('forward', 'fd'):
            self.sol_vec = self.vec['du']
            self.rhs_vec = self.vec['df']
        elif mode == 'adjoint':
            self.sol_vec = self.vec['df']
            self.rhs_vec = self.vec['du']
        else:
            raise RuntimeError("invalid mode. must be 'forward' or 'adjoint' but value is '%s'" % mode)

        # Note, this mode is not important, but the options are needed for
        # linearize.
        self._comp._system.set_options(mode, options)

    def clear_dp(self):
        """ Recusively sets the dp vector to zero."""
        self.vec['dp'].array[:] = 0.0
        for system in self.local_subsystems():
            system.clear_dp()

    def linearize(self):
        """ Calculates and saves the Jacobian for this subassy. """

        inner_system = self._comp._system

        # Calculate and save Jacobian for this assy
        inputs = [item.partition('.')[-1] for item in self.list_inputs()]
        outputs = [item.partition('.')[-1] for item in self.list_outputs()]
        self.J = inner_system.calc_gradient(inputs=inputs, outputs=outputs,
                                            options=self.options)

    def set_complex_step(self, complex_step=False):
        """ Toggles complex_step plumbing for this system and all
        subsystems. Assemblies must prepare their inner system."""

        self.complex_step = complex_step
        self._comp._system.set_complex_step(complex_step)

    def is_differentiable(self):
        """Return True if analytical derivatives can be
        computed for this System.
        """
        driver = self._comp.driver
        return ISolver.providedBy(self._comp.driver) or \
               driver.__class__.__name__ == 'Driver'


class CompoundSystem(System):
    """A System that has subsystems."""

    def __init__(self, scope, graph, subg, name=None):
        super(CompoundSystem, self).__init__(scope, graph,
                                             simple_node_iter(subg.nodes()), name)
        self.driver = None
        self.graph = subg
        self._local_subsystems = []  # subsystems in the same process
        self._ordering = ()
        self._grouped_nodes = subg.nodes()
        
    def local_subsystems(self):
        if MPI:
            return self._local_subsystems
        else:
            return self.all_subsystems()

    def all_subsystems(self):
        return self._local_subsystems + [data['system'] for node, data in
                                         self.graph.nodes_iter(data=True) if
                                          data['system'] not in self._local_subsystems]

    def simple_subsystems(self):
        for s in self.all_subsystems():
            for sub in s.simple_subsystems():
                yield sub

    def pre_run(self):
        for s in self.local_subsystems():
            s.pre_run()

    def _get_node_scatter_idxs(self, node, noflats, dest_start, destsys=None):
        varkeys = self.vector_vars.keys()

        if node in noflats:
            return (None, None, node)

        elif node in self.vector_vars: # basevar or non-duped subvar
            if node not in self.vec['p'] or self.vec['p'][node].size == 0:
                return (None, None, None)

            isrc = varkeys.index(node)
            src_idxs = numpy.sum(self.local_var_sizes[:, :isrc]) + self.arg_idx[node]
            if self.local_var_sizes[self.mpi.rank, isrc]:
                src_idxs += numpy.sum(self.local_var_sizes[:self.mpi.rank, isrc])
            dest_idxs = dest_start + self.vec['p']._info[node].start + \
                        petsc_linspace(0, len(self.arg_idx[node]))

            return (src_idxs, dest_idxs, None)

        elif node in self.flat_vars:  # duped subvar
            if node not in self.vec['p']:
                return (None, None, None)
            base = self.scope.name2collapsed[node[0].split('[', 1)[0]]
            if base in self.vec['p']:
                if destsys is not None:
                    basedests = base[1]
                    for comp in destsys._all_comp_nodes():
                        if comp in basedests:
                            return (None, None, None)
                else:
                    return (None, None, None)
            isrc = varkeys.index(base)
            src_idxs = numpy.sum(self.local_var_sizes[:, :isrc]) + \
                          self.scope._var_meta[node]['flat_idx']

            dest_idxs = dest_start + self.vec['p']._info[node].start + \
                          petsc_linspace(0, len(self.scope._var_meta[node]['flat_idx']))
            return (src_idxs, dest_idxs, None)

        return (None, None, None)

    def setup_scatters(self):
        """ Defines scatters for args at this system's level """
        if not self.is_active():
            return
        var_sizes = self.local_var_sizes
        input_sizes = self.input_sizes
        rank = self.mpi.rank
        varmeta = self.scope._var_meta

        if MPI:
            self.app_ordering = self.create_app_ordering()

        src_full = []
        dest_full = []
        src_rev_full = []
        dest_rev_full = []
        scatter_conns_rev = set()
        scatter_conns_full = set()
        noflat_conns_full = set()
        noflats = set([k for k,v in self.variables.items()
                           if v.get('noflat')])
        noflats.update([v for v in self._in_nodes if varmeta[v].get('noflat')])

        dest_start = numpy.sum(input_sizes[:rank])

        #print "SCATTERS for %s" % self.name
        for subsystem in self.all_subsystems():
            src_partial = []
            dest_partial = []
            scatter_conns = set()
            noflat_conns = set()  # non-flattenable vars
            for sub in subsystem.simple_subsystems():
                for node in self.variables:
                    if node not in sub._in_nodes or node in scatter_conns:
                        continue
                    src_idxs, dest_idxs, nflat = self._get_node_scatter_idxs(node, noflats, dest_start, destsys=sub)
                    if (src_idxs is None) and (dest_idxs is None) and (nflat is None):
                        continue

                    if nflat:
                        if node in noflat_conns or node not in subsystem._in_nodes or node not in self._owned_args:
                            continue
                        noflat_conns.add(node)
                    else:
                        #print node, src_idxs
                        src_partial.append(src_idxs)
                        dest_partial.append(dest_idxs)

                        if node in self.vec['u']:
                            src_rev_full.append(src_idxs)
                            dest_rev_full.append(dest_idxs)
                            scatter_conns_rev.add(node)

                        if node not in scatter_conns_full:
                            src_full.append(src_idxs)
                            dest_full.append(dest_idxs)

                    scatter_conns.add(node)
                    scatter_conns_full.add(node)

            if MPI or scatter_conns or noflat_conns:
                #print "PARTIAL %s --> %s: %s --> %s" % (self.name, subsystem.name, idx_merge(src_partial),
                #                                        idx_merge(dest_partial))
                subsystem.scatter_partial = DataTransfer(self, src_partial,
                                                         dest_partial,
                                                         scatter_conns, noflat_conns)

            # if subsystem in list(self.local_subsystems()):
            #     src_full.extend(src_partial)
            #     dest_full.extend(dest_partial)
            #     scatter_conns_full.update(scatter_conns)

        if MPI or scatter_conns_full or noflat_conns_full:
            self.scatter_full = DataTransfer(self, src_full, dest_full,
                                             scatter_conns_full, noflat_conns_full)

        if scatter_conns_rev:
            self.scatter_rev_full = DataTransfer(self, src_rev_full, dest_rev_full,
                                                 scatter_conns_rev, [])

        for sub in self.local_subsystems():
            sub.setup_scatters()

    def applyJ(self, variables):
        """ Delegate to subsystems """

        if self.is_active():
            if self.mode == 'forward':
                self.scatter('du', 'dp')
            for subsystem in self.local_subsystems():
                subsystem.applyJ(variables)
            if self.mode == 'adjoint':
                self.scatter('du', 'dp')

    def stop(self):
        self._stop = True
        for s in self.all_subsystems():
            s.stop()

    def _apply_deriv(self, arg, result):
        """Support for directional derivatives, where this function is used
        to perform a matrix vector product.
        """
        self.dfd_solver.calculate(arg, result)

def _get_counts(names):
    """Return a dict with each name keyed to a number indicating the
    number of times it occurs in the list.
    """
    counts = dict([(n,0) for n in names])
    for name in names:
        counts[name] += 1

    return counts

class SerialSystem(CompoundSystem):

    def all_subsystems(self):
        return [self.graph.node[node]['system'] for node in self._ordering]

    def set_ordering(self, ordering, opaque_map):
        """Return the execution order of our subsystems."""
        counts = _get_counts(ordering)
        self._ordering = []

        mapcount = dict([(v, 0) for v in opaque_map.values()])
        for name in ordering:
            if name in self.graph:
                self._ordering.append(name)
                continue

            opaque_name = opaque_map.get(name, name)
            if opaque_name in mapcount:
                mapcount[opaque_name] += 1
            if opaque_name in self.graph:
                count = counts[name]
                if opaque_name in mapcount and mapcount[opaque_name] > count:
                    continue
                self._ordering.append(opaque_name)

        if nx.is_directed_acyclic_graph(self.graph):
            g = self.graph
        else:
            # don't modify real graph
            g = self.graph.subgraph(self.graph.nodes())
            break_cycles(g)

        for node in self.graph.nodes_iter():
            if node not in self._ordering:
                edges = list(nx.dfs_edges(g, node))
                succ = [v for u,v in edges]
                pred = [u for u,v in edges]
                i = 0
                for i,n in enumerate(self._ordering):
                    if n in succ:
                        break
                    elif n in pred:
                        i += 1
                        break
                if i < len(self._ordering):
                    self._ordering.insert(i, node)
                else:
                    self._ordering.append(node)

        self._ordering = gsort(g, self._ordering)

        for s in self.all_subsystems():
            s.set_ordering(ordering, opaque_map)

    def get_req_cpus(self):
        cpus = []
        for sub in self.all_subsystems():
            cpus.append(sub.get_req_cpus())
        self.mpi.requested_cpus = max(cpus+[1])
        return self.mpi.requested_cpus

    def run(self, iterbase, case_label='', case_uuid=None):
        if self.is_active():
            #print "running", str(self.name)
            self._stop = False

            for sub in self.local_subsystems():
                #print "PRE - scatter for %s" % self.name
                #self.dump_vars()
                self.scatter('u', 'p', sub)
                #print "POST - scatter for %s" % self.name
                #self.dump_vars()

                sub.run(iterbase, case_label=case_label, case_uuid=case_uuid)
                if self._stop:
                    raise RunStopped('Stop requested')

    def evaluate(self, iterbase, case_label='', case_uuid=None):
        """ Evalutes a component's residuals without invoking its
        internal solve (for implicit comps.)
        """
        if self.is_active():
            self._stop = False

            for sub in self.local_subsystems():
                self.scatter('u', 'p', sub)

                sub.evaluate(iterbase, case_label, case_uuid)
                if self._stop:
                    raise RunStopped('Stop requested')

    def setup_communicators(self, comm):
        self._local_subsystems = []

        self.mpi.comm = get_comm_if_active(self, comm)
        if not self.is_active():
            return

        for sub in self.all_subsystems():
            sub.setup_communicators(self.mpi.comm)
            sub._parent_system = self
            if sub.is_active():
                self._local_subsystems.append(sub)

class ParallelSystem(CompoundSystem):

    def get_req_cpus(self):
        cpus = 0
        # in a parallel system, the required cpus is the sum of
        # the required cpus of the members
        for node, data in self.graph.nodes_iter(data=True):
            cpus += data['system'].get_req_cpus()
        self.mpi.requested_cpus = cpus
        return cpus

    def run(self, iterbase, case_label='', case_uuid=None):
        # don't scatter unless we contain something that's actually
        # going to run
        if not self.local_subsystems() or not self.is_active():
            return

        #print "PRE - scatter for %s" % self.name
        #self.dump_vars()
        self.scatter('u', 'p')
        #print "POST - scatter for %s" % self.name
        #self.dump_vars()

        for sub in self.local_subsystems():
            sub.run(iterbase, case_label=case_label, case_uuid=case_uuid)

    def evaluate(self, iterbase, case_label='', case_uuid=None):
        """ Evalutes a component's residuals without invoking its
        internal solve (for implicit comps.)
        """
        self.run(iterbase, case_label=case_label, case_uuid=case_uuid)

    def setup_communicators(self, comm):
        self.mpi.comm = comm
        size = comm.size
        rank = comm.rank

        subsystems = []
        requested_procs = []
        for system in self.all_subsystems():
            subsystems.append(system)
            requested_procs.append(system.get_req_cpus())

        assigned_procs = [0]*len(requested_procs)

        assigned = 0

        requested = sum(requested_procs)

        limit = min(size, requested)

        # first, just use simple round robin assignment of requested CPUs
        # until everybody has what they asked for or we run out
        if requested:
            while assigned < limit:
                for i, system in enumerate(subsystems):
                    if requested_procs[i] == 0: # skip and deal with these later
                        continue
                    if assigned_procs[i] < requested_procs[i]:
                        assigned_procs[i] += 1
                        assigned += 1
                        if assigned == limit:
                            break

        self._local_subsystems = []

        for i,sub in enumerate(subsystems):
            if requested_procs[i] > 0 and assigned_procs[i] == 0:
                raise RuntimeError("parallel group %s requested %d processors but got 0" %
                                   (sub.name, requested_procs[i]))

        color = []
        for i, procs in enumerate([p for p in assigned_procs if p > 0]):
            color.extend([i]*procs)

        if size > assigned:
            color.extend([MPI.UNDEFINED]*(size-assigned))

        rank_color = color[rank]
        sub_comm = comm.Split(rank_color)

        if sub_comm == MPI.COMM_NULL:
            return

        for i,sub in enumerate(subsystems):
            if i == rank_color:
                self._local_subsystems.append(sub)
            elif requested_procs[i] == 0:  # sub is duplicated everywhere
                self._local_subsystems.append(sub)

        for sub in self.local_subsystems():
            sub._parent_system = self
            sub.setup_communicators(sub_comm)

    def setup_variables(self, resid_state_map=None):
        """ Determine variables from local subsystems """
        varmeta = self.scope._var_meta
        self.variables = OrderedDict()
        if not self.is_active():
            return

        for sub in self.local_subsystems():
            sub.setup_variables(resid_state_map)

        if self.local_subsystems():
            sub = self.local_subsystems()[0]
            names = sub.variables.keys()
        else:
            sub = None
            names = []

        varkeys_list = self.mpi.comm.allgather(names)

        for varkeys in varkeys_list:
            for name in varkeys:
                self.variables[name] = varmeta[name].copy()
                self.variables[name]['size'] = 0

        if sub:
            for name, var in sub.variables.items():
                self.variables[name] = var

        self._create_var_dicts(resid_state_map)

    def set_ordering(self, ordering, opaque_map):
        """Return the execution order of our subsystems."""
        for s in self.all_subsystems():
            s.set_ordering(ordering, opaque_map)


class OpaqueSystem(SimpleSystem):
    """A system with an external interface like that
    of a simple system, but encapsulating a compound
    system.
    """
    def __init__(self, scope, pgraph, subg, name):
        nodes = sorted(subg.nodes())

        # take the graph we're given, collapse our nodes into a single
        # node, and create a simple system for that
        ograph = pgraph.subgraph(pgraph.nodes_iter())
        full = get_full_nodeset(scope, nodes)
        int_nodes = ograph.internal_nodes(full, shared=False)
        shared_int_nodes = ograph.internal_nodes(full, shared=True)
        ograph.add_node(tuple(nodes), comp='opaque')
        collapse_nodes(ograph, tuple(nodes), int_nodes)

        super(OpaqueSystem, self).__init__(scope, ograph, tuple(nodes))

        graph = pgraph.subgraph(shared_int_nodes)

        dests = set()
        nodeset = set()
        internal_comps = set()
        subdrivers = []
        for n in nodes:
            obj = getattr(scope, n, None)
            if obj is not None:
                if has_interface(obj, IDriver):
                    internal_comps.update([c.name for c in obj.iteration_set()])
                    subdrivers.append(obj)
                else:
                    internal_comps.add(n)

        for node in self._in_nodes:
            for d in node[1]:
                cname, _, vname = d.partition('.')
                if vname and cname in internal_comps and node not in nodeset:
                    dests.add((d, node))
                    nodeset.add(node)

        # sort so that base vars will be before subvars
        dests = sorted(dests)

        graph.collapse_subdrivers([], subdrivers)

        # need to create invar nodes here else inputs won't exist in
        # internal vectors
        for dest, node in dests:
            if not graph.in_degree(node):
                base = base_var(graph, dest)
                if base in graph:
                    graph.add_edge(base, node)
                else:
                    graph.add_node(dest, comp='dumbvar')
                    graph.add_edge(dest, node)

                cname, _, vname = dest.partition('.')
                if vname and cname in graph and 'comp' in graph.node[cname] and not graph.has_edge(node, cname):
                    graph.add_edge(node, cname)

            if dest in graph:
                graph.node[dest]['system'] = _create_simple_sys(scope, graph, dest)

        self._inner_system = SerialSystem(scope, graph,
                                          graph.component_graph(),
                                          name="FD_" + str(name))

        self._inner_system._provideJ_bounds = None
        self._comp = None

    def inner(self):
        return self._inner_system

    def _all_comp_nodes(self, local=False):
        return self._inner_system._all_comp_nodes(local=local)

    def setup_communicators(self, comm):
        self.mpi.comm = comm
        self._inner_system.setup_communicators(comm)

    def setup_variables(self, resid_state_map=None):
        super(OpaqueSystem, self).setup_variables(resid_state_map)
        self._inner_system.setup_variables()

    def setup_sizes(self):
        super(OpaqueSystem, self).setup_sizes()
        self._inner_system.setup_sizes()

    def setup_vectors(self, arrays=None, state_resid_map=None):
        super(OpaqueSystem, self).setup_vectors(arrays)
        # internal system will create new vectors
        self._inner_system.setup_vectors(None)

        if self._inner_system.is_active():
            # Preload all inputs and outputs along to our inner system.
            # This was needed for the case where you regenerate the system
            # hierarchy on the first calc_gradient call.
            inner_u = self._inner_system.vec['u']
            inner_u.set_from_scope(self.scope)

    def setup_scatters(self):
        self._inner_system.setup_scatters()

    def set_options(self, mode, options):
        """ Sets all user-configurable options for the inner_system and its
        children.
        """
        super(OpaqueSystem, self).set_options(mode, options)
        self._inner_system.set_options(mode, options)

    def pre_run(self):
        self._inner_system.pre_run()

    def run(self, iterbase, case_label='', case_uuid=None):
        if not self.is_active() or not self._inner_system.is_active():
            return
            
        #print "running", str(self.name)
        self_u = self.vec['u']
        self_du = self.vec['du']
        inner_u = self._inner_system.vec['u']
        inner_du = self._inner_system.vec['du']

        vnames = self._inner_system.list_inputs() + \
                 self._inner_system.list_states()
        inner_u.set_from_scope(self.scope, vnames)
        if self.complex_step is True:
            inner_du.set_from_scope_complex(self.scope, vnames)

        self._inner_system.run(iterbase, case_label=case_label, case_uuid=case_uuid)

        for name, val in inner_u.items():
            if name in self_u:
                self_u[name][:] = val
                if self.complex_step is True:
                    self_du[name][:] = inner_du[name]

    def evaluate(self, iterbase, case_label='', case_uuid=None):
        """ Evalutes a component's residuals without invoking its
        internal solve (for implicit comps.)
        """
        self.run(iterbase, case_label=case_label, case_uuid=case_uuid)

    def linearize(self):
        """Do a finite difference on the inner system to calculate a
        Jacobian.
        """

        inner_system = self._inner_system
        inputs = self.list_inputs() + self.list_states()
        outputs = self.list_outputs()

        if self.options.directional_fd is True:
            if self.mode == 'adjoint':
                msg = "Directional derivatives can only be used with forward mode."
                raise RuntimeError(msg)
            self.J = None
            inner_system.dfd_solver = DirectionalFD(inner_system, inputs,
                                                    outputs)
            inner_system.apply_deriv = inner_system._apply_deriv
        else:
            self.J = inner_system.solve_fd(inputs, outputs)


        #print self.J, inputs, outputs

    def set_complex_step(self, complex_step=False):
        """ Toggles complex_step plumbing for this system and all
        subsystems. The Opaque System must call its inner system."""

        self.complex_step = complex_step
        self._inner_system.set_complex_step(complex_step)

    def set_ordering(self, ordering, opaque_map):
        self._inner_system.set_ordering(ordering, opaque_map)

    def get_req_cpus(self):
        return self._inner_system.get_req_cpus()


class DriverSystem(SimpleSystem):
    """Base System class for all Drivers."""

    def __init__(self, graph, driver):
        scope = driver.parent
        super(DriverSystem, self).__init__(scope, graph, driver.name)
        driver._system = self

    def local_subsystems(self):
        return [s for s in self.all_subsystems() if s.is_active()]

    def all_subsystems(self):
        return (self._comp.workflow._system,)

    def simple_subsystems(self):
        yield self
        for sub in self._comp.workflow._system.simple_subsystems():
            yield sub

    def pre_run(self):
        for s in self.local_subsystems():
            s.pre_run()

    def setup_communicators(self, comm):
        super(DriverSystem, self).setup_communicators(comm)
        self._comp.setup_communicators(self.mpi.comm)

    def setup_variables(self, resid_state_map=None):
        super(DriverSystem, self).setup_variables(resid_state_map)
        # calculate relevant vars for GMRES mult
        varmeta = self.scope._var_meta
        vnames = set(self.flat_vars.keys())
        g = self._comp.get_reduced_graph()
        vnames.update([n for n,data in g.nodes_iter(data=True)
                           if 'comp' not in data and not varmeta[n].get('noflat')])
        self._relevant_vars = vnames

    def setup_scatters(self):
        self._comp.setup_scatters()


class FiniteDiffDriverSystem(DriverSystem):
    """A System for a Driver component that is not a Solver."""

    def is_differentiable(self):
        """Return True if analytical derivatives can be
        computed for this System.
        """
        return False


class TransparentDriverSystem(DriverSystem):
    """A system for an driver that allows derivative calculation across its
    boundary."""

    def _get_resid_state_map(self):
        """ Essentially, this system behaves like a solver system, except it
        has no states or residuals.
        """
        return {}

    def setup_variables(self, resid_state_map=None):
        # pass our resid_state_map to our children
        local_resid_map = self._get_resid_state_map()
        if local_resid_map is None or resid_state_map is None:
            resid_state_map = local_resid_map
        else:
            for key, value in local_resid_map.iteritems():
                resid_state_map[key] = value
        super(TransparentDriverSystem, self).setup_variables(resid_state_map)

    def evaluate(self, iterbase, case_label='', case_uuid=None):
        """ Evalutes a component's residuals without invoking its
        internal solve (for implicit comps.)
        """
        if self.is_active():
            self._stop = False

            for sub in self.local_subsystems():
                self.scatter('u', 'p', sub)

                sub.evaluate(iterbase, case_label, case_uuid)
                if self._stop:
                    raise RunStopped('Stop requested')

    def clear_dp(self):
        """ Recusively sets the dp vector to zero."""
        self.vec['dp'].array[:] = 0.0
        for system in self.local_subsystems():
            system.clear_dp()

    def applyJ(self, variables):
        """ Delegate to subsystems """

        # Need to clean out the dp vector because the parent systems can't
        # see into this subsystem.
        self.clear_dp()

        if self.mode == 'forward':
            self.scatter('du', 'dp')
        for subsystem in self.local_subsystems():
            subsystem.applyJ(variables)
        if self.mode == 'adjoint':
            self.scatter('du', 'dp')

    def linearize(self):
        """ Solvers must Linearize all of their subsystems. """

        for subsystem in self.local_subsystems():
            subsystem.linearize()

    def solve_linear(self, options=None):
        """ Single linear solve solution applied to whatever input is sitting
        in the RHS vector."""

        # Apply to inner driver system only. No need to pass options since it
        # has its own.
        for sub in self.local_subsystems():
            sub.solve_linear()


class SolverSystem(TransparentDriverSystem):  # Implicit
    """A System for a Solver component. While it inherits from a SimpleSystem,
    much of the behavior is like a CompoundSystem, particularly variable
    propagation."""

    def _get_resid_state_map(self):

        varmeta = self.scope._var_meta

        # map of individual var names to collapsed names
        nodemap = self.scope.name2collapsed

        # set up our own resid_state_map
        pairs = self._comp._get_param_constraint_pairs()
        resid_state_map = dict([(nodemap[c], nodemap[p]) for p, c in pairs])
        states = resid_state_map.values()

        pgroups = self._comp.list_param_group_targets()
        resids = self._comp.list_eq_constraint_targets()

        szdict = {}
        for params in pgroups:
            skip = False
            params = tuple(params)
            for p in params:
                if nodemap[p] in states:
                    skip = True
                    break
            if not skip:  # add to the size dict so we can match on size
                node = nodemap[params[0]]
                szdict.setdefault(varmeta[node]['size'], []).append(node)

        # get rid of any residuals we already mapped
        resids = [r for r in resids if nodemap[r] not in resid_state_map]

        # match remaining residuals and states by size
        for resid in resids:
            resnode = nodemap[resid]
            sz = varmeta[resnode]['size']
            try:
                pnode = szdict[sz].pop()
            except:
                raise RuntimeError("unable to find a state of size %d to match residual '%s'" %
                                    (sz, resid))
            resid_state_map[resnode] = pnode

        # all states must have a corresponding residual
        for sz, pnodes in szdict.items():
            if pnodes:
                raise RuntimeError("param node %s of size %d has no matching residual" %
                                    (pnodes, sz))

        return resid_state_map

    def solve_linear(self, options=None):
        """ Single linear solve solution applied to whatever input is sitting
        in the RHS vector."""

        sub_options = self._comp.gradient_options
        for sub in self.subsystems():
            sub.solve_linear(sub_options)


def _create_simple_sys(scope, graph, name):
    """Given a Component or Variable node, create the
    appropriate type of simple System.
    """
    comp = getattr(scope, name, None)

    if has_interface(comp, ISolver):
        sub = SolverSystem(graph, comp)
    elif has_interface(comp, IDriver):
        from openmdao.main.driver import Driver
        if comp.__class__ == Driver:
            sub = TransparentDriverSystem(graph, comp)
        else:
            sub = FiniteDiffDriverSystem(graph, comp)
    elif has_interface(comp, IAssembly):
        sub = AssemblySystem(scope, graph, name)
    elif has_interface(comp, IPseudoComp) and comp._pseudo_type=='constraint' \
               and comp._subtype == 'equality':
        sub = EqConstraintSystem(scope, graph, name)
    elif has_interface(comp, IComponent):
        sub = SimpleSystem(scope, graph, name)
    elif graph.node[name].get('comp') == 'param':
        sub = ParamSystem(scope, graph, name)
    elif graph.node[name].get('comp') == 'invar':
        sub = InVarSystem(scope, graph, name)
    elif graph.node[name].get('comp') == 'outvar':
        sub = VarSystem(scope, graph, name)
    elif graph.node[name].get('comp') == 'dumbvar':
        sub = VarSystem(scope, graph, name)
    else:
        raise RuntimeError("don't know how to create a System for '%s'" % name)

    return sub

def partition_subsystems(scope, graph, cgraph):
    """Return a nested system graph with metadata for parallel
    and serial subworkflows.  Graph must acyclic. All subdriver
    iterations sets must have already been collapsed.

    """
    if len(cgraph) < 2:
        return cgraph

    gcopy = cgraph.subgraph(cgraph.nodes_iter())

    to_remove = []

    while len(gcopy) > 1:
        # find all nodes with in degree 0. If we find
        # more than one, we can execute them in parallel
        zero_in_nodes = [n for n in gcopy.nodes_iter()
                            if gcopy.in_degree(n)==0]

        if len(zero_in_nodes) > 1: # start of parallel chunk
            parallel_group = []
            for node in zero_in_nodes:
                brnodes = sorted(get_branch(gcopy, node))
                if len(brnodes) > 1:
                    parallel_group.append(tuple(brnodes))
                else:
                    parallel_group.append(brnodes[0])

            for branch in parallel_group:
                if isinstance(branch, tuple):
                    branch = tuple(branch)
                    to_remove.extend(branch)
                    subg = cgraph.subgraph(branch)
                    partition_subsystems(scope, graph, subg)
                    system=SerialSystem(scope, graph, subg, str(branch))
                    collapse_to_system_node(cgraph, system, branch)

                    gcopy.remove_nodes_from(branch)
                else: # single comp system
                    gcopy.remove_node(branch)

            parallel_group = tuple(sorted(parallel_group))
            to_remove.extend(parallel_group)
            subg = cgraph.subgraph(parallel_group)
            system=ParallelSystem(scope, graph, subg, str(parallel_group))
            collapse_to_system_node(cgraph, system, parallel_group)

        elif len(zero_in_nodes) == 1:  # serial
            gcopy.remove_nodes_from(zero_in_nodes)
        else: # circular - no further splitting
            break

    # Now remove all of the old nodes
    cgraph.remove_nodes_from(to_remove)

    return cgraph

def collapse_to_system_node(G, system, name):
    G.add_node(name, system=system)
    collapse_nodes(G, name, name)
    return G

def get_branch(g, node, visited=None):
    """Return the full list of nodes that branch *exclusively*
    from the given node.  The starting node is included in
    the list.
    """
    if visited is None:
        visited = set()
    visited.add(node)
    branch = [node]
    for succ in g.successors(node):
        for p in g.predecessors(succ):
            if p not in visited:
                break
        else:
            branch.extend(get_branch(g, succ, visited))
    return branch

def get_comm_if_active(obj, comm):
    if comm is None or comm == MPI.COMM_NULL:
        return comm

    req = obj.get_req_cpus()
    if comm.rank+1 > req:
        color = MPI.UNDEFINED
    else:
        color = 1

    return comm.Split(color)

def get_full_nodeset(scope, group):
    names = set()
    for name in simple_node_iter(group):
        obj = getattr(scope, name, None)
        if hasattr(obj, 'get_full_nodeset'):
            names.update(obj.get_full_nodeset())
        else:
            names.add(name)
    return names<|MERGE_RESOLUTION|>--- conflicted
+++ resolved
@@ -393,7 +393,7 @@
 
         for sub in self.local_subsystems():
             if isinstance(sub, ParamSystem):
-                sub.setup_variables({}, resid_state_map)#variables, resid_state_map)
+                sub.setup_variables(variables, resid_state_map)
 
         # now loop through a final time to keep order of all subsystems the same
         # as local_subsystems()
@@ -564,15 +564,11 @@
             srcvec = self.vec[srcvecname]
             destvec = self.vec[destvecname]
 
-<<<<<<< HEAD
-            #print "scattering %s --> %s:  %s" % (srcvecname, destvecname, scatter.scatter_conns)
-=======
-            print "SCATTER", srcvecname, destvecname
-            print self.name, self
-            print 'srcvec', srcvec.array, srcvec.keys()
-            print 'destvec', destvec.array, destvec.keys()
+            #print "SCATTER", srcvecname, destvecname
+            #print self.name, self
+            #print 'srcvec', srcvec.array, srcvec.keys()
+            #print 'destvec', destvec.array, destvec.keys()
             
->>>>>>> b9e4cf0c
             scatter(self, srcvec, destvec)
 
             if destvecname == 'p':
