--- conflicted
+++ resolved
@@ -563,24 +563,6 @@
 
         return stream.getvalue() if getval else None
 
-<<<<<<< HEAD
-    def _dot_shape(self):
-        return 'ellipse'
-
-    def get_plot_graph(self, local=False):
-        g = nx.DiGraph()
-        g.add_node(self.name, shape=self._dot_shape())
-        for i,s in enumerate(self.subsystems(local=local)):
-            subg = s.get_plot_graph(local=local)
-            for n, data in subg.nodes_iter(data=True):
-                g.add_node(n, **data)
-            for u,v,data in subg.edges_iter(data=True):
-                g.add_edge(u, v, **data)
-            g.add_edge(self.name, s.name, label="%d" % i)
-        return g
-
-=======
->>>>>>> 0628c07f
     def _get_flat_vars(self, vardict):
         """Return a list of names of vars that represent variables that are
         flattenable to float arrays.
