import ordereddict

from openmdao.main.vartree import VariableTree
<<<<<<< HEAD
from openmdao.main.datatypes.api import Array, VarTree
=======
from openmdao.main.datatypes.api import List, VarTree
>>>>>>> 8ca36d5f
from openmdao.main.expreval import ExprEvaluator
from openmdao.main.variable import make_legal_path
from openmdao.util.typegroups import real_types, int_types

try:
    from numpy import array, ndarray, ndindex, ones
except ImportError as err:
    import logging
    logging.warn("In %s: %r", __file__, err)
    from openmdao.main.numpy_fallback import array, ndarray, ones

__missing = object()


class ParameterBase(object):
    """Abstract base class for parameters."""

    def __init__(self, target, high=None, low=None,
                 scaler=None, adder=None, start=None,
                 fd_step=None, scope=None, name=None,
                 _expreval=None):
        """If scaler and/or adder are not None, then high, low, and start, if
        not None, are assumed to be expressed in unscaled form. If high and low
        are not supplied, then their values will be pulled from the target
        variable (along with a start value), and are assumed to be in scaled
        form, so their values will be unscaled prior to being stored in the
        Parameter.
        """

        if scaler is None and adder is None:
            self._transform = self._do_nothing
            self._untransform = self._do_nothing
        if scaler is None:
            scaler = 1.0
        if adder is None:
            adder = 0.0

        self.low = low
        self.high = high
        self.scaler = scaler
        self.adder = adder
        self.start = start
        self.fd_step = fd_step

        self.name = name or target

        if _expreval is None:
            try:
                _expreval = ExprEvaluator(target, scope)
            except Exception as err:
                raise err.__class__("Can't add parameter: %s" % str(err))
            if not _expreval.is_valid_assignee():
                raise ValueError("Can't add parameter: '%s' is not a valid"
                                 " parameter expression" % _expreval.text)
        self._expreval = _expreval

        try:
            self._metadata = self._expreval.get_metadata()
        except AttributeError:
            raise AttributeError("Can't add parameter '%s' because it doesn't"
                                 " exist." % target)

        # 'raw' metadata is in the form [(varname, metadata)],
        # so use [0][1] to get the actual metadata dict
        metadata = self._metadata[0][1]

        if 'iotype' in metadata and metadata['iotype'] == 'out':
            raise RuntimeError("Can't add parameter '%s' because '%s' is an"
                               " output." % (target, target))
        try:
            # So, our traits might not have a vartypename?
            self.vartypename = metadata['vartypename']
        except KeyError:
            self.vartypename = None

    def __str__(self):
        return self._expreval.text

    def _transform(self, val):
        """ Unscales the variable (parameter space -> var space). """
        return (val + self.adder) * self.scaler

    def _untransform(self, val):
        """ Scales the variable (var space -> parameter space). """
        return val / self.scaler - self.adder

    def _do_nothing(self, val):
        """ Used to overlay _transform and _untransform. """
        return val

    def _get_scope(self):
        """Return scope of target expression."""
        return self._expreval.scope

    @property
    def target(self):
        """The target of this parameter."""
        return self._expreval.text

    @property
    def targets(self):
        """A one element list containing the target of this parameter."""
        return [self._expreval.text]

    def initialize(self, scope):
        """Set parameter to initial value."""
        if self.start is None:
            self.set(self._untransform(self._expreval.evaluate(scope)))
        else:
            self.set(self.start, scope)

    def set(self, value, scope=None):
        """Assigns the given value to the target referenced by this parameter,
        must be overridden."""
        raise NotImplementedError('set')

    def get_metadata(self, metaname=None):
        """Returns a list of tuples of the form (varname, metadata), with one
        entry for each variable referenced by the parameter expression. The
        metadata value found in the tuple will be either the specified piece
        of metadata, if metaname is provided, or the whole metadata dictionary
        for that variable if it is not.
        """
        if metaname is None:
            return self._metadata[0]
        else:
            return [(name, self._metadata.get(metaname))
                    for name, val in self._metadata]

    def get_referenced_compnames(self):
        """Return a set of Component names based on the
        pathnames of Variables referenced in our target string.
        """
        return self._expreval.get_referenced_compnames()

    def get_referenced_varpaths(self):
        """Return a set of Variable names referenced in our target string."""
        return self._expreval.get_referenced_varpaths(copy=False)

    def get_config(self):
        """Return configuration arguments."""
        return (self.target, self.low, self.high, self.fd_step,
                self.scaler, self.adder, self.start, self.name)


class Parameter(ParameterBase):
    """ A scalar parameter. """

    def __init__(self, target, high=None, low=None,
                 scaler=None, adder=None, start=None,
                 fd_step=None, scope=None, name=None,
                 _expreval=None, _val=None):
        """If scaler and/or adder are not None, then high, low, and start, if
        not None, are assumed to be expressed in unscaled form. If high and low
        are not supplied, then their values will be pulled from the target
        variable (along with a start value), and are assumed to be in scaled
        form, so their values will be unscaled prior to being stored in the
        Parameter.
        """
        super(Parameter, self).__init__(target, high, low,
                                        scaler, adder, start,
                                        fd_step, scope, name,
                                        _expreval)
        if scaler is not None:
            try:
                scaler = float(scaler)
            except (TypeError, ValueError):
                raise ValueError("Bad value given for parameter's 'scaler'"
                                 " attribute.")
        if adder is not None:
            try:
                adder = float(adder)
            except (TypeError, ValueError):
                raise ValueError("Bad value given for parameter's 'adder'"
                                 " attribute.")
        if _val is None:
            try:
                _val = self._expreval.evaluate()
            except Exception:
                raise ValueError("Can't add parameter because I can't evaluate"
                                 " '%s'." % target)

        self.valtypename = type(_val).__name__

        if self.vartypename == 'Enum':
            return    # it's an Enum, so no need to set high or low

#        if not isinstance(_val, real_types) and not isinstance(_val, int_types):
#            raise ValueError("The value of parameter '%s' must be a real or"
#                             " integral type, but its type is '%s'." %
#                             (target, type(_val).__name__))

        # metadata is in the form (varname, metadata), so use [1] to get
        # the actual metadata dict
        metadata = self.get_metadata()[1]

        meta_low = metadata.get('low')  # this will be None if 'low' isn't there
        if meta_low is not None:
            if low is None:
                self.low = self._untransform(meta_low)
            elif low < self._untransform(meta_low):
                raise ValueError("Trying to add parameter '%s', but the lower"
                                 " limit supplied (%s) exceeds the built-in"
                                 " lower limit (%s)." % (target, low, meta_low))

        meta_high = metadata.get('high')  # will be None if 'high' isn't there
        if meta_high is not None:
            if high is None:
                self.high = self._untransform(meta_high)
            elif high > self._untransform(meta_high):
                raise ValueError("Trying to add parameter '%s', but the upper"
                                 " limit supplied (%s) exceeds the built-in"
                                 " upper limit (%s)."
                                 % (target, high, meta_high))

        if self.low > self.high:
            raise ValueError("Parameter '%s' has a lower bound (%s) that"
                             " exceeds its upper bound (%s)" %
                             (target, self.low, self.high))

    def __eq__(self, other):
        if not isinstance(other, Parameter):
            return False
        return (self._expreval,self.scaler,self.adder,self.low,self.high,self.fd_step,self.start,self.name) == \
               (other._expreval,other.scaler,other.adder,other.low,other.high,other.fd_step,other.start,self.name)

    def __repr__(self):
        return '<Parameter(target=%s,low=%s,high=%s,fd_step=%s,scaler=%s,adder=%s,start=%s,name=%s)>' % \
               self.get_config()

    @property
    def names(self):
        """A one element list containing the name of this parameter."""
        return [self.name]

    @property
    def size(self):
        """Total scalar items in this parameter."""
        return 1

    def configure(self):
        """Reconfigure from potentially changed target."""
        pass

    def get_high(self):
        """Returns upper limits as a sequence."""
        return [self.high]

    def get_low(self):
        """Returns lower limits as a sequence."""
        return [self.low]

    def get_fd_step(self):
        """Returns finite difference step size as a sequence."""
        return [self.fd_step]

    def evaluate(self, scope=None):
        """Returns the value of this parameter as a sequence."""
        return [self._untransform(self._expreval.evaluate(scope))]

    def set(self, val, scope=None):
        """Assigns the given value to the target of this parameter."""
        self._expreval.set(self._transform(val), scope, force=True)

    def copy(self):
        """Return a copy of this Parameter."""
        return Parameter(self._expreval.text,
                         high=self.high, low=self.low,
                         scaler=self.scaler, adder=self.adder,
                         start=self.start,
                         fd_step=self.fd_step,
                         scope=self._get_scope(), name=self.name)

    def override(self, low=None, high=None,
                 scaler=None, adder=None, start=None,
                 fd_step=None, name=None):
        """Called by add_parameter() when the target is this Parameter."""
        if low is not None:
            self.low = low
        if high is not None:
            self.high = high
        if scaler is not None:
            self.scaler = scaler
        if adder is not None:
            self.adder = adder
        if start is not None:
            self.start = start
        if fd_step is not None:
            self.fd_step = fd_step
        if name is not None:
            self.name = name


class ParameterGroup(object):
    """A group of Parameters that are treated as one, i.e., they are all
    set to the same value.
    """

    def __init__(self, params):
        for param in params:
            # prevent multiply nested ParameterGroups
            if not isinstance(param, (Parameter, ArrayParameter)):
                raise ValueError("tried to add a non-Parameter object to a"
                                 " ParameterGroup")
        self._params = params[:]
        param0 = self._params[0]

        self.low = max([x.low for x in self._params])
        self.high = min([x.high for x in self._params])
        self.start = param0.start
        self.scaler = param0.scaler
        self.adder = param0.adder
        self.fd_step = param0.fd_step
        self.name = param0.name
        self.typename = param0.valtypename

    def __eq__(self, other):
        if not isinstance(other, ParameterGroup):
            return False
        return (self._params,self.low,self.high,self.start,self.scaler,self.adder,self.fd_step,self.name) == \
               (other._params,other.low,other.high,other.start,other.scaler,other.adder,other.fd_step,self.name)

    def __str__(self):
        return "%s" % self.targets

    def __repr__(self):
        return '<ParameterGroup(targets=%s,low=%s,high=%s,fd_step=%s,scaler=%s,adder=%s,start=%s,name=%s)>' % \
               (self.targets, self.low, self.high, self.fd_step, self.scaler,
                self.adder, self.start, self.name)

    @property
    def names(self):
        """A one element list containing the name of this parameter."""
        return self._params[0].names

    @property
    def size(self):
        """Total scalar items in this parameter."""
        return self._params[0].size

    @property
    def target(self):
        """The target of the first parameter in the group."""
        return self._params[0].target

    @property
    def targets(self):
        """A list containing the targets of this parameter."""
        return [p.target for p in self._params]

    def configure(self):
        """Reconfigure from potentially changed target."""
        for param in self._params:
            param.configure()

    def get_high(self):
        """Returns upper limits as a sequence."""
        return self._params[0].get_high()

    def get_low(self):
        """Returns lower limits as a sequence."""
        return self._params[0].get_low()

    def get_fd_step(self):
        """Returns finite difference step size as a sequence."""
        return self._params[0].get_fd_step()

    def set(self, value, scope=None):
        """Set all targets to the given value."""
        for param in self._params:
            param.set(value, scope)

    def evaluate(self, scope=None):
        """Return the value of the first parameter in our target list as a
        sequence. Values of all of our targets are assumed to be the same.
        """
        return self._params[0].evaluate(scope)

    def get_metadata(self, metaname=None):
        """Returns a list of tuples of the form (varname, metadata), with one
        entry for each variable referenced by a target expression. The
        metadata value found in the tuple will be either the specified piece
        of metadata, if metaname is provided, or the whole metadata dictionary
        for that variable if it is not.
        """
        dct = {'low':self.low,
               'high':self.high,
               'start':self.start,
               'scaler':self.scaler,
               'adder':self.adder,
               'fd_step':self.fd_step,
               'name':self.name}

        if metaname is not None:
            val = dct.get(metaname, __missing)
            if val is __missing:
                val = None
            return [(p.target, val) for p in self._params]
        else:
            return [(p.target, dct) for p in self._params]

    def get_referenced_compnames(self):
        """Return a set of Component names based on the
        pathnames of Variables referenced in our target strings.
        """
        result = set()
        for param in self._params:
            result.update(param.get_referenced_compnames())
        return result

    def get_referenced_vars_by_compname(self):
        """Return a mapping from component name to referencing parameters."""
        result = dict()
        for param in self._params:
            comp = param.get_referenced_compnames().pop()
            try:
                result[comp].update([param,])
            except KeyError:
                result[comp] = set([param,])
        return result

    def get_referenced_varpaths(self):
        """Return a set of Variable names referenced in our target strings."""
        result = set()
        for param in self._params:
            result.update(param.get_referenced_varpaths())
        return result

    def copy(self):
        """Return a copy of this ParameterGroup."""
        return ParameterGroup([p.copy() for p in self._params])

    def get_config(self):
        """Return list of configuration argument tuples."""
        return [p.get_config() for p in self._params]

    def _get_scope(self):
        """Return scope of first parameter in group."""
        return self._params[0]._get_scope()

    def override(self, low=None, high=None,
                 scaler=None, adder=None, start=None,
                 fd_step=None, name=None):
        """Called by add_parameter() when the target is this ParameterGroup."""
        if low is not None:
            self.low = low
        if high is not None:
            self.high = high
        if scaler is not None:
            self.scaler = scaler
        if adder is not None:
            self.adder = adder
        if start is not None:
            self.start = start
        if fd_step is not None:
            self.fd_step = fd_step
        if name is not None:
            self.name = name

    def initialize(self, scope):
        """Set parameter to initial value."""
        for param in self._params:
            param.initialize(scope)


class ArrayParameter(ParameterBase):
    """A parameter whose target is an array. If scaler and/or adder are not
    None, then high, low, and start, if not None, are assumed to be expressed
    in unscaled form. If high and low are not supplied, then their values
    will be pulled from the target variable (along with a start value), and are
    assumed to be in scaled form, so their values will be unscaled prior to
    being stored in the ArrayParameter.
    """

    def __init__(self, target, high=None, low=None,
                 scaler=None, adder=None, start=None,
                 fd_step=None, scope=None, name=None,
                 _expreval=None, _val=None):
        super(ArrayParameter, self).__init__(target, high, low,
                                             scaler, adder, start,
                                             fd_step, scope, name,
                                             _expreval)
        if _val is None:
            try:
                _val = self._expreval.evaluate()
            except Exception:
                raise ValueError("Can't add parameter because I can't evaluate"
                                 " '%s'." % target)

        self.valtypename = _val.dtype.name

        if _val.dtype.kind not in 'fi':
            raise TypeError('Only float or int arrays are supported')

        dtype = self.dtype = _val.dtype
        self.shape = _val.shape
        self._size = _val.size

        # Use scalar arithmetic for transform/untransform if possible.
        if scaler is None:
            self._scaler = 1.
        else:
            _scaler = self._convert_sequence(scaler, dtype)
            if isinstance(_scaler, ndarray):
                self._scaler = _scaler
            else:
                self._scaler = float(scaler)

        if adder is None:
            self._adder = 0.
        else:
            _adder = self._convert_sequence(adder, dtype)
            if isinstance(_adder, ndarray):
                self._adder = _adder
            else:
                self._adder = float(adder)

        high = self._convert_sequence(high, dtype)
        low  = self._convert_sequence(low, dtype)

        # metadata is in the form (varname, metadata), so use [1] to get
        # the actual metadata dict
        metadata = self.get_metadata()[1]
        meta_low  = self._convert_sequence(metadata.get('low'), dtype)
        meta_high = self._convert_sequence(metadata.get('high'), dtype)

        highs = []
        lows = []

        for i in range(_val.size):
            _high = self._fetch('high', high, i)
            _low  = self._fetch('low', low, i)

            if meta_low is not None:
                _meta_low  = self._fetch('meta_low', meta_low, i)
                if _low is None:
                    _low = self._untransform(_meta_low)
                elif _low < self._untransform(_meta_low):
                    raise ValueError("Trying to add parameter '%s', but the"
                                     " lower limit supplied (%s) exceeds the"
                                     " built-in lower limit (%s)."
                                     % (target, _low, _meta_low))

            if meta_high is not None:
                _meta_high = self._fetch('meta_high', meta_high, i)
                if _high is None:
                    _high = self._untransform(_meta_high)
                elif _high > self._untransform(_meta_high):
                    raise ValueError("Trying to add parameter '%s', but the"
                                     " upper limit supplied (%s) exceeds the"
                                     " built-in upper limit (%s)."
                                     % (target, _high, _meta_high))
            if _low > _high:
                raise ValueError("Parameter '%s' has a lower bound (%s) that"
                                 " exceeds its upper bound (%s)"
                                 % (target, _low, _high))

            highs.append(_high)
            lows.append(_low)

        self._high = array(highs, dtype)
        self._low  = array(lows, dtype)

        _fd_step = self._convert_sequence(fd_step, dtype)
        if isinstance(_fd_step, ndarray):
            self._fd_step = _fd_step.ravel()
        else:
            self._fd_step = [fd_step] * _val.size

    @staticmethod
    def _convert_sequence(val, dtype):
        """Convert sequence to array of dtype."""
        if isinstance(val, (list, tuple)):
            val = array(val, dtype).ravel()
        elif isinstance(val, ndarray):
            val = val.ravel()
        return val

    def _fetch(self, attr, val, i):
        """Fetch value for ith element of val (if it's an array)."""
        if isinstance(val, ndarray):
            if val.size == self._size:
                return val.flat[i]
            else:
                raise ValueError('%r size is %s but parameter size is %s'
                                 % (attr, val.size, self._size))
        else:
            return val

    def __eq__(self, other):
        if not isinstance(other, ArrayParameter):
            return False
        return self.get_config() == other.get_config()

    def __repr__(self):
        return '<ArrayParameter(target=%s,low=%s,high=%s,fd_step=%s,scaler=%s,adder=%s,start=%s,name=%s)>' \
               % self.get_config()

    @property
    def names(self):
        """A list containing the names of this parameter's scalar items."""
        names = []
        for index in ndindex(*self.shape):
            index = ''.join(['[%s]' % i for i in index])
            names.append('%s%s' % (self.name, index))
        return names

    @property
    def size(self):
        """Total scalar items in this parameter."""
        return self._size

    def configure(self):
        """Reconfigure from potentially changed target."""
        val = self._expreval.evaluate()
        if val.shape == self.shape:
            return

        for attr in ('low', 'high', 'scaler', 'adder', 'start', 'fd_step'):
            if isinstance(getattr(self, attr), (list, tuple, ndarray)):
                raise RuntimeError("Parameter %s can't be reconfigured,"
                                   " '%s' was not specified as a scalar"
                                   % (self, attr))
        self.shape = val.shape
        self._size = val.size
        # .start, ._scaler, and ._adder are scalars.

        if self._low.size:
            self._low = array([self._low[0]] * val.size, self.dtype)
            self._high = array([self._high[0]] * val.size, self.dtype)
            self._fd_step = [self._fd_step[0]] * val.size
        else:  # Started with empty array.
            if self.low is None:
                metadata = self.get_metadata()[1]
                self._low = array([metadata.get('low')] * val.size, self.dtype)
            else:
                self._low = array([self.low] * val.size, self.dtype)
            if self.high is None:
                metadata = self.get_metadata()[1]
                self._high = array([metadata.get('high')] * val.size, self.dtype)
            else:
                self._high = array([self.high] * val.size, self.dtype)
            self._fd_step = [self.fd_step] * val.size

    def get_high(self):
        """Returns upper limits as a sequence."""
        return self._high

    def get_low(self):
        """Returns lower limits as a sequence."""
        return self._low

    def get_fd_step(self):
        """Returns finite difference step size as a sequence."""
        return self._fd_step

    def evaluate(self, scope=None):
        """Returns the value of this parameter as a sequence."""
        # Use .flatten() rather than .flat to force a copy.
        # Forcing a copy to isolate data ownership.
        return self._untransform(self._expreval.evaluate(scope)).flatten()

    def set(self, value, scope=None):
        """Assigns the given value to the array referenced by this parameter."""
        copied = False
        if isinstance(value, (list, tuple)):
            value = self._convert_sequence(value, self.dtype)
            copied = True
        if isinstance(value, ndarray):
            if value.size == self._size:
                value = value.reshape(self.shape)
                if not copied:
                    # Forcing a copy to isolate data ownership.
                    value = value.copy()
            else:
                raise ValueError('value size is %s but parameter size is %s'
                                 % (value.size, self._size))
        else:
            value = value * ones(self.shape, self.dtype)
        self._expreval.set(self._transform(value), scope, force=True)

    def copy(self):
        """Return a copy of this parameter."""
        return ArrayParameter(self.target,
                              high=self.high, low=self.low,
                              scaler=self.scaler, adder=self.adder,
                              start=self.start, fd_step=self.fd_step,
                              scope=self._get_scope(), name=self.name)

    def override(self, low=None, high=None,
                 scaler=None, adder=None, start=None,
                 fd_step=None, name=None):
        """Called by add_parameter() when the target is this ArrayParameter."""
        self._override('low',     low)
        self._override('high',    high)
        self._override('scaler',  scaler)
        self._override('adder',   adder)
        self._override('start',   start)
        self._override('fd_step', fd_step)

        if name is not None:
            self.name = name

    def _override(self, attr, val):
        """Helper for override()."""
        if val is not None:
            val = self._convert_sequence(val, self.dtype)
            if isinstance(val, ndarray):
                if val.size != self._size:
                    raise ValueError('%s size is %s but parameter size is %s'
                                     % (attr, val.size, self._size))
                val = val.ravel()
            setattr(self, attr, val)  # Set 'external' attribute.
            if attr in ('low', 'high', 'fd_step'):  # Force array.
                if not isinstance(val, ndarray):
                    val = val * ones(self._size, self.dtype)
            setattr(self, '_'+attr, val)  # Set 'internal' attribute.


class HasParameters(object):
    """This class provides an implementation of the IHasParameters interface."""

    _do_not_promote = ['get_expr_depends', 'get_referenced_compnames',
                       'get_referenced_varpaths', 'get_metadata']

    def __init__(self, parent):
        self._parameters = ordereddict.OrderedDict()
        self._parent = parent
        self._allowed_types = ['continuous']

    def _item_count(self):
        """This is used by the replace function to determine if a delegate from
        the target object is 'empty' or not.  If it's empty, it's not an error
        if the replacing object doesn't have this delegate.
        """
        return len(self._parameters)

    def add_parameter(self, target, low=None, high=None,
                      scaler=None, adder=None, start=None,
                      fd_step=None, name=None, scope=None):
        """Adds a parameter or group of parameters to the driver.

        target: string or iter of strings or Parameter
            What the driver should vary during execution. A *target* is an
            expression that can reside on the left-hand side of an assignment
            statement, so typically it will be the name of a variable or
            possibly a subscript expression indicating an entry within an array
            variable, e.g., x[3]. If an iterator of targets is given, then the
            driver will set all targets given to the same value whenever it
            varies this parameter during execution. If a Parameter instance is
            given, then that instance is copied into the driver with any other
            arguments specified, overiding the values in the given parameter.

        low: float (optional)
            Minimum allowed value of the parameter. If scaler and/or adder
            is supplied, use the transformed value here. If target is an array,
            this may also be an array, but must have the same size.

        high: float (optional)
            Maximum allowed value of the parameter. If scaler and/or adder
            is supplied, use the transformed value here. If target is an array,
            this may also be an array, but must have the same size.

        scaler: float (optional)
            Value to multiply the possibly offset parameter value by. If target
            is an array, this may also be an array, but must have the same size.

        adder: float (optional)
            Value to add to parameter prior to possible scaling. If target is
            an array, this may also be an array, but must have the same size.

        start: any (optional)
            Value to set into the target or targets of a parameter before
            starting any executions. If not given, analysis will start with
            whatever values are in the target or targets at that time. If target
            is an array, this may also be an array, but must have the same size.

        fd_step: float (optional)
            Step-size to use for finite difference calculation. If no value is
            given, the differentiator will use its own default. If target is an
            array, this may also be an array, but must have the same size.

        name: str (optional)
            Name used to refer to the parameter in place of the name of the
            variable referred to in the parameter string.
            This is sometimes useful if, for example, multiple entries in the
            same array variable are declared as parameters.

        scope: object (optional)
            The object to be used as the scope when evaluating the expression.

        If neither "low" nor "high" is specified, the min and max will
        default to the values in the metadata of the variable being
        referenced.
        """

        if self._parent.parent:
            parent_cnns = self._parent.parent.list_connections()
            for lhs, rhs in parent_cnns:
                if rhs == target:
                    self._parent.raise_exception("'%s' is already connected"
                                                 " to '%s'" % (target, lhs),
                                                 RuntimeError)

        if isinstance(target, (ParameterBase, ParameterGroup)):
            self._parameters[target.name] = target
            target.override(low, high, scaler, adder, start, fd_step, name)
        else:
            if isinstance(target, basestring):
                names = [target]
                key = target
            else:
                names = target
                key = tuple(target)

            if name is not None:
                key = name

            dups = set(self.list_param_targets()).intersection(names)
            if len(dups) == 1:
                self._parent.raise_exception("'%s' is already a Parameter"
                                             " target" % dups.pop(), ValueError)
            elif len(dups) > 1:
                self._parent.raise_exception("%s are already Parameter targets"
                                             % sorted(list(dups)), ValueError)

            if key in self._parameters:
                self._parent.raise_exception("%s is already a Parameter" % key,
                                             ValueError)
            try:
                _scope = self._get_scope(scope)
                if len(names) == 1:
                    target = self._create(names[0], low, high, scaler, adder,
                                          start, fd_step, key, _scope)
                else:  # defining a ParameterGroup
                    parameters = [self._create(n, low, high, scaler, adder,
                                               start, fd_step, key, _scope)
                                  for n in names]
                    types = set([p.valtypename for p in parameters])
                    if len(types) > 1:
                        raise ValueError("Can't add parameter %s because "
                                         "%s are not all of the same type" %
                                         (key, " and ".join(names)))
                    target = ParameterGroup(parameters)
                self._parameters[key] = target
            except Exception:
                self._parent.reraise_exception()

        self._parent.config_changed()

    def _create(self, target, low, high, scaler, adder, start, fd_step,
                key, scope):
        """ Create one Parameter or ArrayParameter. """
        try:
            expreval = ExprEvaluator(target, scope)
        except Exception as err:
            raise err.__class__("Can't add parameter: %s" % err)
        if not expreval.is_valid_assignee():
            raise ValueError("Can't add parameter: '%s' is not a"
                             " valid parameter expression"
                             % expreval.text)
        try:
            val = expreval.evaluate()
        except Exception as err:
            val = None  # Let Parameter code sort out why.

        name = key[0] if isinstance(key, tuple) else key

        if isinstance(val, ndarray):
            return ArrayParameter(target, low=low, high=high,
                                  scaler=scaler, adder=adder,
                                  start=start, fd_step=fd_step,
                                  name=name, scope=scope,
                                  _expreval=expreval, _val=val)
        else:
            return Parameter(target, low=low, high=high,
                             scaler=scaler, adder=adder,
                             start=start, fd_step=fd_step,
                             name=name, scope=scope,
                             _expreval=expreval, _val=val)

    def remove_parameter(self, name):
        """Removes the parameter with the given name."""
        param = self._parameters.get(name)
        if param:
            del self._parameters[name]
        else:
            self._parent.raise_exception("Trying to remove parameter '%s' "
                                         "that is not in this driver."
                                         % (name,), AttributeError)
        self._parent.config_changed()

    def config_parameters(self):
        """Reconfigure parameters from potentially changed targets."""
        for param in self._parameters.values():
            param.configure()

    def get_references(self, name):
        """Return references to component `name` in preparation for subsequent
        :meth:`restore_references` call.

        name: string
            Name of component being removed.
        """
        refs = ordereddict.OrderedDict()
        for pname, param in self._parameters.items():
            if name in param.get_referenced_compnames():
                refs[pname] = param
        return refs

    def remove_references(self, name):
        """Remove references to component `name`.

        name: string
            Name of component being removed.
        """
        to_remove = []
        for pname, param in self._parameters.items():
            if name in param.get_referenced_compnames():
                to_remove.append(pname)

        for pname in to_remove:
            self.remove_parameter(pname)

    def restore_references(self, refs):
        """Restore references to component `name` from `refs`.

        refs: object
            Value returned by :meth:`get_references`.
        """
        for pname, param in refs.items():
            try:
                self.add_parameter(param)
            except Exception as err:
                self._parent._logger.warning("Couldn't restore parameter '%s': %s"
                                              % (pname, str(err)))

    def list_param_targets(self):
        """Returns a list of parameter targets. Note that this
        list may contain more entries than the list of Parameter,
        ParameterGroup, and ArrayParameter objects since ParameterGroup
        instances have multiple targets.
        """
        targets = []
        for param in self._parameters.values():
            targets.extend(param.targets)
        return targets

    def list_param_group_targets(self):
        """Returns a list of tuples that contain the targets for each
        parameter group.
        """
        targets = []
        for param in self.get_parameters().values():
            targets.append(tuple(param.targets))
        return targets

    def clear_parameters(self):
        """Removes all parameters."""
        for name in self._parameters.keys():
            self.remove_parameter(name)
        self._parameters = ordereddict.OrderedDict()

    def get_parameters(self):
        """Returns an ordered dict of parameter objects."""
        return self._parameters

    def total_parameters(self):
        """Returns the total number of values to be set."""
        return sum([param.size for param in self._parameters.values()])

    def init_parameters(self):
        """Sets all parameters to their start value if a
        start value is given
        """
        scope = self._get_scope()
        for param in self._parameters.itervalues():
            if param.start is not None:
                param.set(param.start, scope)
        self._parent._invalidate()

    def set_parameter_by_name(self, name, value, case=None, scope=None):
        """Sets a single parameter by its name attribute.

        name: str
            Name of the parameter. This is either the name alias given when
            the parameter was added or the variable path of the parameter's
            target if no name was given.

        value: object (typically a float)
            Value of the parameter to be set.

        case: Case (optional)
            If supplied, the values will be associated with their corresponding
            targets and added as inputs to the Case instead of being set
            directly into the model.
        """
        param = self._parameters[name]
        if case is None:
            param.set(value, self._get_scope(scope))
        else:
            for target in param.targets:
                case.add_input(target, value)
            return case

    def set_parameters(self, values, case=None, scope=None):
        """Pushes the values in the iterator 'values' into the corresponding
        variables in the model.  If the 'case' arg is supplied, the values
        will be set into the case and not into the model.

        values: iterator
            Iterator of input values with an order defined to match the
            order of parameters returned by the get_parameters method. All
            'values' must support the len() function.

        case: Case (optional)
            If supplied, the values will be associated with their corresponding
            targets and added as inputs to the Case instead of being set
            directly into the model.
        """
        if len(values) != self.total_parameters():
            raise ValueError("number of input values (%s) != expected number of"
                             " values (%s)" %
                             (len(values), self.total_parameters()))
        if case is None:
            scope = self._get_scope(scope)
            start = 0
            for param in self._parameters.values():
                size = param.size
                if size == 1:
                    param.set(values[start], scope)
                    start += 1
                else:
                    end = start + size
                    param.set(values[start:end], scope)
                    start = end
        else:
            start = 0
            for param in self._parameters.values():
                size = param.size
                if size == 1:
                    for target in param.targets:
                        case.add_input(target, values[start])
                    start += 1
                else:
                    end = start + size
                    for target in param.targets:
                        case.add_input(target, values[start:end])
                    start = end
            return case

    def eval_parameters(self, scope=None, dtype='d'):
        """Return evaluated parameter values.

        dtype: string or None
            If not None, return an array of this dtype. Otherwise just return
            a list (useful if parameters may be of different types).
        """
        result = []
        for param in self._parameters.values():
            result.extend(param.evaluate(scope))
        if dtype:
            result = array(result, dtype)
        return result

    def get_lower_bounds(self, dtype='d'):
        """Return lower bound values.

        dtype: string or None
            If not None, return an array of this dtype. Otherwise just return
            a list (useful if parameters may be of different types).
        """
        result = []
        for param in self._parameters.values():
            result.extend(param.get_low())
        if dtype:
            result = array(result, dtype)
        return result

    def get_upper_bounds(self, dtype='d'):
        """Return upper bound values.

        dtype: string or None
            If not None, return an array of this dtype. Otherwise just return
            a list (useful if parameters may be of different types).
        """
        result = []
        for param in self._parameters.values():
            result.extend(param.get_high())
        if dtype:
            result = array(result, dtype)
        return result

    def get_fd_steps(self, dtype='d'):
        """Return fd_step values, they may include None.

        dtype: string or None
            If not None, return an array of this dtype. Otherwise just return
            a list (useful if it's valid to have None for a step size).
        """
        result = []
        for param in self._parameters.values():
            result.extend(param.get_fd_step())
        if dtype:
            result = array(result, dtype)
        return result

    def get_expr_depends(self):
        """Returns a list of tuples of the form (src_comp_name, dest_comp_name)
        for each dependency introduced by a parameter.
        """
        conn_list = []
        pname = self._parent.name
        for param in self._parameters.values():
            for cname in param.get_referenced_compnames():
                conn_list.append((pname, cname))
        return conn_list

    def get_referenced_compnames(self):
        """Return a set of Component names based on the
        pathnames of Variables referenced in our target strings.
        """
        result = set()
        for param in self._parameters.values():
            result.update(param.get_referenced_compnames())
        return result

    def get_referenced_varpaths(self):
        """Return a set of Variable names referenced in our target strings.
        """
        result = set()
        for param in self._parameters.values():
            result.update(param.get_referenced_varpaths())
        return result

    def _get_scope(self, scope=None):
        if scope is None:
            try:
                return self._parent.get_expr_scope()
            except AttributeError:
                pass
        return scope

    def mimic(self, target):
        old = self._parameters
        self.clear_parameters()
        try:
            for name, param in target.get_parameters().items():
                self._parameters[name] = param.copy()
        except Exception:
            self._parameters = old
            raise


class HasVarTreeParameters(HasParameters):
<<<<<<< HEAD
=======
    """ Parameters associated with a case driver which has VarTree inputs. """
>>>>>>> 8ca36d5f

    def add_parameter(self, target, low=None, high=None,
                      scaler=None, adder=None, start=None,
                      fd_step=None, name=None, scope=None):
        """Adds a parameter or group of parameters to the driver."""
        super(HasVarTreeParameters, self).add_parameter(
<<<<<<< HEAD
            target, low, high, scaler, adder, start, fd_step, name, scope)

        if isinstance(target, basestring):
            targets = (target,)
        else:
            targets = target  # ParameterGroup

        for target in targets:
            obj = self._parent
            names = ['case_inputs'] + target.split('.')
            for name in names[:-1]:
                if obj.get_trait(name):
                    val = obj.get(name)
                else:
                    val = VariableTree()
                    obj.add_trait(name, VarTree(val, iotype='in'))
                obj = val
            name = names[-1]
            obj.add_trait(name, Array(iotype='in'))
=======
                  target, low, high, scaler, adder, start, fd_step, name, scope)

        if name is not None:
            path = name
        elif isinstance(target, basestring):
            path = target
        else:
            path = target[0]

        path = make_legal_path(path)
        obj = self._parent
        names = ['case_inputs'] + path.split('.')
        for name in names[:-1]:
            if obj.get_trait(name):
                val = obj.get(name)
            else:
                val = VariableTree()
                obj.add_trait(name, VarTree(val, iotype='in'))
            obj = val

        name = names[-1]
        obj.add_trait(name, List(iotype='in'))
>>>>>>> 8ca36d5f

    def remove_parameter(self, name):
        """Removes the parameter with the given name."""
        super(HasVarTreeParameters, self).remove_parameter(name)
<<<<<<< HEAD
        obj = self._parent
        names = ['case_inputs'] + name.split('.')
        for name in names[:-1]:
            obj = obj.get(name)
=======

        if isinstance(name, basestring):
            path = name
        else:
            path = name[0]

        path = make_legal_path(name)
        obj = self._parent
        names = ['case_inputs'] + path.split('.')
        for name in names[:-1]:
            obj = obj.get(name)

>>>>>>> 8ca36d5f
        name = names[-1]
        obj.remove_trait(name)
<|MERGE_RESOLUTION|>--- conflicted
+++ resolved
@@ -1,11 +1,7 @@
 import ordereddict
 
 from openmdao.main.vartree import VariableTree
-<<<<<<< HEAD
-from openmdao.main.datatypes.api import Array, VarTree
-=======
 from openmdao.main.datatypes.api import List, VarTree
->>>>>>> 8ca36d5f
 from openmdao.main.expreval import ExprEvaluator
 from openmdao.main.variable import make_legal_path
 from openmdao.util.typegroups import real_types, int_types
@@ -1161,37 +1157,13 @@
 
 
 class HasVarTreeParameters(HasParameters):
-<<<<<<< HEAD
-=======
     """ Parameters associated with a case driver which has VarTree inputs. """
->>>>>>> 8ca36d5f
 
     def add_parameter(self, target, low=None, high=None,
                       scaler=None, adder=None, start=None,
                       fd_step=None, name=None, scope=None):
         """Adds a parameter or group of parameters to the driver."""
         super(HasVarTreeParameters, self).add_parameter(
-<<<<<<< HEAD
-            target, low, high, scaler, adder, start, fd_step, name, scope)
-
-        if isinstance(target, basestring):
-            targets = (target,)
-        else:
-            targets = target  # ParameterGroup
-
-        for target in targets:
-            obj = self._parent
-            names = ['case_inputs'] + target.split('.')
-            for name in names[:-1]:
-                if obj.get_trait(name):
-                    val = obj.get(name)
-                else:
-                    val = VariableTree()
-                    obj.add_trait(name, VarTree(val, iotype='in'))
-                obj = val
-            name = names[-1]
-            obj.add_trait(name, Array(iotype='in'))
-=======
                   target, low, high, scaler, adder, start, fd_step, name, scope)
 
         if name is not None:
@@ -1214,17 +1186,10 @@
 
         name = names[-1]
         obj.add_trait(name, List(iotype='in'))
->>>>>>> 8ca36d5f
 
     def remove_parameter(self, name):
         """Removes the parameter with the given name."""
         super(HasVarTreeParameters, self).remove_parameter(name)
-<<<<<<< HEAD
-        obj = self._parent
-        names = ['case_inputs'] + name.split('.')
-        for name in names[:-1]:
-            obj = obj.get(name)
-=======
 
         if isinstance(name, basestring):
             path = name
@@ -1237,6 +1202,5 @@
         for name in names[:-1]:
             obj = obj.get(name)
 
->>>>>>> 8ca36d5f
         name = names[-1]
         obj.remove_trait(name)
