--- conflicted
+++ resolved
@@ -104,8 +104,8 @@
                 subtype = 'equality'
             else:
                 subtype = 'inequality'
-            
-            # check for simple structure of equality constraint, 
+
+            # check for simple structure of equality constraint,
             # either
             #     var1 = var2
             #  OR
@@ -114,7 +114,7 @@
             #     var1 = 0
             lrefs = list(self.lhs.ordered_refs())
             rrefs = list(self.rhs.ordered_refs())
-        
+
             try:
                 leftval = float(self.lhs.text)
             except ValueError:
@@ -123,7 +123,7 @@
             try:
                 rightval = float(self.rhs.text)
             except ValueError:
-                rightval = None    
+                rightval = None
 
             pseudo_class = PseudoComponent
 
@@ -149,10 +149,10 @@
                 elif len(lrefs) == 1 and len(rrefs) == 0 and rightval is not None:
                     pseudo_class = SimpleEQ0PComp
 
-            pseudo = pseudo_class(self.lhs.scope, 
+            pseudo = pseudo_class(self.lhs.scope,
                                   self._combined_expr(),
                                   pseudo_type='constraint',
-                                  subtype=subtype, 
+                                  subtype=subtype,
                                   exprobject=self)
 
             self.pcomp_name = pseudo.name
@@ -418,7 +418,7 @@
         """
         names = set()
         for constraint in self._constraints.values():
-            names.update(constraint.get_referenced_varpaths(copy=False, 
+            names.update(constraint.get_referenced_varpaths(copy=False,
                                                             refs=refs))
         return names
 
@@ -502,12 +502,8 @@
                                         % name, ValueError)
 
         constraint = Constraint(lhs, '=', rhs, scope=_get_scope(self, scope))
-<<<<<<< HEAD
+        constraint.linear = linear
         constraint.activate(self.parent)
-=======
-        constraint.linear = linear
-        constraint.activate()
->>>>>>> 776dcc7d
 
         name = ident if name is None else name
         self._constraints[name] = constraint
@@ -620,12 +616,8 @@
                                         % name, ValueError)
 
         constraint = Constraint(lhs, rel, rhs, scope=_get_scope(self, scope))
-<<<<<<< HEAD
+        constraint.linear = linear
         constraint.activate(self.parent)
-=======
-        constraint.linear = linear
-        constraint.activate()
->>>>>>> 776dcc7d
 
         if name is None:
             self._constraints[ident] = constraint
