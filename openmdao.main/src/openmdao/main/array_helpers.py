""" Some functions for dealing with array bookkeeping. Mostly flatteners. """

import itertools
<<<<<<< HEAD

from openmdao.main.interfaces import IVariableTree
=======
from traits.trait_handlers import TraitListObject
from openmdao.main.vartree import VariableTree
>>>>>>> c719a9b3
from openmdao.util.typegroups import real_types, int_types

try:
    from numpy import ndarray, ravel_multi_index, prod, arange, array

except ImportError as err:
    import logging
    logging.warn("In %s: %r", __file__, err)
    from openmdao.main.numpy_fallback import ndarray, arange, array


class IndexGetter(object):
    """A simple class the returns the slice object used
    to call its __getitem__ method.
    """
    def __getitem__(self, idx):
        return idx

_flat_idx_cache = {}
_idx_cache = {}
_idx_getter = IndexGetter()

def get_index(name):
    """Return the index (int or slice or tuple combination) 
    associated with the given string, e.g. x[1:3, 5] would return 
    a (slice(1,3),5) tuple.  This value can be passed into
    an object's __getitem__ method, e.g., myval[idx], in order
    to retrieve a particular slice from that object without 
    having to parse the index more than once.
    """
    global _idx_getter, _idx_cache
    if '[' not in name:
        return None
    idxstr = name[name.index('['):]
    idx = _idx_cache.get(idxstr)
    if idx is None:
        commas = idxstr.replace('][',',')
        # FIXME: we should only cache an index if it's constant!!!!
        _idx_cache[idxstr] = idx = eval('_idx_getter'+commas)
    return idx
    
def get_val_and_index(scope, name):
    """Return a tuple of (value, index) for the given name, 
    which may contain array element access.
    """
    if '[' in name:
        val = getattr(scope, name.split('[',1)[0])
        idx = get_index(name)
        # for objects that are not numpy arrays, an index tuple
        #  really means [idx0][idx1]...[idx_n]
        if isinstance(idx, tuple) and not isinstance(val, ndarray):
            for i in idx:
                val = val[i]
        else:
            val = val[idx]
        return (val, idx)
    else:
        return (getattr(scope, name), None)

def get_flattened_index(index, shape):
    """Given an index (int, slice, or tuple of ints and slices), into
    an array, return the equivalent index into a flattened version 
    of the array.

    """
    global _flat_idx_cache

    sindex = str(index)
    fidx = _flat_idx_cache.get((sindex, shape))
    if fidx:
        return fidx

    if not isinstance(index, (tuple, list)):
        index = (index,)

    if len(index) < len(shape):
        index = list(index)
        for i in range(len(shape)-len(index)):
            index.append(slice(None))

    indices = []
    for idx, size in zip(index, shape):
        i = arange(size)[idx]
        if not isinstance(i, ndarray):
            i = array([i])
        indices.append(i)

    if len(indices) > 1:
        indices = zip(*itertools.product(*indices))

    idxs = ravel_multi_index(indices, dims=shape)
    if len(idxs) == 1:
        _flat_idx_cache[(sindex, shape)] = slice(idxs[0], idxs[0]+1)
        return slice(idxs[0], idxs[0]+1)

    # see if we can convert the discrete list of indices 
    # into a single slice object
    imin = min(idxs)
    imax = max(idxs)
    stride = idxs[1]-idxs[0]
    if all(arange(imin, imax+1, stride) == list(idxs)):
        _flat_idx_cache[(sindex, shape)] = slice(imin, imax+1, stride)
        return slice(imin, imax+1, stride)
        
    # if all else fails, return a discrete list of indices into
    # the flat array.
    _flat_idx_cache[(sindex, shape)] = idxs.copy()
    return idxs

def offset_flat_index(idx, offset):
    """Return an index into a flat array with the
    given offset applied.  All indices are assumed
    to have been converted to explicit form, so no
    negative indices, slices with ':', or tuples
    are allowed.
    """
    if isinstance(idx, slice):
        return slice(idx.start+offset, idx.stop+offset, idx.step)
    else:  # simple index or index array
        return idx + offset

def get_flat_index_start(idx):
    """Return the starting simple index for the given
    simple index, slice, or array idx.  All indices are 
    assumed to have been converted to explicit form, so no
    negative indices, slices with ':', or tuples
    are allowed.
    """
    if isinstance(idx, slice):
        return idx.start
    elif isinstance(idx, ndarray):  # index array
        return idx[0]
    else:  # simple index
        return idx

def get_var_shape(name, scope):
    meta = scope.get_metadata(name, 'data_shape')
    if meta:
        return meta
    val = scope.get(name)
    if isinstance(val, ndarray):
        return val.shape
    if isinstance(val, real_types):
        return (1,)

    if IVariableTree.providedBy(val):
        raise NotImplementedError("get_var_shape not supported for vartrees")
        sz = flattened_size(name, val, scope)
        if sz:
            return (sz,)

    return None

def flattened_size_info(name, scope):
    """Return the local flattened size of the variable with
    the given name along with its flattened index into
    its basevar and its basevar name (if it has one). If it
    doesn't have a basevar, then index and basevar name are
    None.
    """
    # TODO: add checking of local_size metadata...
    parts = name.split('.')
    if len(parts) > 1:  
        vt = getattr(scope, parts[0]) # vartree reference
        obj = vt
        for part in parts[1:-1]:
            obj = getattr(obj, part)
        val, idx = get_val_and_index(obj, parts[-1])
    else:
        vt = None
        val, idx = get_val_and_index(scope, name)

    if vt is not None:  # name is a vartree subvar
        base = vt.name
        if '[' in name:  # array ref inside of a vartree
            raise NotImplementedError("no support yet for array element access within vartrees")
        else:
            flat_idx = vt.get_flattened_index(name[len(base)+1:])
    elif '[' in name:  # array index into basevar
        base = name.split('[',1)[0]
        flat_idx = get_flattened_index(idx, get_var_shape(base, scope))
    else:
        base = None
        flat_idx = None
        
    return (flattened_size(name, val, scope=scope), flat_idx,  base)

def is_differentiable_var(name, scope):
    meta = scope.get_metadata(name, 'data_shape')
    if meta:
        return True

    if is_differentiable_val(scope.get(name)):
        return True
    return False

def is_differentiable_val(val):
    if isinstance(val, int_types):
        return False
    elif isinstance(val, real_types):
        return True
    elif isinstance(val, ndarray) and str(val.dtype).startswith('float'):
        return True
    elif IVariableTree.providedBy(val):
        return all([is_differentiable_val(getattr(val,k)) for k in val.list_vars()])
    return False

def flattened_size(name, val, scope=None):
    """ Return size of `val` flattened to a 1D float array. """

    # have to check int_types before real_types because apparently
    # int_types are considered also to be real types
    if isinstance(val, int_types):
        pass # fall through to exception

    # Floats
    elif isinstance(val, real_types):
        return 1

    # Numpy arrays
    elif isinstance(val, ndarray) and str(val.dtype).startswith('float'):
        return val.size

    # Variable Trees
    elif IVariableTree.providedBy(val):
        size = 0
        for key in val.list_vars():
            size += flattened_size('.'.join((name, key)), 
                                   getattr(val, key))
        return size
<<<<<<< HEAD

    elif scope is not None:
        dshape = scope.get_metadata(name,'data_shape')
=======
    elif isinstance(val, TraitListObject):
        return len(val)
    else:
        dshape = scope.get_metadata(name.split('[')[0]).get('data_shape')
>>>>>>> c719a9b3

        # Custom data objects with data_shape in the metadata
        if dshape:
            return prod(dshape)

    raise TypeError('Variable %s is of type %s which is not convertable'
                    ' to a 1D float array.' % (name, type(val)))

def flattened_value(name, val):
<<<<<<< HEAD
    """ Return `val` as a 1D float array. An exception will be
    raised if val is not completely flattenable to a float
    array.  A VariableTree is not considered completely 
    flattenable unless all of its leaf nodes are flattenable.
    """
    # have to check int_types before real_types because apparently
    # int_types are considered also to be real types
    if isinstance(val, int_types): 
        pass  # fall through to exception
    if isinstance(val, real_types):
=======
    """ Return `val` as a 1D float array. """
    if isinstance(val, (float, int, complex)):
>>>>>>> c719a9b3
        return array([val])
    elif isinstance(val, ndarray):
        return val.flatten()
    elif IVariableTree.providedBy(val):
        vals = []
        for key in sorted(val.list_vars()):  # Force repeatable order.
            value = getattr(val, key)
            vals.extend(flattened_value('.'.join((name, key)), value))
        return array(vals)
<<<<<<< HEAD

    raise TypeError('Variable %s is of type %s which is not convertable'
                    ' to a 1D float array.' % (name, type(val)))
=======
    elif isinstance(val, TraitListObject):
        return array(val)
    else:
        raise TypeError('Variable %s is of type %s which is not convertable'
                        ' to a 1D float array.' % (name, type(val)))
>>>>>>> c719a9b3

def flatten_slice(index, shape, name='flat_index', offset=0):
    """ Return a string index that flattens an arbitrary slice denoted by
    'index' into an matrix of shape 'shape'.

    index: string
        OpenMDAO string index

    shape: tuple
        Numpy style shape tuple

    name: string
        Name for the returned var in the string, default is 'ix'

    offset: int
        Starting index for target flat slice
    """

    # Handle complicated slices that may have : or -1 in them
    # We just use numpy index math to convert unravelable indices into
    # index arrays so that we can ravel them to find the set of indices
    # that we need to grab from J.
    idx = index.replace(' ', '').replace('][', ',').strip(']').strip('[')
    idx = idx.strip('(').strip(')')
    if '-' in idx or ':' in idx:

        idx_list = idx.split(',')
        indices = []
        for index, size in zip(idx_list, shape):
            temp = eval('arange(size)[%s]' % index)
            if not isinstance(temp, ndarray):
                temp = array([temp])
            indices.append(temp)

        if len(indices) > 1:
            indices = zip(*itertools.product(*indices))
        flat_index = ravel_multi_index(indices, dims=shape) + offset
        istring = name

    # Multi-integer index into a multi-D array
    elif ',' in idx:
        idx = list(eval(idx))
        flat_index = ravel_multi_index(idx, shape) + offset
        istring = '%s:%s+1' % (name, name)

    # Single integer index into a 1D array
    else:
        flat_index = int(idx) + offset
        istring = '%s:%s+1' % (name, name)

    return istring, flat_index
<|MERGE_RESOLUTION|>--- conflicted
+++ resolved
@@ -1,13 +1,11 @@
 """ Some functions for dealing with array bookkeeping. Mostly flatteners. """
 
 import itertools
-<<<<<<< HEAD
+
 
 from openmdao.main.interfaces import IVariableTree
-=======
 from traits.trait_handlers import TraitListObject
-from openmdao.main.vartree import VariableTree
->>>>>>> c719a9b3
+
 from openmdao.util.typegroups import real_types, int_types
 
 try:
@@ -80,7 +78,7 @@
     if fidx:
         return fidx
 
-    if not isinstance(index, (tuple, list)):
+    if not isinstance(index, (tuple, list, ndarray)):
         index = (index,)
 
     if len(index) < len(shape):
@@ -100,8 +98,10 @@
 
     idxs = ravel_multi_index(indices, dims=shape)
     if len(idxs) == 1:
-        _flat_idx_cache[(sindex, shape)] = slice(idxs[0], idxs[0]+1)
-        return slice(idxs[0], idxs[0]+1)
+        # _flat_idx_cache[(sindex, shape)] = slice(idxs[0], idxs[0]+1)
+        # return slice(idxs[0], idxs[0]+1)
+        _flat_idx_cache[(sindex, shape)] = idxs[0]
+        return idxs[0]
 
     # see if we can convert the discrete list of indices 
     # into a single slice object
@@ -200,9 +200,7 @@
     if meta:
         return True
 
-    if is_differentiable_val(scope.get(name)):
-        return True
-    return False
+    return is_differentiable_val(scope.get(name))
 
 def is_differentiable_val(val):
     if isinstance(val, int_types):
@@ -231,35 +229,31 @@
     elif isinstance(val, ndarray) and str(val.dtype).startswith('float'):
         return val.size
 
-    # Variable Trees
-    elif IVariableTree.providedBy(val):
-        size = 0
-        for key in val.list_vars():
-            size += flattened_size('.'.join((name, key)), 
-                                   getattr(val, key))
-        return size
-<<<<<<< HEAD
-
-    elif scope is not None:
-        dshape = scope.get_metadata(name,'data_shape')
-=======
     elif isinstance(val, TraitListObject):
-        return len(val)
-    else:
-        dshape = scope.get_metadata(name.split('[')[0]).get('data_shape')
->>>>>>> c719a9b3
-
-        # Custom data objects with data_shape in the metadata
-        if dshape:
-            return prod(dshape)
+        sz = len(val)
+        if sz == 0:
+            return 0
+        elif not isinstance(val[0], int_types) and isinstance(val[0], real_types):
+            return len(val)
+        # else fall through and exception
+    else:
+        getsize = getattr(val, 'get_flattened_size', None)
+        if getsize is not None:
+            return getsize()
+        
+        elif scope is not None:
+            dshape = scope.get_metadata(name.split('[')[0]).get('data_shape')
+
+            # Custom data objects with data_shape in the metadata
+            if dshape:
+                return prod(dshape)
 
     raise TypeError('Variable %s is of type %s which is not convertable'
                     ' to a 1D float array.' % (name, type(val)))
 
 def flattened_value(name, val):
-<<<<<<< HEAD
-    """ Return `val` as a 1D float array. An exception will be
-    raised if val is not completely flattenable to a float
+    """ Return `val` as a 1D float (or complex) array. An exception 
+    will be raised if val is not completely flattenable to a float
     array.  A VariableTree is not considered completely 
     flattenable unless all of its leaf nodes are flattenable.
     """
@@ -267,11 +261,9 @@
     # int_types are considered also to be real types
     if isinstance(val, int_types): 
         pass  # fall through to exception
-    if isinstance(val, real_types):
-=======
-    """ Return `val` as a 1D float array. """
-    if isinstance(val, (float, int, complex)):
->>>>>>> c719a9b3
+    elif isinstance(val, real_types):
+        return array([val])
+    elif isinstance(val, complex):
         return array([val])
     elif isinstance(val, ndarray):
         return val.flatten()
@@ -281,17 +273,11 @@
             value = getattr(val, key)
             vals.extend(flattened_value('.'.join((name, key)), value))
         return array(vals)
-<<<<<<< HEAD
+    elif isinstance(val, TraitListObject): #FIXME: list must contain floats
+        return array(val)
 
     raise TypeError('Variable %s is of type %s which is not convertable'
                     ' to a 1D float array.' % (name, type(val)))
-=======
-    elif isinstance(val, TraitListObject):
-        return array(val)
-    else:
-        raise TypeError('Variable %s is of type %s which is not convertable'
-                        ' to a 1D float array.' % (name, type(val)))
->>>>>>> c719a9b3
 
 def flatten_slice(index, shape, name='flat_index', offset=0):
     """ Return a string index that flattens an arbitrary slice denoted by
