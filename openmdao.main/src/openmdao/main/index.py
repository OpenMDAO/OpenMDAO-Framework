--- conflicted
+++ resolved
@@ -65,10 +65,6 @@
             return False
     return True
         
-<<<<<<< HEAD
-
-=======
->>>>>>> 1aaaf2e7
 def get_indexed_value(obj, name, index=None):
     if name:
         obj = getattr(obj, name)
