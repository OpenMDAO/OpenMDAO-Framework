""" Class definition for Assembly. """


#public symbols
__all__ = ['Assembly', 'set_as_top']

from fnmatch import fnmatch
import re
import sys
import threading
import traceback
from itertools import chain

from numpy import ndarray
from zope.interface import implementedBy

# pylint: disable=E0611,F0401
import networkx as nx

from openmdao.main.mpiwrap import MPI, mpiprint

from openmdao.main.exceptions import NoFlatError
from openmdao.main.interfaces import implements, IAssembly, IDriver, \
                                     IArchitecture, IComponent, IContainer, \
                                     ICaseIterator, ICaseRecorder, \
                                     IDOEgenerator, IHasParameters, IImplicitComponent
from openmdao.main.mp_support import has_interface
from openmdao.main.container import _copydict
from openmdao.main.component import Component, Container
from openmdao.main.variable import Variable
from openmdao.main.vartree import VariableTree
from openmdao.main.datatypes.api import List, Slot, Str
from openmdao.main.driver import Driver
from openmdao.main.hasparameters import HasParameters, ParameterGroup
from openmdao.main.hasconstraints import HasConstraints, HasEqConstraints, \
                                         HasIneqConstraints
from openmdao.main.hasobjective import HasObjective, HasObjectives
from openmdao.main.hasresponses import HasResponses
from openmdao.main.rbac import rbac
from openmdao.main.mp_support import is_instance
from openmdao.main.printexpr import eliminate_expr_ws
from openmdao.main.expreval import ExprEvaluator
from openmdao.main.exprmapper import ExprMapper
from openmdao.main.pseudocomp import PseudoComponent, UnitConversionPComp
from openmdao.main.array_helpers import is_differentiable_var, get_val_and_index, \
                                        get_flattened_index, \
                                        get_var_shape, flattened_size
from openmdao.main.depgraph import DependencyGraph, all_comps, \
                                   collapse_connections, prune_reduced_graph, \
                                   vars2tuples, relevant_subgraph, \
                                   map_collapsed_nodes, simple_node_iter, \
                                   reduced2component, collapse_subdrivers, \
                                   fix_state_connections, connect_subvars_to_comps, \
                                   add_boundary_comps, fix_dangling_vars, fix_duplicate_dests
from openmdao.main.systems import SerialSystem, _create_simple_sys

from openmdao.util.graph import list_deriv_vars, base_var, fix_single_tuple
from openmdao.util.log import logger
from openmdao.util.debug import strict_chk_config

_iodict = {'out': 'output', 'in': 'input'}

_missing = object()

__has_top__ = False
__toplock__ = threading.RLock()


def set_as_top(cont, first_only=False):
    """Specifies that the given Container is the top of a Container hierarchy.
    If first_only is True, then only set it as a top if a global
    top doesn't already exist.
    """
    global __has_top__
    with __toplock__:
        if __has_top__ is False and isinstance(cont, Assembly):
            __has_top__ = True
        elif first_only:
            return cont
    if cont._call_cpath_updated:
        cont.cpath_updated()
    return cont


class PassthroughTrait(Variable):
    """A trait that can use another trait for validation, but otherwise is
    just a trait that lives on an Assembly boundary and can be connected
    to other traits within the Assembly.
    """

    def validate(self, obj, name, value):
        """Validation for the PassThroughTrait."""
        if self.validation_trait:
            return self.validation_trait.validate(obj, name, value)
        return value


class PassthroughProperty(Variable):
    """Replacement for PassthroughTrait when the target is a proxy/property
    trait. PassthroughTrait would get a core dump while pickling.
    """
    def __init__(self, target_trait, **metadata):
        self._trait = target_trait
        self._vals = {}
        super(PassthroughProperty, self).__init__(**metadata)

    def get(self, obj, name):
        return self._vals.get(obj, {}).get(name, self._trait.default_value)

    def set(self, obj, name, value):
        if obj not in self._vals:
            self._vals[obj] = {}
        old = self.get(obj, name)
        if value != old:
            self._vals[obj][name] = self._trait.validate(obj, name, value)
            obj.trait_property_changed(name, old, value)


def _find_common_interface(obj1, obj2):
    for iface in (IAssembly, IComponent, IDriver, IArchitecture, IContainer,
                  ICaseIterator, ICaseRecorder, IDOEgenerator):
        if has_interface(obj1, iface) and has_interface(obj2, iface):
            return iface
    return None


class Assembly(Component):
    """This is a container of Components. It understands how to connect inputs
    and outputs between its children.  When executed, it runs the top level
    Driver called 'driver'.
    """

    implements(IAssembly)

    driver = Slot(IDriver, allow_none=True,
                    desc="The top level Driver that manages execution of "
                    "this Assembly.")

    recorders = List(Slot(ICaseRecorder, required=False),
                     desc='Case recorders for iteration data'
                          ' (only valid at top level).')

    includes = List(Str, iotype='in', framework_var=True,
                    desc='Patterns for variables to include in the recorders'
                         ' (only valid at top level).')

    excludes = List(Str, iotype='in', framework_var=True,
                    desc='Patterns for variables to exclude from the recorders'
                         ' (only valid at top level).')

    def __init__(self):

        super(Assembly, self).__init__()

        self._pseudo_count = 0  # counter for naming pseudocomps
        self._pre_driver = None
        self._derivs_required = False
        self._unexecuted = []

        # data dependency graph. Includes edges for data
        # connections as well as for all driver parameters and
        # constraints/objectives.  This is the starting graph for
        # all later transformations.
        self._depgraph = DependencyGraph()
        self._reduced_graph = nx.DiGraph()
        self._setup_depgraph = None

        for name, trait in self.class_traits().items():
            if trait.iotype:  # input or output
                self._depgraph.add_boundary_var(self, name, iotype=trait.iotype)

        self._exprmapper = ExprMapper(self)
        self.J_input_keys = None
        self.J_output_keys = None

        # default Driver executes its workflow once
        self.add('driver', Driver())

        # we're the top Assembly only if we're the first instantiated
        set_as_top(self, first_only=True)

        # Assemblies automatically figure out their own derivatives, so
        # any boundary vars that are unconnected should be zero.
        self.missing_deriv_policy = 'assume_zero'

        self.includes = ['*']
        self.excludes = []

<<<<<<< HEAD
        self._setup_inputs = _missing
        self._setup_outputs = _missing





#qqqqqqqqqqqqqqqqqqqqqqqqqqqqqqqqqqqqqqqqqqqqqqqqqqqqqqqqqqqqqqqqqqqqqqqqqqq
    def _pre_execute(self):
        """Prepares for execution by calling various initialization methods
        if necessary.

        Overrides of this function must call this version.
        """
        if self._call_cpath_updated:
            self.cpath_updated()

        if self._new_config:
            self.check_config()
            if self.parent is None and has_interface(self, IAssembly):
                self._setup()  # only call _setup from top level
            self._new_config = False


        self.configure_recording()
#qqqqqqqqqqqqqqqqqqqqqqqqqqqqqqqqqqqqqqqqqqqqqqqqqqqqqqqqqqqqqqqqqqqqqqqqqqq









=======
>>>>>>> a71c35f7
    @property
    def _top_driver(self):
        if self._pre_driver:
            return self._pre_driver
        return self.driver

    @rbac(('owner', 'user'))
    def set_itername(self, itername, seqno=0):
        """
        Set current 'iteration coordinates'. Overrides :class:`Component`
        to propagate to driver, and optionally set the initial count in the
        driver's workflow. Setting the initial count is typically done by
        :class:`CaseIterDriverBase` on a remote top level assembly.

        itername: string
            Iteration coordinates.

        seqno: int
            Initial execution count for driver's workflow.
        """
        super(Assembly, self).set_itername(itername)
        self._top_driver.set_itername(itername)
        if seqno:
            self._top_driver.workflow.set_initial_count(seqno)

    def find_referring_connections(self, name):
        """Returns a list of connections where the given name is referred
        to either in the source or the destination.
        """
        exprset = set(self._exprmapper.find_referring_exprs(name))
        return [(u, v) for u, v
                       in self._depgraph.list_connections(show_passthrough=True)
                                        if u in exprset or v in exprset]

    def find_in_workflows(self, name):
        """Returns a list of tuples of the form (workflow, index) for all
        workflows in the scope of this Assembly that contain the given
        component name.
        """
        wflows = []
        for item in self.list_containers():
            if item != name:
                obj = self.get(item)
                if isinstance(obj, Driver) and name in obj.workflow:
                    wflows.append((obj.workflow, obj.workflow.index(name)))
        return wflows

    def _add_after_parent_set(self, name, obj):
        if has_interface(obj, IComponent):
            self._depgraph.add_component(name, obj)
        elif has_interface(obj, IContainer) and name not in self._depgraph:
            t = self.get_trait(name)
            if t is not None:
                io = t.iotype
                if io:
                    # since we just removed this container and it was
                    # being used as an io variable, we need to put
                    # it back in the dep graph
                    self._depgraph.add_boundary_var(self, name, iotype=io)

    def add_trait(self, name, trait, refresh=True):
        """Overrides base definition of *add_trait* in order to
        update the depgraph.
        """
        super(Assembly, self).add_trait(name, trait, refresh)
        if trait.iotype and name not in self._depgraph:
            self._depgraph.add_boundary_var(self, name,
                                            iotype=trait.iotype)

    def rename(self, oldname, newname):
        """Renames a child of this object from oldname to newname."""
        self._check_rename(oldname, newname)
        conns = self.find_referring_connections(oldname)
        wflows = self.find_in_workflows(oldname)

        obj = self.remove(oldname)
        obj.name = newname
        self.add(newname, obj)

        # oldname has now been removed from workflows, but newname may be in the
        # wrong location, so force it to be at the same index as before removal
        for wflow, idx in wflows:
            wflow.remove(newname)
            wflow.add(newname, idx)

        old_rgx = re.compile(r'(\W?)%s.' % oldname)

        # recreate all of the broken connections after translating
        # oldname to newname
        for u, v in conns:
            self.connect(re.sub(old_rgx, r'\g<1>%s.' % newname, u),
                         re.sub(old_rgx, r'\g<1>%s.' % newname, v))

    def replace(self, target_name, newobj):
        """Replace one object with another, attempting to mimic the
        inputs and connections of the replaced object as much as possible.
        """
        tobj = getattr(self, target_name)

        if not tobj:
            self.add(target_name, newobj)
            return

        # Save existing driver references.
        refs = {}
        if has_interface(tobj, IComponent):
            for cname in self.list_containers():
                obj = getattr(self, cname)
                if obj is not tobj and has_interface(obj, IDriver):
                    refs[cname] = obj.get_references(target_name)
                    #obj.remove_references(target_name)

        if hasattr(newobj, 'mimic'):
            try:
                # this should copy inputs, delegates and set name
                newobj.mimic(tobj)
            except Exception:
                self.reraise_exception("Couldn't replace '%s' of type %s with"
                                       " type %s"
                                       % (target_name, type(tobj).__name__,
                                          type(newobj).__name__), sys.exc_info())

        exprconns = [(u, v) for u, v in self._exprmapper.list_connections()
                                 if '_pseudo_' not in u and '_pseudo_' not in v]
        conns = self.find_referring_connections(target_name)
        wflows = self.find_in_workflows(target_name)

        # Assemblies sometimes create inputs and outputs in their configure()
        # function, so call it early if possible
        if self._call_cpath_updated is False and isinstance(obj, Container):
            newobj.parent = self
            newobj.name = target_name
            newobj.cpath_updated()

        # check that all connected vars exist in the new object
        req_vars = set([u.split('.', 1)[1].split('[', 1)[0]
                        for u, v in conns if u.startswith(target_name+'.')])
        req_vars.update([v.split('.', 1)[1].split('[', 1)[0]
                         for u, v in conns if v.startswith(target_name+'.')])
        missing = [v for v in req_vars if not newobj.contains(v)]
        if missing:
            self._logger.warning("the following variables are connected to "
                                 "other components but are missing in "
                                 "the replacement object: %s" % missing)

        # remove expr connections
        for u, v in exprconns:
            self.disconnect(u, v)

        # remove any existing connections to replacement object
        if has_interface(newobj, IComponent):
            self.disconnect(newobj.name)

        self.add(target_name, newobj)  # this will remove the old object
                                       # and any connections to it

        # recreate old connections
        for u, v in exprconns:
            try:
                self.connect(u, v)
            except Exception as err:
                self._logger.warning("Couldn't connect '%s' to '%s': %s",
                                     u, v, err)

        # Restore driver references.
        for dname, _refs in refs.items():
            drv = getattr(self, dname)
            drv.remove_references(target_name)
            drv.restore_references(_refs)

        # add new object (if it's a Component) to any
        # workflows where target was
        if has_interface(newobj, IComponent):
            for wflow, idx in wflows:
                wflow.add(target_name, idx)

    def remove(self, name):
        """Remove the named container object from this assembly
        and remove it from its workflow(s) if it's a Component
        or pseudo component.
        """
        obj = getattr(self, name)
        if has_interface(obj, IComponent) or isinstance(obj, PseudoComponent):
            for cname in self.list_containers():
                cobj = getattr(self, cname)
                if isinstance(cobj, Driver) and cobj is not obj:
                    cobj.remove_references(name)
            self.disconnect(name)
        elif name in self.list_inputs() or name in self.list_outputs():
            self.disconnect(name)

        if has_interface(obj, IDriver):
            for pcomp in obj.list_pseudocomps():
                if pcomp in self._depgraph:
                    self._depgraph.remove(pcomp)

        if name in self._depgraph:
            self._depgraph.remove(name)

        return super(Assembly, self).remove(name)

    def create_passthrough(self, pathname, alias=None):
        """Creates a PassthroughTrait that uses the trait indicated by
        pathname for validation, adds it to self, and creates a connection
        between the two. If alias is *None,* the name of the alias trait will
        be the last entry in its pathname. The trait specified by pathname
        must exist.
        """
        parts = pathname.split('.')
        if alias:
            newname = alias
        else:
            newname = parts[-1]

        if newname in self.__dict__:
            self.raise_exception("'%s' already exists" % newname, KeyError)
        if len(parts) < 2:
            self.raise_exception('destination of passthrough must be a dotted'
                                 ' path', NameError)
        comp = self
        for part in parts[:-1]:
            try:
                comp = getattr(comp, part)
            except AttributeError:
                trait = None
                break
        else:
            trait = comp.get_trait(parts[-1])
            iotype = comp.get_iotype(parts[-1])

        if trait:
            ttype = trait.trait_type
            if ttype is None:
                ttype = trait
        else:
            if not self.contains(pathname):
                self.raise_exception("the variable named '%s' can't be found" %
                                     pathname, KeyError)
            iotype = self.get_metadata(pathname, 'iotype')

        if trait is not None and not trait.validate:
            # no validate function, so just don't use trait for validation
            trait = None

        metadata = self.get_metadata(pathname)
        metadata['target'] = pathname
        metadata['default_value'] = trait.trait_type.default_value
        # PassthroughTrait to a trait with get/set methods causes a core dump
        # in Traits (at least through 3.6) while pickling.
        if "validation_trait" in metadata:
            if metadata['validation_trait'].get is None:
                newtrait = PassthroughTrait(**metadata)
            else:
                newtrait = PassthroughProperty(metadata['validation_trait'],
                                               **metadata)
        elif trait and ttype.get:
            newtrait = PassthroughProperty(ttype, **metadata)
        else:
            newtrait = PassthroughTrait(validation_trait=trait, **metadata)
        self.add_trait(newname, newtrait)

        # Copy trait value according to 'copy' attribute in the trait
        val = self.get(pathname)

        ttype = trait.trait_type
        if ttype.copy:
            # Variable trees need to point to a new parent.
            # Also, let's not deepcopy the outside universe
            if isinstance(val, Container):
                val_copy = val.copy()
                val_copy.parent = self
                val = val_copy
                val.name = newname
            else:
                val = _copydict[ttype.copy](val)

        setattr(self, newname, val)

        try:
            if iotype == 'in':
                self.connect(newname, pathname)
            else:
                self.connect(pathname, newname)
        except RuntimeError:
            info = sys.exc_info()
            self.remove(newname)
            raise info[0], info[1], info[2]

        return newtrait

    def get_passthroughs(self):
        ''' Get all the inputs and outputs of the assembly's child components
        and indicate for each whether or not it is a passthrough variable.
        If it is a passthrough, provide the assembly's name for the variable.
        '''
        inputs = {}
        outputs = {}
        passthroughs = {}

        for name in self.list_inputs() + self.list_outputs():
            target = self.get_metadata(name, 'target')
            if target is not None:
                passthroughs[target] = name

        for comp in self.list_components():
            inputs[comp] = {}
            input_vars = self.get(comp).list_inputs()
            for var_name in input_vars:
                var_path = '.'.join((comp, var_name))
                if var_path in passthroughs:
                    inputs[comp][var_name] = passthroughs[var_path]
                else:
                    inputs[comp][var_name] = False

            outputs[comp] = {}
            output_vars = self.get(comp).list_outputs()
            for var_name in output_vars:
                var_path = '.'.join((comp, var_name))
                if var_path in passthroughs:
                    outputs[comp][var_name] = passthroughs[var_path]
                else:
                    outputs[comp][var_name] = False

        return {
            'inputs': inputs,
            'outputs': outputs
        }

    @rbac(('owner', 'user'))
    def check_config(self, strict=False):
        """
        Verify that this component and all of its children are properly
        configured to execute. This function is called prior the first
        component execution.  If strict is True, any warning or error
        should raise an exception.

        If you override this function to do checks specific to your class,
        you must call this function.
        """

        super(Assembly, self).check_config(strict=strict)
        self._check_input_collisions()
        self._check_unset_req_vars()
        self._check_unexecuted_comps(strict)

    def _check_input_collisions(self):
        graph = self._depgraph
        dests = set([v for u, v in self.list_connections() if 'drv_conn_ext' not in graph[u][v]])
        allbases = set([base_var(graph, v) for v in dests])
        unconnected_bases = allbases - dests
        connected_bases = allbases - unconnected_bases

        collisions = []
        for drv in chain([self._top_driver],
                          self._top_driver.subdrivers(recurse=True)):
            if has_interface(drv, IHasParameters):
                for target in drv.list_param_targets():
                    tbase = base_var(graph, target)
                    if target == tbase:  # target is a base var
                        if target in allbases:
                            collisions.append("%s in %s"
                                              % (target, drv.get_pathname()))
                    else:  # target is a sub var
                        if target in dests or tbase in connected_bases:
                            collisions.append("%s in %s"
                                              % (target, drv.get_pathname()))

        if collisions:
            self.raise_exception("The following parameters collide with"
                                 " connected inputs: %s" % ','.join(collisions),
                                 RuntimeError)

    def _check_unexecuted_comps(self, strict):
        self._unexecuted = []
        cgraph = self._depgraph.component_graph()
        wfcomps = set([c.name for c in self.driver.iteration_set()])
        wfcomps.add('driver')
        diff = set(cgraph.nodes()) - wfcomps
        self._pre_driver = None
        if diff:
            msg = "The following components are not in any workflow but " \
                  "are needed by other workflows"
            if strict_chk_config(strict):
                errfunct = self.raise_exception
            else:
                errfunct = self._logger.warning
                msg += ", so they will be executed once per execution of " \
                       "this Assembly"

            out_edges = nx.edge_boundary(cgraph, diff)
            pre = [u for u, v in out_edges]
            post = diff - set(pre)

            if pre:
                msg += ": %s" % pre
                errfunct(msg)

                ## HACK ALERT!
                ## If there are upstream comps that are not in any workflow,
                ## create a hidden top level driver called _pre_driver. That
                ## driver will be executed once per execution of the Assembly.

                # can't call add here for _pre_driver because that calls
                # config_changed...
                self._pre_driver = Driver()
                self._pre_driver.parent = self
                pre.append('driver') # run the normal top driver after running the 'pre' comps
                self._pre_driver.workflow.add(pre)
                self._pre_driver.name = '_pre_driver'
                self._depgraph.add_node('_pre_driver', comp=True, driver=True)

            if post:
                errfunct("The following components are not in any workflow"
                         " and WILL NOT EXECUTE: %s" % list(diff))
                self._unexecuted = list(post)

    def _check_unset_req_vars(self):
        """Find 'required' variables that have not been set."""
        graph = self._depgraph
        for name in chain(all_comps(graph),
                          graph.get_boundary_inputs(),
                          graph.get_boundary_outputs()):
            obj = getattr(self, name)
            if has_interface(obj, IContainer):
                for vname in obj.get_req_default(self.trait(name).required):
                    # each var must be connected, otherwise value will not
                    # be set to a non-default value
                    base = base_var(graph, vname)
                    indeg = graph.in_degree(base)
                    io = graph.node[base]['iotype']
                    if (io == 'in' and indeg < 1) or \
                       (io == 'state' and indeg < 2):
                        self.raise_exception("required variable '%s' was"
                                             " not set" % vname, RuntimeError)

    @rbac(('owner', 'user'))
    def connect(self, src, dest):
        """Connect one src expression to one destination expression. This could
        be a normal connection between variables from two internal Components,
        or it could be a passthrough connection, which connects across the scope
        boundary of this object.  When a pathname begins with 'parent.', that
        indicates it is referring to a Variable outside of this object's scope.

        src: str
            Source expression string.

        dest: str or list(str)
            Destination expression string(s).
        """
        src = eliminate_expr_ws(src)

        if isinstance(dest, basestring):
            dest = (dest,)
        for dst in dest:
            dst = eliminate_expr_ws(dst)
            try:
                self._connect(src, dst)
            except Exception:
                self.reraise_exception("Can't connect '%s' to '%s'" % (src, dst),
                                        sys.exc_info())

    def _connect(self, src, dest):
        """Handle one connection destination. This should only be called via
        the connect() function, never directly.
        """

        # Among other things, check if already connected.
        srcexpr, destexpr, pcomp_type = \
                   self._exprmapper.check_connect(src, dest, self)

        if pcomp_type is not None:
            if pcomp_type == 'units':
                pseudocomp = UnitConversionPComp(self, srcexpr, destexpr,
                                                 pseudo_type=pcomp_type)
            else:
                pseudocomp = PseudoComponent(self, srcexpr, destexpr,
                                             pseudo_type=pcomp_type)
            self.add(pseudocomp.name, pseudocomp)
            pseudocomp.make_connections(self)
        else:
            pseudocomp = None
            self._depgraph.check_connect(src, dest)
            dcomps = destexpr.get_referenced_compnames()
            scomps = srcexpr.get_referenced_compnames()
            for dname in dcomps:
                if dname in scomps:
                    self.raise_exception("Can't connect '%s' to '%s'. Both"
                                         " refer to the same component." %
                                         (src, dest), RuntimeError)
            for cname in chain(dcomps, scomps):
                comp = getattr(self, cname)
                if has_interface(comp, IComponent):
                    comp.config_changed(update_parent=False)

            for vname in chain(srcexpr.get_referenced_varpaths(copy=False),
                               destexpr.get_referenced_varpaths(copy=False)):
                if not self.contains(vname):
                    self.raise_exception("Can't find '%s'" % vname,
                                         AttributeError)

            self._depgraph.connect(self, src, dest)

        self._exprmapper.connect(srcexpr, destexpr, self, pseudocomp)
        
        dest = destexpr.evaluate()
        if isinstance(dest, ndarray) and dest.size == 0:
            destexpr.set(srcexpr.evaluate(), self)
            

        self.config_changed(update_parent=False)

    @rbac(('owner', 'user'))
    def disconnect(self, varpath, varpath2=None):
        """If varpath2 is supplied, remove the connection between varpath and
        varpath2. Otherwise, if varpath is the name of a trait, remove all
        connections to/from varpath in the current scope. If varpath is the
        name of a Component, remove all connections from all of its inputs
        and outputs.
        """
        try:
            cnames = ExprEvaluator(varpath, self).get_referenced_compnames()
            if varpath2 is not None:
                cnames.update(ExprEvaluator(varpath2, self).get_referenced_compnames())
            boundary_vars = self.list_inputs() + self.list_outputs()
            for cname in cnames:
                if cname not in boundary_vars:
                    getattr(self, cname).config_changed(update_parent=False)

            to_remove, pcomps = self._exprmapper.disconnect(varpath, varpath2)

            graph = self._depgraph

            if to_remove:
                for u, v in graph.list_connections():
                    if (u, v) in to_remove:
                        graph.disconnect(u, v)
                        to_remove.remove((u, v))

            if to_remove:  # look for pseudocomp expression connections
                for node, data in graph.nodes_iter(data=True):
                    if 'srcexpr' in data:
                        for u, v in to_remove:
                            if data['srcexpr'] == u or data['destexpr'] == v:
                                pcomps.add(node)

            for name in pcomps:
                if '_pseudo_' not in varpath:
                    self.remove(name)
                else:
                    try:
                        self.remove_trait(name)
                    except Exception:
                        pass
                try:
                    graph.remove(name)
                except (KeyError, nx.exception.NetworkXError):
                    pass
        finally:
            self.config_changed(update_parent=False)

    def config_changed(self, update_parent=True):
        """Call this whenever the configuration of this Component changes,
        for example, children are added or removed, connections are made
        or removed, etc.
        """
        super(Assembly, self).config_changed(update_parent)

        # drivers must tell workflows that config has changed because
        # dependencies may have changed
        for name in self.list_containers():
            cont = getattr(self, name)
            if isinstance(cont, Driver):
                cont.config_changed(update_parent=False)

        self._pre_driver = None
        self.J_input_keys = self.J_output_keys = None
        self._system = None


    def _set_failed(self, path, value, index=None, force=False):
        parts = path.split('.', 1)
        if len(parts) > 1:
            obj = getattr(self, parts[0])
            if isinstance(obj, PseudoComponent):
                obj.set(parts[1], value, index, force)

    def execute(self):
        """Runs driver and updates our boundary variables."""
        for system in self._system.local_subsystems():
            system.pre_run()
        #self._system.vec['u'].set_from_scope(self)
        self._system.run(self.itername, ffd_order=self.ffd_order,
                         case_uuid=self._case_uuid)

    def configure_recording(self, includes=None, excludes=None, inputs=None):
        """Called at start of top-level run to configure case recording.
        Returns set of paths for changing inputs."""
        if self.parent is None:
            if self.recorders:
                includes = self.includes
                excludes = self.excludes
                for recorder in self.recorders:
                    recorder.startup()
            else:
                includes = excludes = None

        # Determine (changing) inputs and outputs to record
        inputs = set()
        constants = {}
        for name in self.list_containers():
            obj = getattr(self, name)
            if has_interface(obj, IDriver, IAssembly):
                inps, consts = obj.configure_recording(includes, excludes)
                inputs.update(inps)
                constants.update(consts)

        # If nothing to record, return after configuring workflows.
        if not includes:
            return (inputs, constants)

        # Locate top level assembly.
        top = self
        while top.parent:
            top = top.parent
        prefix_drop = len(top.name)+1 if top.name else 0

        # Determine constant inputs.
        objs = [self]
        objs.extend(getattr(self, name) for name in self.list_containers())
        for obj in objs:
            if has_interface(obj, IComponent):
                prefix = obj.get_pathname()[prefix_drop:]
                if prefix:
                    prefix += '.'

                in_names = obj.list_inputs()
                if obj.parent is not None:
                    conn = obj.parent.connected_inputs(obj.name)
                    for name in conn:
                        obj_name, _, in_name = name.partition('.')
                        if in_name in in_names:
                            in_names.remove(in_name)

                for name in in_names:
                    path = prefix+name
                    if path in inputs:
                        continue  # Changing input.
                    for pattern in includes:
                        if fnmatch(path, pattern):
                            break
                    else:
                        continue  # Not to be included.
                    for pattern in excludes:
                        if fnmatch(path, pattern):
                            break # Excluded.
                    else:
                        val = getattr(obj, name)
                        if isinstance(val, VariableTree):
                            for path, val in self._expand_tree(path, val):
                                constants[path] = val
                        else:
                            constants[path] = val

        # Record constant inputs.
        if self.parent is None:
            for recorder in self.recorders:
                recorder.record_constants(constants)

        return (inputs, constants)

    @rbac(('owner', 'user'))
    def connected_inputs(self, name):
        """Helper for :meth:`configure_recording`."""
        return self._depgraph.list_inputs(name, connected=True)

    def _expand_tree(self, path, tree):
        """Return list of ``(path, value)`` with :class:`VariableTree`
        expanded."""
        path += '.'
        result = []
        for name, val in tree._items(set()):
            if isinstance(val, VariableTree):
                result.extend(self._expand_tree(path+name, val))
            else:
                result.append((path+name, val))
        return result

    def stop(self):
        """Stop the calculation."""
        self._top_driver.stop()

    @rbac(('owner', 'user'))
    def child_config_changed(self, child, adding=True, removing=True):
        """A child has changed its input lists and/or output lists,
        so we need to update the graph.
        """
        # if this is called during __setstate__, self._depgraph may not
        # exist yet, so...
        if hasattr(self, '_depgraph'):
            self._depgraph.child_config_changed(child, adding=adding,
                                                removing=removing)

    def list_connections(self, show_passthrough=True,
                               visible_only=False,
                               show_expressions=False):
        """Return a list of tuples of the form (outvarname, invarname).
        """
        conns = self._depgraph.list_connections(show_passthrough=show_passthrough)
        if visible_only:
            newconns = []
            for u, v in conns:
                if u.startswith('_pseudo_'):
                    pcomp = getattr(self, u.split('.', 1)[0])
                    newconns.extend(pcomp.list_connections(is_hidden=True,
                                     show_expressions=show_expressions))
                elif v.startswith('_pseudo_'):
                    pcomp = getattr(self, v.split('.', 1)[0])
                    newconns.extend(pcomp.list_connections(is_hidden=True,
                                     show_expressions=show_expressions))
                else:
                    newconns.append((u, v))
            return newconns
        return conns

    @rbac(('owner', 'user'))
    def child_run_finished(self, childname, outs=None):
        """Called by a child when it completes its run() function."""
        self._depgraph.child_run_finished(childname, outs)

    def exec_counts(self, compnames):
        return [getattr(self, c).exec_count for c in compnames]

    def check_gradient(self, name=None, inputs=None, outputs=None,
                       stream=sys.stdout, mode='auto',
                       fd_form='forward', fd_step=1.0e-6,
                       fd_step_type='absolute'):

        """Compare the OpenMDAO-calculated gradient with one calculated
        by straight finite-difference. This provides the user with a way
        to validate his derivative functions (apply_deriv and provideJ.)
        Note that fake finite difference is turned off so that we are
        doing a straight comparison.

        name: (optional) str
            If provided, specifies the name of a Driver or Component to
            calculate the gradient for.  If name specifies a Driver,
            the inputs used to calculate the gradient will be generated
            from the parameters of the Driver, and the outputs will be
            generated from the constraints and objectives of the Driver.
            If name specifies a Component, the inputs and outputs of that
            Component will be used to calculate the gradient.

        inputs: (optional) iter of str or None
            Names of input variables. The calculated gradient will be
            the matrix of values of the output variables with respect
            to these input variables. If no value is provided for inputs,
            they will be determined based on the 'name' argument.
            If the inputs are not specified and name is not specified,
            then they will be generated from the parameters of
            the object named 'driver'.

        outputs: (optional) iter of str or None
            Names of output variables. The calculated gradient will be
            the matrix of values of these output variables with respect
            to the input variables. If no value is provided for outputs,
            they will be determined based on the 'name' argument.
            If the outputs are not specified and name is not specified,
            then they will be generated from the objectives and constraints
            of the object named 'driver'.

        stream: (optional) file-like object, str, or None
            Where to write to, default stdout. If a string is supplied,
            that is used as a filename. If None, no output is written.

        mode: (optional) str or None
            Set to 'forward' for forward mode, 'adjoint' for adjoint mode,
            or 'auto' to let OpenMDAO determine the correct mode.
            Defaults to 'auto'.

        fd_form: str
            Finite difference mode. Valid choices are 'forward', 'adjoint' ,
            'central'. Default is 'forward'

        fd_step: float
            Default step_size for finite difference. Default is 1.0e-6.

        fd_step_type: str
            Finite difference step type. Set to 'absolute' or 'relative'.
            Default is 'absolute'.

        Returns the finite difference gradient, the OpenMDAO-calculated
        gradient, a list of the gradient names, and a list of suspect
        inputs/outputs.
        """
        driver = self.driver
        obj = None

        # tuples cause problems.
        if inputs:
            inputs = list(inputs)
        if outputs:
            outputs = list(outputs)

        if inputs and outputs:
            if name:
                logger.warning("The 'inputs' and 'outputs' args were specified"
                               " to check_gradient, so the 'name' arg (%s) is"
                               " ignored.", name)
        elif not name:
            # we're missing either inputs or outputs, so we need a name
            name = 'driver'

        if name:
            obj = getattr(self, name, None)
            if obj is None:
                self.raise_exception("Can't find object named '%s'." % name)
            if has_interface(obj, IDriver):
                driver = obj

        # fill in missing inputs or outputs using the object specified by 'name'
        if not inputs:
            if has_interface(obj, IDriver):
                pass  # workflow.check_gradient can pull inputs from driver
            elif has_interface(obj, IAssembly):
                inputs = ['.'.join((obj.name, inp))
                          for inp in obj.list_inputs()
                                  if is_differentiable_var(inp, obj)]
                inputs = sorted(inputs)
            elif has_interface(obj, IComponent):
                inputs = ['.'.join((obj.name, inp))
                          for inp in list_deriv_vars(obj)[0]]
                inputs = sorted(inputs)
            else:
                self.raise_exception("Can't find any inputs for generating"
                                     " gradient.")
        if not outputs:
            if has_interface(obj, IDriver):
                pass  # workflow.check_gradient can pull outputs from driver
            elif has_interface(obj, IAssembly):
                outputs = ['.'.join((obj.name, out))
                           for out in obj.list_outputs()
                                   if is_differentiable_var(out, obj)]
                outputs = sorted(outputs)
            elif has_interface(obj, IComponent):
                outputs = ['.'.join((obj.name, outp))
                          for outp in list_deriv_vars(obj)[1]]
                outputs = sorted(outputs)
            else:
                self.raise_exception("Can't find any outputs for generating"
                                     " gradient.")

        if not has_interface(obj, IDriver) and (not inputs or not outputs):
            msg = 'Component %s has no analytic derivatives.' % obj.name
            self.raise_exception(msg)

        base_fd_form = driver.gradient_options.fd_form
        base_fd_step = driver.gradient_options.fd_step
        base_fd_step_type = driver.gradient_options.fd_step_type

        driver.gradient_options.fd_form = fd_form
        driver.gradient_options.fd_step = fd_step
        driver.gradient_options.fd_step_type = fd_step_type

        try:
            result = driver.workflow.check_gradient(inputs=inputs,
                                                    outputs=outputs,
                                                    stream=stream,
                                                    mode=mode)
        finally:
            driver.gradient_options.fd_form = base_fd_form
            driver.gradient_options.fd_step = base_fd_step
            driver.gradient_options.fd_step_type = base_fd_step_type

        return result

    def list_components(self):
        ''' List the components in the assembly.
        '''
        names = [name for name in self.list_containers()
                     if isinstance(self.get(name), Component)]
        return names

    def all_wflows_order(self):
        """Returns a list of component names over all workflows in an iteration
        hierarchy.  Shows the actual Assembly-wide order of execution of
        components in the Assembly.  Note that a given component will appear
        multiple times if that component is a member of multiple workflows.
        """

        def _all_wflows_order(drv):
            comps = [drv.name]
            for comp in drv.workflow:
                if has_interface(comp, IDriver):
                    comps.extend(_all_wflows_order(comp))
                else:
                    comps.append(comp.name)
            return comps

        return _all_wflows_order(self._top_driver)

    @rbac(('owner', 'user'))
    def new_pseudo_name(self):
        name = "_pseudo_%d" % self._pseudo_count
        self._pseudo_count += 1
        return name

    def get_dataflow(self):
        ''' Get a dictionary of components and the connections between them
            that make up the data flow for the assembly;
            also includes parameter, constraint, and objective flows.
        '''
        components  = []
        connections = []
        parameters  = []
        constraints = []
        objectives  = []
        responses   = []

        # list of components (name & type) in the assembly
        names = self._depgraph.order_components(all_comps(self._depgraph))

        # Bubble-up drivers ahead of their parameter targets.
        sorted_names = []
        for name in names:
            comp = self.get(name)
            if is_instance(comp, Driver) and hasattr(comp, '_delegates_'):
                driver_index = len(sorted_names)
                for dname in comp._delegates_:
                    inst = getattr(comp, dname)
                    if isinstance(inst, HasParameters):
                        refs = inst.get_referenced_compnames()
                        for ref in refs:
                            try:
                                target_index = sorted_names.index(ref)
                            except ValueError:
                                pass
                            else:
                                driver_index = min(driver_index, target_index)
                sorted_names.insert(driver_index, name)
            else:
                sorted_names.append(name)

        # Process names in new order.
        for name in sorted_names:
            comp = self.get(name)
            if is_instance(comp, Component):
                inames = [cls.__name__
                          for cls in list(implementedBy(comp.__class__))]
                components.append({
                    'name':       comp.name,
                    'pathname':   comp.get_pathname(),
                    'type':       type(comp).__name__,
                    'interfaces': inames,
                    'python_id':  id(comp)
                })

            if is_instance(comp, Driver):
                if hasattr(comp, '_delegates_'):
                    for name, dclass in comp._delegates_.items():
                        inst = getattr(comp, name)
                        if isinstance(inst, HasParameters):
                            for name, param in inst.get_parameters().items():
                                if isinstance(param, ParameterGroup):
                                    for n, p in zip(name, tuple(param.targets)):
                                        parameters.append([comp.name + '.' + n, p])
                                else:
                                    parameters.append([comp.name + '.' + name,
                                                       param.target])
                        elif isinstance(inst, (HasConstraints,
                                               HasEqConstraints,
                                               HasIneqConstraints)):
                            for path in inst.get_referenced_varpaths():
                                name, _, rest = path.partition('.')
                                constraints.append([path,
                                                    comp.name + '.' + rest])
                        elif isinstance(inst, (HasObjective,
                                               HasObjectives)):
                            for path in inst.get_referenced_varpaths():
                                name, _, rest = path.partition('.')
                                objectives.append([path,
                                                   comp.name + '.' + name])
                        elif isinstance(inst, HasResponses):
                            for path in inst.get_referenced_varpaths():
                                name, _, rest = path.partition('.')
                                responses.append([path,
                                                  comp.name + '.' + name])

        # list of connections (convert tuples to lists)
        conntuples = self.list_connections(show_passthrough=True,
                                           visible_only=True)
        for connection in conntuples:
            connections.append(list(connection))

        return {'components': components, 'connections': connections,
                'parameters': parameters, 'constraints': constraints,
                'objectives': objectives, 'responses': responses}

    def get_connectivity(self):
        ''' Get a list of all the inputs and outputs that can be
            connected in this assembly, and the connections between them.
            This includes expressions represented by PseudoComponents.
        '''

        # connectivity data
        connectivity = {
            'nodes': {},
            'edges': []
        }

        # populate input and output nodes
        for cname in self.list_containers():
            cont = self.get(cname)
            if isinstance(cont, Component):
                for vname in cont.list_outputs():
                    var = cont.get(vname)
                    vtype = type(var).__name__
                    if not '.' in vname:  # vartree vars handled separately
                        full_name = '%s.%s' % (cname, vname)
                        meta = cont.get_metadata(vname)
                        if meta and 'units' in meta:
                            units = meta['units']
                        else:
                            units = ''
                        connectivity['nodes'][full_name] = {
                            'type': vtype,
                            'units': units,
                            'io':   'output'
                        }
                    if isinstance(var, VariableTree):
                        for child_name in var.list_vars():
                            child_var = var.get(child_name)
                            full_name = '%s.%s.%s' % (cname, vname, child_name)
                            meta = var.get_metadata(child_name)
                            if meta and 'units' in meta:
                                units = meta['units']
                            else:
                                units = ''
                            connectivity['nodes'][full_name] = {
                                'type':  type(child_var).__name__,
                                'units': units,
                                'io':   'output'
                            }
                    elif vtype == 'ndarray':
                        for idx in range(0, len(var)):
                            full_name = '%s.%s[%s]' % (cname, vname, idx)
                            units = ''
                            connectivity['nodes'][full_name] = {
                                'type':  type(var[0]).__name__,
                                'units': units,
                                'io':   'output'
                            }

                for vname in cont.list_inputs():
                    var = cont.get(vname)
                    vtype = type(var).__name__
                    if not '.' in vname:  # vartree vars handled separately
                        full_name = '%s.%s' % (cname, vname)
                        meta = cont.get_metadata(vname)
                        if meta and 'units' in meta:
                            units = meta['units']
                        else:
                            units = ''
                        connectivity['nodes'][full_name] = {
                            'type': vtype,
                            'units': units,
                            'io':   'input'
                        }
                    if isinstance(var, VariableTree):
                        for child_name in var.list_vars():
                            child_var = var.get(child_name)
                            full_name = '%s.%s.%s' % (cname, vname, child_name)
                            meta = var.get_metadata(child_name)
                            if meta and 'units' in meta:
                                units = meta['units']
                            else:
                                units = ''
                            connectivity['nodes'][full_name] = {
                                'type':  type(child_var).__name__,
                                'units': units,
                                'io':   'input'
                            }
                    elif vtype == 'ndarray':
                        for idx in range(0, len(var)):
                            full_name = '%s.%s[%s]' % (cname, vname, idx)
                            units = ''
                            connectivity['nodes'][full_name] = {
                                'type':  type(var[0]).__name__,
                                'units': units,
                                'io':   'input'
                            }

        # add assembly vars, which can be input or output (due to passthroughs)
        var_names = self.list_outputs() + self.list_inputs()
        for vname in var_names:
            var = self.get(vname)
            vtype = type(var).__name__
            if not '.' in vname:  # vartree vars handled separately
                full_name = vname
                meta = self.get_metadata(vname)
                if meta and 'units' in meta:
                    units = meta['units']
                else:
                    units = ''
                connectivity['nodes'][full_name] = {
                    'type': vtype,
                    'units': units,
                    'io':   'io'
                }
            if isinstance(var, VariableTree):
                for child_name in var.list_vars():
                    child_var = var.get(child_name)
                    full_name = vname + '.' + child_name
                    meta = var.get_metadata(child_name)
                    if meta and 'units' in meta:
                        units = meta['units']
                    else:
                        units = ''
                    connectivity['nodes'][full_name] = {
                        'type':  type(child_var).__name__,
                        'units': units,
                        'io':   'io'
                    }
            elif vtype == 'ndarray':
                for idx in range(0, len(var)):
                    full_name = vname + '[' + str(idx) + ']'
                    units = ''
                    connectivity['nodes'][full_name] = {
                        'type':  type(var[0]).__name__,
                        'units': units,
                        'io':   'io'
                    }

        # populate expression nodes and edges
        for (source, target) in self.list_connections():
            if source.startswith('_pseudo_'):
                pname = source.split('.', 1)[0]
                pcomp = getattr(self, pname)
                if pcomp._pseudo_type in ['multi_var_expr', 'units']:
                    source = pcomp._orig_src  # units source will be orig var
                    if source not in connectivity['nodes'].keys():
                        units = pcomp.get_metadata(pcomp.list_outputs()[0],
                                                   'units')
                        if not units:
                            units = ''
                        connectivity['nodes'][source] = {
                            'type': 'expr',
                            'units': units,
                            'io':   'io',
                        }

            if target.startswith('_pseudo_'):
                pname = target.split('.', 1)[0]
                pcomp = getattr(self, pname)
                if pcomp._pseudo_type in ['multi_var_expr']:
                    target = pcomp._orig_src
                    if target not in connectivity['nodes'].keys():
                        units = pcomp.get_metadata(pcomp.list_outputs()[0],
                                                   'units')
                        if not units:
                            units = ''
                        connectivity['nodes'][target] = {
                            'type': 'expr',
                            'units': units,
                            'io': 'io'
                        }

            if not source.startswith('_pseudo_') and \
               not target.startswith('_pseudo_'):
                # ignore other types of PseudoComponents (objectives, etc)
                connectivity['edges'].append([source, target])

        return connectivity

    # def _repr_svg_(self):
    #     """ Returns an SVG representation of this Assembly's dependency graph
    #         Note: the graph_to_svg() function currently uses tkinter which
    #               requires a display and thus will cause an exception when
    #               running headless (e.g. during non-interactive testing)
    #     """
    #     return graph_to_svg(self._depgraph.component_graph())

    def get_depgraph(self):
        return self._depgraph

    def get_reduced_graph(self):
        return self._reduced_graph

    def get_comps(self):
        """Returns a list of all of objects contained in this
        Assembly implementing the IComponent interface.
        """
        conts = [getattr(self, n) for n in sorted(self.list_containers())]
        return [c for c in conts if has_interface(c, IComponent)]

    def get_iteration_tree(self):
        return self._top_driver.get_iteration_tree()

    def get_system(self):
        return self._system

    @rbac(('owner', 'user'))
    def setup_systems(self):
        rgraph = self._reduced_graph

        # store metadata (size, etc.) for all relevant vars
        self._var_meta = self._get_all_var_metadata(self._reduced_graph)

        # create systems for all simple components
        for node, data in rgraph.nodes_iter(data=True):
            if 'comp' in data:
                data['system'] = _create_simple_sys(self, rgraph, node)
                
        for name in self._unexecuted:
            comp = getattr(self, name)
            if has_interface(comp, IDriver) or has_interface(comp, IAssembly):
                comp.setup_systems()

        self._top_driver.setup_systems()
        
        # copy the reduced graph
        rgraph = rgraph.subgraph(rgraph.nodes_iter())

        collapse_subdrivers(rgraph, [], [self._top_driver])

        cgraph = reduced2component(rgraph)

        if len(cgraph) > 1:
            for u,v in cgraph.edges():
                if u == v:  # get rid of self cycles
                    cgraph.remove_edge(u, v)
            self._system = SerialSystem(self, rgraph, cgraph, self.name+'._inner_asm')
            self._system.set_ordering(nx.topological_sort(cgraph), {})
        else:
            # TODO: if top driver has no params/constraints, possibly
            # remove driver system entirely and just go directly to workflow
            # system...
            self._system = rgraph.node[self._top_driver.name]['system']

        # assemblies don't add systems to their parent
        # graph, so return an empty tuple
        return ()

    @rbac(('owner', 'user'))
    def get_req_cpus(self):
        """Return requested_cpus"""
        return self._top_driver.get_req_cpus()

    def setup_communicators(self, comm):
        self._system.setup_communicators(comm)

    def setup_variables(self):
        self._system.setup_variables()

    def setup_sizes(self):
        """Calculate the local sizes of all relevant variables
        and share those across all processes in the communicator.
        """
        # find all local systems
        sys_stack = [self._system]
        loc_comps = []

        while sys_stack:
            system = sys_stack.pop()
            loc_comps.extend([s.name for s in system.simple_subsystems()
                                    if s._comp is not None])
            sys_stack.extend(system.local_subsystems())

        loc_comps = set(loc_comps)
        loc_comps.add(None)

        # loop over all component inputs and boundary outputs and
        # set them to their sources so that they'll be sized properly
        for node, data in self._reduced_graph.nodes_iter(data=True):
            if 'comp' not in data:
                src = node[0]
                sval, idx = get_val_and_index(self, src)
                if isinstance(sval, ndarray):
                    dests = node[1]
                    for dest in dests:
                        dcomp = dest.split('.',1)[0] if '.' in dest else None
                        if dcomp in loc_comps:
                            dval, didx = get_val_and_index(self, dest)
                            if isinstance(dval, ndarray):
                                if sval.shape != dval.shape:
                                    self.set(dest, sval)

        # this will calculate sizes for all subsystems
        self._system.setup_sizes()

    def setup_vectors(self, arrays=None):
        """Creates vector wrapper objects to manage local and
        distributed vectors need to solve the distributed system.
        """
        self._system.setup_vectors(None)

    def setup_scatters(self):
        self._system.setup_scatters()

    def setup_depgraph(self, dgraph=None):
        # we have our own depgraph to use
        dgraph = self._depgraph.subgraph(self._depgraph.nodes_iter())
        self._setup_depgraph = dgraph

        for comp in self.get_comps_and_pseudos():
            if has_interface(comp, IDriver) or has_interface(comp, IAssembly):
                comp.setup_depgraph(dgraph)

    def setup_reduced_graph(self, inputs=None, outputs=None):
        """Create the graph we need to do the breakdown of the model
        into Systems.
        """
        dgraph = self._setup_depgraph
        
        # keep all states
        # FIXME: I think this should only keep states of comps that are directly relevant...
        keep = set([n for n,d in dgraph.nodes_iter(data=True)
                         if d.get('iotype')=='state'])
                         #if d.get('iotype') in ('state','residual')])

        if self.parent is not None:
            self._derivs_required = self.parent._derivs_required
        else:
            self._derivs_required = False

        # figure out the relevant subgraph based on given inputs and outputs
        if not (inputs is None and outputs is None):
            self._derivs_required = True
            dsrcs, ddests = self._top_driver.get_expr_var_depends(recurse=True)
            keep.add(self._top_driver.name)
            keep.update([c.name for c in self._top_driver.iteration_set()])

            if inputs is None:
                inputs = list(ddests)
            else:
                # fix any single tuples
                inputs = [fix_single_tuple(i) for i in inputs]

                # identify any broadcast inputs
                ins = []
                for inp in inputs:
                    if isinstance(inp, basestring):
                        keep.add(inp)
                        ins.append(inp)
                    else:
                        keep.update(inp)
                        ins.append(inp[0])
                inputs = ins

            if outputs is None:
                outputs = dsrcs

            dgraph = self._explode_vartrees(dgraph)
            
            # add any variables requested that don't exist in the graph
            for inp in inputs:
                if inp not in dgraph:
                    base = base_var(dgraph, inp)
                    for n in chain(dgraph.successors(base), dgraph.predecessors(base)):
                        if base_var(dgraph, n) != base:
                            keep.add(base)
                    dgraph.add_connected_subvar(inp)
                    
            for out in outputs:
                if out not in dgraph:
                    base = base_var(dgraph, out)
                    for n in chain(dgraph.successors(base), dgraph.predecessors(base)):
                        if base_var(dgraph, n) != base:
                            keep.add(base)
                    dgraph.add_connected_subvar(out)
                    
            dgraph = relevant_subgraph(dgraph, inputs, outputs,
                                       keep)
            
            self._remove_vartrees(dgraph)
            
            keep.update(inputs)
            keep.update(outputs)
        else:
            dgraph = self._explode_vartrees(dgraph)
            self._remove_vartrees(dgraph)

        fix_state_connections(self, dgraph)

        add_boundary_comps(dgraph)

        connect_subvars_to_comps(dgraph)

        # get rid of fake boundary comps
        dgraph.remove_nodes_from(['#in', '#out'])

        # collapse all connections into single nodes.
        collapsed_graph = collapse_connections(dgraph)
        
        fix_duplicate_dests(collapsed_graph)

        vars2tuples(dgraph, collapsed_graph)

        self.name2collapsed = map_collapsed_nodes(collapsed_graph)

        # add InVarSystems and OutVarSystems for boundary vars
        for node, data in collapsed_graph.nodes_iter(data=True):
            if 'boundary' in data and collapsed_graph.degree(node) > 0:
                if data.get('iotype') == 'in' and collapsed_graph.in_degree(node) == 0: # input boundary node
                    collapsed_graph.add_node(node[0].split('[',1)[0], comp='invar')
                    collapsed_graph.add_edge(node[0].split('[',1)[0], node)
                elif data.get('iotype') == 'out' and collapsed_graph.out_degree(node) == 0: # output bndry node
                    collapsed_graph.add_node(node[1][0].split('[',1)[0], comp='outvar')
                    collapsed_graph.add_edge(node, node[1][0].split('[',1)[0])

        # translate kept nodes to collapsed form
        coll_keep = set([self.name2collapsed.get(k,k) for k in keep])

        # remove all vars that don't connect components
        prune_reduced_graph(self._depgraph, collapsed_graph,
                            coll_keep)

        fix_dangling_vars(collapsed_graph)

        self._reduced_graph = collapsed_graph

        for comp in self.get_comps():
            if has_interface(comp, IDriver) and comp.requires_derivs():
                self._derivs_required = True
            if has_interface(comp, IAssembly):
                comp.setup_reduced_graph(inputs=_get_scoped_inputs(comp, dgraph, inputs),
                                         outputs=_get_scoped_outputs(comp, dgraph, outputs))


    def _get_var_info(self, node):
        """Collect any variable metadata from the
        model here.
        """
        info = { 'size': 0, 'flat': True }

        base = None

        if isinstance(node, tuple):
            # use the name of the src
            name = node[0]
        else:
            name = node

        parts = name.split('.',1)
        if len(parts) > 1:
            cname, vname = parts
            child = getattr(self, cname)
        else:
            cname, vname = '', name
            child = self

        try:
            # TODO: add checking of local_size metadata...
            parts = vname.split('.')
            val, idx = get_val_and_index(child, vname)

            if hasattr(val, 'shape'):
                info['shape'] = val.shape

            if '[' in vname:  # array index into basevar
                base = vname.split('[',1)[0]
                flat_idx = get_flattened_index(idx,
                                        get_var_shape(base, child))
            else:
                base = None
                flat_idx = None

            info['size'] = flattened_size(vname, val, scope=child)
            if flat_idx is not None:
                info['flat_idx'] = flat_idx

        except NoFlatError:
            info['flat'] = False

        if base is not None:
            if cname:
                bname = '.'.join((cname, base))
            else:
                bname = base
            info['basevar'] = bname

        # get any other metadata we want
        for mname in ['deriv_ignore']:
            meta = child.get_metadata(vname, mname)
            if meta is not None:
                info[mname] = meta

        return info

    def _flat(self, lst):
        return [n for n in lst if self._get_var_info(n).get('flat')]

    def _get_all_var_metadata(self, graph):
        """Collect size, shape, etc. info for all variables referenced
        in the graph.  This info can then be used by all subsystems
        contained in this Assembly.
        """
        varmeta = {}
        for node, data in graph.nodes_iter(data=True):
            if 'comp' not in data and node not in varmeta:
                meta = self._get_var_info(node)
                varmeta[node] = meta
                for name in simple_node_iter(node):
                    if name not in varmeta:
                        varmeta[name] = meta

        # there are cases where a component will return names from
        # its list_deriv_vars that are not found in the graph, so add them
        # all here just in case
        for node, data in graph.nodes_iter(data=True):
            if 'comp' in data and '.' not in node:
                try:
                    comp = getattr(self, node)
                    ins, outs = comp.list_deriv_vars()
                except AttributeError:
                    continue
                for name in chain(ins,outs):
                    name = '.'.join((node, name))
                    if name not in varmeta:
                        varmeta[name] = self._get_var_info(name)

        return varmeta

    def _add_driver_subvar_conns(self, depgraph, collapsed):
        """Connect any var nodes with subvar sources that don't have an upstream component
        to their basevar's upstream component.
        """
        for node, data in collapsed.nodes_iter(data=True):
            if 'basevar' in data and collapsed.in_degree(node) == 0:
                base = self.name2collapsed[data['basevar']]
                if base in collapsed:
                    preds = collapsed.predecessors(base)
                    if preds:
                        collapsed.add_edge(preds[0], node)
        return collapsed

    def _remove_vartrees(self, g):
        """Remove all vartree nodes."""
        vtnodes = [n for n in g if self.contains(n) and isinstance(self.get(n), VariableTree)]
        
        for vt in vtnodes:
            succ = g.successors(vt)
            pred = g.predecessors(vt)
            
            if '.' in vt:
                # connect subs to parent comp
                cname = vt.split('.', 1)[0]
                if cname in succ:
                    for p in pred:
                        if p != cname and base_var(g, p) == vt:
                            g.add_edge(p, cname)
                elif cname in pred:
                    for s in succ:
                        if s != cname and base_var(g, s) == vt:
                            g.add_edge(cname, s)
                            
        g.remove_nodes_from(vtnodes)
                
    def _explode_vartrees(self, dgraph):
        """Given a depgraph, take all connected variable nodes corresponding
        to VariableTrees and replace them with a variable node for each
        variable in the VariableTree.
        """
        vtvars = dict([(n,None) for n in dgraph if isinstance(self.get(n), VariableTree)])        
        conns = [(u,v) for u,v in dgraph.list_connections() if u in vtvars]
        
        depgraph = dgraph.subgraph(dgraph.nodes_iter())
        
        # explode all vt nodes first
        for vt in vtvars:
            obj = self.get(vt)
            vtvars[vt] = ['.'.join((vt, n.split('.',1)[1]))
                                     for n in obj.list_all_vars()]
            for sub in vtvars[vt]:
                if sub not in depgraph:
                    depgraph.add_subvar(sub)
        
        vtconns = {}
        for u,v in conns:
            varlist = [vtvars[u], vtvars[v]]

            if len(varlist[0]) != len(varlist[1]):
                self.raise_exception("connected vartrees '%s' and '%s' do not have the same variable list" %
                                     (u, v))

            for src, dest in zip(varlist[0], varlist[1]):
                if src.split('.')[-1] != dest.split('.')[-1]:
                    self.raise_exception("variables '%s' and '%s' in vartree connection '%s' -> '%s' do not match" %
                                         (src, dest, u, v))

            vtconns[(u,v)] = varlist


        for (u,v), varlist in vtconns.items():
            ucomp = udestcomp = vcomp = None

            # see if there's a u component
            comp = u.split('.', 1)[0]
            if comp in depgraph and depgraph.node[comp].get('comp'):
                if comp in depgraph.predecessors(u):
                    ucomp = comp
                elif comp in depgraph.successors(u):  # handle input as output case
                    udestcomp = comp

            # see if there's a v component
            comp = v.split('.', 1)[0]
            if comp in depgraph and depgraph.node[comp].get('comp'):
                if comp in depgraph.successors(v):
                    vcomp = comp

            for src, dest in zip(varlist[0], varlist[1]):
                depgraph.add_edge(src, dest, conn=True)
                if ucomp:
                    depgraph.add_edge(ucomp, src)
                if udestcomp:
                    depgraph.add_edge(src, udestcomp)
                if vcomp:
                    depgraph.add_edge(dest, vcomp)

        return depgraph

    def get_comps_and_pseudos(self):
        for node, data in self._depgraph.nodes_iter(data=True):
            if 'comp' in data:
                yield getattr(self, node)

    def pre_setup(self):
        self._provideJ_bounds = None
        self.driver.pre_setup()

    def post_setup(self):
        for comp in self.get_comps():
            comp.post_setup()

        self._system.vec['u'].set_from_scope(self)

    def _setup(self, inputs=None, outputs=None):
        """This is called automatically on the top level Assembly
        prior to execution.  It will also be called if
        calc_gradient is called with input or output lists that
        differ from the lists of parameters or objectives/constraints
        that are inherent to the model.
        """

        if MPI:
            MPI.COMM_WORLD.Set_errhandler(MPI.ERRORS_ARE_FATAL)
            comm = MPI.COMM_WORLD
        else:
            comm = None

        self._var_meta = {}
        
        try:
            self.pre_setup()
            self.setup_depgraph()
            self.setup_reduced_graph(inputs=inputs, outputs=outputs)
            self.setup_systems()
            self.setup_communicators(comm)
            self.setup_variables()
            self.setup_sizes()
            self.setup_vectors()
            self.setup_scatters()
        except Exception:
            if MPI:
                mpiprint(traceback.format_exc())
            raise
        else:
            self.post_setup()


def dump_iteration_tree(obj, f=sys.stdout, full=True, tabsize=4, derivs=False):
    """Returns a text version of the iteration tree
    of an OpenMDAO object.  The tree shows which are being
    iterated over by which drivers.

    If full is True, show pseudocomponents as well.
    If derivs is True, include derivative input/output
    information.
    """
    def _dump_iteration_tree(obj, f, tablevel):
        tab = ' ' * tablevel
        if is_instance(obj, Driver):
            f.write("%s%s\n" % (tab, obj.name))
            if derivs:
                raise NotImplementedError("dumping of derivative inputs/outputs not supported yet.")
                    # f.write("%s*deriv inputs: %s\n"
                    #         % (' '*(tablevel+tabsize+2), inputs))
                    # f.write("%s*deriv outputs: %s\n"
                    #         % (' '*(tablevel+tabsize+2), outputs))
            names = set(obj.workflow.get_names())
            for comp in obj.workflow:
                if not full and comp.name not in names:
                    continue
                if is_instance(comp, Driver) or is_instance(comp, Assembly):
                    _dump_iteration_tree(comp, f, tablevel + tabsize)
                elif is_instance(comp, PseudoComponent):
                    f.write("%s%s  (%s)\n" %
                        (' ' * (tablevel+tabsize), comp.name, comp._orig_expr))
                else:
                    f.write("%s%s\n" % (' ' * (tablevel+tabsize), comp.name))
        elif is_instance(obj, Assembly):
            f.write("%s%s\n" % (tab, obj.name))
            _dump_iteration_tree(obj.driver, f, tablevel + tabsize)

    _dump_iteration_tree(obj, f, 0)

def _get_wflow_names(iter_tree):
    """Return a list of names with driver sub-iter-trees collapsed
    down to just the driver name, i.e., return what would be
    in driver.workflow.get_names(full=True).
    """
    names = []
    for n in iter_tree[1]:
        if isinstance(n, basestring):
            names.append(n)
        else:
            names.append(n[0])
    return names

def _get_scoped_inputs(comp, g, explicit_ins):
    """Return a list of input varnames scoped to the given name."""
    cname = comp.name
    inputs = []
    if explicit_ins is None:
        explicit_ins = ()
        
    for p in g.predecessors(cname):
        if p.startswith(cname+'.'):# and (g.in_degree(p) > 0 or p in explicit_ins):
            inputs.append(p.split('.',1)[1])

    if not inputs:
        return None

    return inputs

def _get_scoped_outputs(comp, g, explicit_outs):
    """Return a list of output varnames scoped to the given name."""
    cname = comp.name
    outputs = []
    if explicit_outs is None:
        explicit_outs = ()
        
    for s in g.successors(cname):
        if s.startswith(cname+'.'):# and (g.out_degree(s) > 0 or s in explicit_outs):
            outputs.append(s.split('.',1)[1])

    if not outputs:
        return None

    return outputs

def _gdump(g):
    print "nodes:"
    for n,d in g.nodes_iter(data=True):
        print n, d
    print "edges"
    for u,v,d in g.edges(data=True):
        print "   ",u," --> ",v, d

def _dump_all(asm):
    """a debugging function to help track down diffs between models."""
    asm._system.dump(stream=sys.stdout)
    print "%s reduced graph" % asm.get_pathname()
    _gdump(asm._reduced_graph)
    for drv in [asm._top_driver] + list(asm._top_driver.subdrivers(recurse=True)):
        print "driver", drv.name
        print "reduced graph"
        _gdump(drv.get_reduced_graph())
        print "wf reduced_graph"
        _gdump(drv.workflow._reduced_graph)
        for comp in drv.workflow:
            if has_interface(comp, IAssembly):
                _dump_all(comp)<|MERGE_RESOLUTION|>--- conflicted
+++ resolved
@@ -186,7 +186,6 @@
         self.includes = ['*']
         self.excludes = []
 
-<<<<<<< HEAD
         self._setup_inputs = _missing
         self._setup_outputs = _missing
 
@@ -194,7 +193,6 @@
 
 
 
-#qqqqqqqqqqqqqqqqqqqqqqqqqqqqqqqqqqqqqqqqqqqqqqqqqqqqqqqqqqqqqqqqqqqqqqqqqqq
     def _pre_execute(self):
         """Prepares for execution by calling various initialization methods
         if necessary.
@@ -212,18 +210,15 @@
 
 
         self.configure_recording()
-#qqqqqqqqqqqqqqqqqqqqqqqqqqqqqqqqqqqqqqqqqqqqqqqqqqqqqqqqqqqqqqqqqqqqqqqqqqq
-
-
-
-
-
-
-
-
-
-=======
->>>>>>> a71c35f7
+
+
+
+
+
+
+
+
+
     @property
     def _top_driver(self):
         if self._pre_driver:
