--- conflicted
+++ resolved
@@ -1033,13 +1033,8 @@
         for src in required_inputs:
             varname = depgraph.base_var(src)
             target1 = [n for n in depgraph.successors(varname)
-<<<<<<< HEAD
                                if not n.startswith('parent.')
                                   and depgraph.base_var(n) != varname]
-=======
-                       if not n.startswith('parent.')
-                          and depgraph.base_var(n) != varname]
->>>>>>> 21374919
             target2 = []
             if src in depgraph.node:
                 target2 = [n for n in depgraph.successors(src)
@@ -1340,12 +1335,8 @@
                             'io': 'io'
                         }
 
-<<<<<<< HEAD
-            if not source.startswith('_pseudo_') and not target.startswith('_pseudo_'):
-=======
             if not source.startswith('_pseudo_') and \
                not target.startswith('_pseudo_'):
->>>>>>> 21374919
                 # ignore other types of PseudoComponents (objectives, etc)
                 connectivity['edges'].append([source, target])
 
