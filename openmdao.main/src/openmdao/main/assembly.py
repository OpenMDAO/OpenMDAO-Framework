--- conflicted
+++ resolved
@@ -512,13 +512,8 @@
 
     def _split_varpath(self, path):
         """Return a tuple of compname,component,varname given a path
-<<<<<<< HEAD
-        name of the form 'compname.varname'. If the name is of the form 'varname'
+        name of the form 'compname.varname'. If the name is of the form 'varname',
         then compname will be None and comp is self.
-=======
-        name of the form 'compname.varname'. If the name is of the form 'varname',
-        then compname will be None and comp is self. 
->>>>>>> 4a7eb855
         """
         try:
             compname, varname = path.split('.', 1)
@@ -535,15 +530,9 @@
         """Connect one src expression to one destination expression. This could be
         a normal connection between variables from two internal Components, or
         it could be a passthrough connection, which connects across the scope boundary
-<<<<<<< HEAD
         of this object.  When a pathname begins with 'parent.', that indicates
-        that it is referring to a Variable outside of this object's scope.
-
-=======
-        of this object.  When a pathname begins with 'parent.', that indicates 
         it is referring to a Variable outside of this object's scope.
-        
->>>>>>> 4a7eb855
+
         src: str
             Source expression string.
 
