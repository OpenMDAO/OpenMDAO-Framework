--- conflicted
+++ resolved
@@ -1536,7 +1536,6 @@
 
         self._var_meta = {}
 
-<<<<<<< HEAD
         try:
             self.setup_init()
             self.setup_depgraph()
@@ -1562,26 +1561,7 @@
         except Exception:
             traceback.print_exc()
             raise
-=======
-        self.pre_setup()
-
-        self.propagate_srcs()
-
-        self.setup_depgraph()
-        self.setup_reduced_graph(inputs=inputs, outputs=outputs)
-        self.setup_systems()
-        # if MPI.COMM_WORLD.rank == 0:
-        #     from openmdao.util.dotgraph import plot_system_tree, plot_graph
-        #     plot_system_tree(self._system, 'sys.pdf')
-        #     plot_graph(self._reduced_graph, 'red.pdf')
-
-        self.setup_communicators(comm)
-        self.setup_variables()
-        self.setup_sizes()
-        self.setup_vectors()
-        self.setup_scatters()
-
->>>>>>> 0beed4fa
+
         self.post_setup()
 
 
