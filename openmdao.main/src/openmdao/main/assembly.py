--- conflicted
+++ resolved
@@ -43,13 +43,8 @@
                                    list_driver_connections, \
                                    simple_node_iter, \
                                    is_boundary_node
-<<<<<<< HEAD
 from openmdao.main.systems import SerialSystem, _create_simple_sys, OpaqueSystem
-from openmdao.main.vecwrapper import petsc_idxs
-=======
-from openmdao.main.systems import SerialSystem, _create_simple_sys
 from openmdao.main.mpiwrap import to_idx_array
->>>>>>> f8e29f3f
 
 from openmdao.util.graph import list_deriv_vars, base_var, fix_single_tuple
 from openmdao.util.log import logger
