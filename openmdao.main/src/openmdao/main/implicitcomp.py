""" Class definition for an Implicit Component. """

from openmdao.main.datatypes.api import Bool
from openmdao.main.component import Component 
from openmdao.main.interfaces import IImplicitComponent, implements
from openmdao.main.rbac import rbac

class ImplicitComponent(Component):
<<<<<<< HEAD
    implements(IImplicitComponent)

=======
    
    solve_internally = Bool(False, iotype='in', 
                            desc='Set to True to let this comp solve itself.')
>>>>>>> 3d82253e
    def __init__(self):
        super(ImplicitComponent, self).__init__()
        self._state_names = None
        self._resid_names = None

    @rbac(('owner', 'user'))
    def list_states(self):
        """Return a list of names of state variables."""

        if self._state_names is None:
            self._state_names = [k for k, v in self.items(iotype='state')]
        return self._state_names

    @rbac(('owner', 'user'))
    def list_residuals(self):
        """Return a list of names of residual variables."""

        if self._resid_names is None:
            self._resid_names = [k for k, v in self.items(iotype='residual')]
        return self._resid_names

    @rbac(('owner', 'user'))
    def config_changed(self, update_parent=True):
        """Reset internally cached values."""

        super(ImplicitComponent, self).config_changed(update_parent)
        self._state_names = None
        self._resid_names = None<|MERGE_RESOLUTION|>--- conflicted
+++ resolved
@@ -6,14 +6,11 @@
 from openmdao.main.rbac import rbac
 
 class ImplicitComponent(Component):
-<<<<<<< HEAD
     implements(IImplicitComponent)
-
-=======
     
     solve_internally = Bool(False, iotype='in', 
                             desc='Set to True to let this comp solve itself.')
->>>>>>> 3d82253e
+    
     def __init__(self):
         super(ImplicitComponent, self).__init__()
         self._state_names = None
