--- conflicted
+++ resolved
@@ -9,9 +9,6 @@
   build:
     - python
     - setuptools
-<<<<<<< HEAD
-    
-=======
     - sphinx
     - fabric >=0.9.3
     - openmdao.util
@@ -20,7 +17,6 @@
     - requests
     - virtualenv
 
->>>>>>> 1df6fcc0
   run:
     - python
     - setuptools
