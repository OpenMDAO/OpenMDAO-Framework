--- conflicted
+++ resolved
@@ -1180,11 +1180,7 @@
 
 def after_install(options, home_dir):
     global logger
-<<<<<<< HEAD
     reqs = ['docutils==0.6', 'Pyevolve==0.6', 'coverage==3.3.1', 'pycrypto==2.0.1', 'Traits==3.3.0', 'PyYAML==3.09', 'conmin==1.0', 'Jinja2==2.4', 'virtualenv==1.4.5', 'numpy==1.4.1', 'zc.buildout==1.4.3', 'Fabric==0.9.0', 'Sphinx==1.0b2', 'networkx==1.0.1', 'pyparsing==1.5.2', 'nosecoverage2==0.1', 'Pygments==1.3.1', 'nose==0.11.3']
-=======
-    reqs = ['docutils==0.6', 'Pyevolve==0.6', 'coverage==3.3.1', 'pycrypto==2.0.1', 'Traits==3.3.0', 'numpy==1.3.0', 'PyYAML==3.09', 'conmin==1.0', 'Jinja2==2.4', 'virtualenv==1.4.5', 'zc.buildout==1.4.3', 'Fabric==0.9.0', 'Sphinx==1.0b2', 'networkx==1.0.1', 'pyparsing==1.5.2', 'nosecoverage2==0.1', 'Pygments==1.3.1', 'nose==0.11.3']
->>>>>>> 4d1fc09a
     cmds = []
     url = 'http://openmdao.org/dists'
     found = [c for c in cmds if url in c]
