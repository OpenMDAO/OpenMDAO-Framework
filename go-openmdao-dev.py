#!/usr/bin/env python
## WARNING: This file is generated
#!/usr/bin/env python
"""Create a "virtual" Python installation
"""

virtualenv_version = "1.4.6"

import sys
import os
import optparse
import re
import shutil
import logging
import distutils.sysconfig
try:
    import subprocess
except ImportError, e:
    if sys.version_info <= (2, 3):
        print 'ERROR: %s' % e
        print 'ERROR: this script requires Python 2.4 or greater; or at least the subprocess module.'
        print 'If you copy subprocess.py from a newer version of Python this script will probably work'
        sys.exit(101)
    else:
        raise
try:
    set
except NameError:
    from sets import Set as set

join = os.path.join
py_version = 'python%s.%s' % (sys.version_info[0], sys.version_info[1])
is_jython = sys.platform.startswith('java')
expected_exe = is_jython and 'jython' or 'python'

REQUIRED_MODULES = ['os', 'posix', 'posixpath', 'nt', 'ntpath', 'genericpath',
                    'fnmatch', 'locale', 'encodings', 'codecs',
                    'stat', 'UserDict', 'readline', 'copy_reg', 'types',
                    're', 'sre', 'sre_parse', 'sre_constants', 'sre_compile',
                    'lib-dynload', 'config', 'zlib']

if sys.version_info[:2] >= (2, 6):
    REQUIRED_MODULES.extend(['warnings', 'linecache', '_abcoll', 'abc'])
if sys.version_info[:2] <= (2, 3):
    REQUIRED_MODULES.extend(['sets', '__future__'])

class Logger(object):

    """
    Logging object for use in command-line script.  Allows ranges of
    levels, to avoid some redundancy of displayed information.
    """

    DEBUG = logging.DEBUG
    INFO = logging.INFO
    NOTIFY = (logging.INFO+logging.WARN)/2
    WARN = WARNING = logging.WARN
    ERROR = logging.ERROR
    FATAL = logging.FATAL

    LEVELS = [DEBUG, INFO, NOTIFY, WARN, ERROR, FATAL]

    def __init__(self, consumers):
        self.consumers = consumers
        self.indent = 0
        self.in_progress = None
        self.in_progress_hanging = False

    def debug(self, msg, *args, **kw):
        self.log(self.DEBUG, msg, *args, **kw)
    def info(self, msg, *args, **kw):
        self.log(self.INFO, msg, *args, **kw)
    def notify(self, msg, *args, **kw):
        self.log(self.NOTIFY, msg, *args, **kw)
    def warn(self, msg, *args, **kw):
        self.log(self.WARN, msg, *args, **kw)
    def error(self, msg, *args, **kw):
        self.log(self.WARN, msg, *args, **kw)
    def fatal(self, msg, *args, **kw):
        self.log(self.FATAL, msg, *args, **kw)
    def log(self, level, msg, *args, **kw):
        if args:
            if kw:
                raise TypeError(
                    "You may give positional or keyword arguments, not both")
        args = args or kw
        rendered = None
        for consumer_level, consumer in self.consumers:
            if self.level_matches(level, consumer_level):
                if (self.in_progress_hanging
                    and consumer in (sys.stdout, sys.stderr)):
                    self.in_progress_hanging = False
                    sys.stdout.write('\n')
                    sys.stdout.flush()
                if rendered is None:
                    if args:
                        rendered = msg % args
                    else:
                        rendered = msg
                    rendered = ' '*self.indent + rendered
                if hasattr(consumer, 'write'):
                    consumer.write(rendered+'\n')
                else:
                    consumer(rendered)

    def start_progress(self, msg):
        assert not self.in_progress, (
            "Tried to start_progress(%r) while in_progress %r"
            % (msg, self.in_progress))
        if self.level_matches(self.NOTIFY, self._stdout_level()):
            sys.stdout.write(msg)
            sys.stdout.flush()
            self.in_progress_hanging = True
        else:
            self.in_progress_hanging = False
        self.in_progress = msg

    def end_progress(self, msg='done.'):
        assert self.in_progress, (
            "Tried to end_progress without start_progress")
        if self.stdout_level_matches(self.NOTIFY):
            if not self.in_progress_hanging:
                # Some message has been printed out since start_progress
                sys.stdout.write('...' + self.in_progress + msg + '\n')
                sys.stdout.flush()
            else:
                sys.stdout.write(msg + '\n')
                sys.stdout.flush()
        self.in_progress = None
        self.in_progress_hanging = False

    def show_progress(self):
        """If we are in a progress scope, and no log messages have been
        shown, write out another '.'"""
        if self.in_progress_hanging:
            sys.stdout.write('.')
            sys.stdout.flush()

    def stdout_level_matches(self, level):
        """Returns true if a message at this level will go to stdout"""
        return self.level_matches(level, self._stdout_level())

    def _stdout_level(self):
        """Returns the level that stdout runs at"""
        for level, consumer in self.consumers:
            if consumer is sys.stdout:
                return level
        return self.FATAL

    def level_matches(self, level, consumer_level):
        """
        >>> l = Logger()
        >>> l.level_matches(3, 4)
        False
        >>> l.level_matches(3, 2)
        True
        >>> l.level_matches(slice(None, 3), 3)
        False
        >>> l.level_matches(slice(None, 3), 2)
        True
        >>> l.level_matches(slice(1, 3), 1)
        True
        >>> l.level_matches(slice(2, 3), 1)
        False
        """
        if isinstance(level, slice):
            start, stop = level.start, level.stop
            if start is not None and start > consumer_level:
                return False
            if stop is not None or stop <= consumer_level:
                return False
            return True
        else:
            return level >= consumer_level

    #@classmethod
    def level_for_integer(cls, level):
        levels = cls.LEVELS
        if level < 0:
            return levels[0]
        if level >= len(levels):
            return levels[-1]
        return levels[level]

    level_for_integer = classmethod(level_for_integer)

def mkdir(path):
    if not os.path.exists(path):
        logger.info('Creating %s', path)
        os.makedirs(path)
    else:
        logger.info('Directory %s already exists', path)

def copyfile(src, dest, symlink=True):
    if not os.path.exists(src):
        # Some bad symlink in the src
        logger.warn('Cannot find file %s (bad symlink)', src)
        return
    if os.path.exists(dest):
        logger.debug('File %s already exists', dest)
        return
    if not os.path.exists(os.path.dirname(dest)):
        logger.info('Creating parent directories for %s' % os.path.dirname(dest))
        os.makedirs(os.path.dirname(dest))
    if symlink and hasattr(os, 'symlink'):
        logger.info('Symlinking %s', dest)
        os.symlink(os.path.abspath(src), dest)
    else:
        logger.info('Copying to %s', dest)
        if os.path.isdir(src):
            shutil.copytree(src, dest, True)
        else:
            shutil.copy2(src, dest)

def writefile(dest, content, overwrite=True):
    if not os.path.exists(dest):
        logger.info('Writing %s', dest)
        f = open(dest, 'wb')
        f.write(content)
        f.close()
        return
    else:
        f = open(dest, 'rb')
        c = f.read()
        f.close()
        if c != content:
            if not overwrite:
                logger.notify('File %s exists with different content; not overwriting', dest)
                return
            logger.notify('Overwriting %s with new content', dest)
            f = open(dest, 'wb')
            f.write(content)
            f.close()
        else:
            logger.info('Content %s already in place', dest)

def rmtree(dir):
    if os.path.exists(dir):
        logger.notify('Deleting tree %s', dir)
        shutil.rmtree(dir)
    else:
        logger.info('Do not need to delete %s; already gone', dir)

def make_exe(fn):
    if hasattr(os, 'chmod'):
        oldmode = os.stat(fn).st_mode & 07777
        newmode = (oldmode | 0555) & 07777
        os.chmod(fn, newmode)
        logger.info('Changed mode of %s to %s', fn, oct(newmode))

def _find_file(filename, dirs):
    for dir in dirs:
        if os.path.exists(join(dir, filename)):
            return join(dir, filename)
    return filename

def _install_req(py_executable, unzip=False, distribute=False):
    if not distribute:
        setup_fn = 'setuptools-0.6c11-py%s.egg' % sys.version[:3]
        project_name = 'setuptools'
        bootstrap_script = EZ_SETUP_PY
        source = None
    else:
        setup_fn = None
        source = 'distribute-0.6.8.tar.gz'
        project_name = 'distribute'
        bootstrap_script = DISTRIBUTE_SETUP_PY
        try:
            # check if the global Python has distribute installed or plain
            # setuptools
            import pkg_resources
            if not hasattr(pkg_resources, '_distribute'):
                location = os.path.dirname(pkg_resources.__file__)
                logger.notify("A globally installed setuptools was found (in %s)" % location)
                logger.notify("Use the --no-site-packages option to use distribute in "
                              "the virtualenv.")
        except ImportError:
            pass

    search_dirs = file_search_dirs()

    if setup_fn is not None:
        setup_fn = _find_file(setup_fn, search_dirs)

    if source is not None:
        source = _find_file(source, search_dirs)

    if is_jython and os._name == 'nt':
        # Jython's .bat sys.executable can't handle a command line
        # argument with newlines
        import tempfile
        fd, ez_setup = tempfile.mkstemp('.py')
        os.write(fd, bootstrap_script)
        os.close(fd)
        cmd = [py_executable, ez_setup]
    else:
        cmd = [py_executable, '-c', bootstrap_script]
    if unzip:
        cmd.append('--always-unzip')
    env = {}
    if logger.stdout_level_matches(logger.DEBUG):
        cmd.append('-v')

    old_chdir = os.getcwd()
    if setup_fn is not None and os.path.exists(setup_fn):
        logger.info('Using existing %s egg: %s' % (project_name, setup_fn))
        cmd.append(setup_fn)
        if os.environ.get('PYTHONPATH'):
            env['PYTHONPATH'] = setup_fn + os.path.pathsep + os.environ['PYTHONPATH']
        else:
            env['PYTHONPATH'] = setup_fn
    else:
        # the source is found, let's chdir
        if source is not None and os.path.exists(source):
            os.chdir(os.path.dirname(source))
        else:
            logger.info('No %s egg found; downloading' % project_name)
        cmd.extend(['--always-copy', '-U', project_name])
    logger.start_progress('Installing %s...' % project_name)
    logger.indent += 2
    cwd = None
    if project_name == 'distribute':
        env['DONT_PATCH_SETUPTOOLS'] = 'true'

    def _filter_ez_setup(line):
        return filter_ez_setup(line, project_name)

    if not os.access(os.getcwd(), os.W_OK):
        cwd = '/tmp'
        if source is not None and os.path.exists(source):
            # the current working dir is hostile, let's copy the
            # tarball to /tmp
            target = os.path.join(cwd, os.path.split(source)[-1])
            shutil.copy(source, target)
    try:
        call_subprocess(cmd, show_stdout=False,
                        filter_stdout=_filter_ez_setup,
                        extra_env=env,
                        cwd=cwd)
    finally:
        logger.indent -= 2
        logger.end_progress()
        if os.getcwd() != old_chdir:
            os.chdir(old_chdir)
        if is_jython and os._name == 'nt':
            os.remove(ez_setup)

def file_search_dirs():
    here = os.path.dirname(os.path.abspath(__file__))
    dirs = ['.', here,
            join(here, 'virtualenv_support')]
    if os.path.splitext(os.path.dirname(__file__))[0] != 'virtualenv':
        # Probably some boot script; just in case virtualenv is installed...
        try:
            import virtualenv
        except ImportError:
            pass
        else:
            dirs.append(os.path.join(os.path.dirname(virtualenv.__file__), 'virtualenv_support'))
    return [d for d in dirs if os.path.isdir(d)]

def install_setuptools(py_executable, unzip=False):
    _install_req(py_executable, unzip)

def install_distribute(py_executable, unzip=False):
    _install_req(py_executable, unzip, distribute=True)

_pip_re = re.compile(r'^pip-.*(zip|tar.gz|tar.bz2|tgz|tbz)$', re.I)
def install_pip(py_executable):
    filenames = []
    for dir in file_search_dirs():
        filenames.extend([join(dir, fn) for fn in os.listdir(dir)
                          if _pip_re.search(fn)])
    filenames.sort(key=lambda x: os.path.basename(x).lower())
    if not filenames:
        filename = 'pip'
    else:
        filename = filenames[-1]
    easy_install_script = 'easy_install'
    if sys.platform == 'win32':
        easy_install_script = 'easy_install-script.py'
    cmd = [py_executable, join(os.path.dirname(py_executable), easy_install_script), filename]
    if filename == 'pip':
        logger.info('Installing pip from network...')
    else:
        logger.info('Installing %s' % os.path.basename(filename))
    logger.indent += 2
    def _filter_setup(line):
        return filter_ez_setup(line, 'pip')
    try:
        call_subprocess(cmd, show_stdout=False,
                        filter_stdout=_filter_setup)
    finally:
        logger.indent -= 2

def filter_ez_setup(line, project_name='setuptools'):
    if not line.strip():
        return Logger.DEBUG
    if project_name == 'distribute':
        for prefix in ('Extracting', 'Now working', 'Installing', 'Before',
                       'Scanning', 'Setuptools', 'Egg', 'Already',
                       'running', 'writing', 'reading', 'installing',
                       'creating', 'copying', 'byte-compiling', 'removing',
                       'Processing'):
            if line.startswith(prefix):
                return Logger.DEBUG
        return Logger.DEBUG
    for prefix in ['Reading ', 'Best match', 'Processing setuptools',
                   'Copying setuptools', 'Adding setuptools',
                   'Installing ', 'Installed ']:
        if line.startswith(prefix):
            return Logger.DEBUG
    return Logger.INFO

def main():
    parser = optparse.OptionParser(
        version=virtualenv_version,
        usage="%prog [OPTIONS] DEST_DIR")

    parser.add_option(
        '-v', '--verbose',
        action='count',
        dest='verbose',
        default=0,
        help="Increase verbosity")

    parser.add_option(
        '-q', '--quiet',
        action='count',
        dest='quiet',
        default=0,
        help='Decrease verbosity')

    parser.add_option(
        '-p', '--python',
        dest='python',
        metavar='PYTHON_EXE',
        help='The Python interpreter to use, e.g., --python=python2.5 will use the python2.5 '
        'interpreter to create the new environment.  The default is the interpreter that '
        'virtualenv was installed with (%s)' % sys.executable)

    parser.add_option(
        '--clear',
        dest='clear',
        action='store_true',
        help="Clear out the non-root install and start from scratch")

    parser.add_option(
        '--no-site-packages',
        dest='no_site_packages',
        action='store_true',
        help="Don't give access to the global site-packages dir to the "
             "virtual environment")

    parser.add_option(
        '--unzip-setuptools',
        dest='unzip_setuptools',
        action='store_true',
        help="Unzip Setuptools or Distribute when installing it")

    parser.add_option(
        '--relocatable',
        dest='relocatable',
        action='store_true',
        help='Make an EXISTING virtualenv environment relocatable.  '
        'This fixes up scripts and makes all .pth files relative')

    parser.add_option(
        '--distribute',
        dest='use_distribute',
        action='store_true',
        help='Use Distribute instead of Setuptools. Set environ variable'
        'VIRTUALENV_USE_DISTRIBUTE to make it the default ')

    if 'extend_parser' in globals():
        extend_parser(parser)

    options, args = parser.parse_args()

    global logger

    if 'adjust_options' in globals():
        adjust_options(options, args)

    verbosity = options.verbose - options.quiet
    logger = Logger([(Logger.level_for_integer(2-verbosity), sys.stdout)])

    if options.python and not os.environ.get('VIRTUALENV_INTERPRETER_RUNNING'):
        env = os.environ.copy()
        interpreter = resolve_interpreter(options.python)
        if interpreter == sys.executable:
            logger.warn('Already using interpreter %s' % interpreter)
        else:
            logger.notify('Running virtualenv with interpreter %s' % interpreter)
            env['VIRTUALENV_INTERPRETER_RUNNING'] = 'true'
            file = __file__
            if file.endswith('.pyc'):
                file = file[:-1]
            os.execvpe(interpreter, [interpreter, file] + sys.argv[1:], env)

    if not args:
        print 'You must provide a DEST_DIR'
        parser.print_help()
        sys.exit(2)
    if len(args) > 1:
        print 'There must be only one argument: DEST_DIR (you gave %s)' % (
            ' '.join(args))
        parser.print_help()
        sys.exit(2)

    home_dir = args[0]

    if os.environ.get('WORKING_ENV'):
        logger.fatal('ERROR: you cannot run virtualenv while in a workingenv')
        logger.fatal('Please deactivate your workingenv, then re-run this script')
        sys.exit(3)

    if os.environ.get('PYTHONHOME'):
        if sys.platform == 'win32':
            name = '%PYTHONHOME%'
        else:
            name = '$PYTHONHOME'
        logger.warn('%s is set; this can cause problems creating environments' % name)

    if options.relocatable:
        make_environment_relocatable(home_dir)
        return

    create_environment(home_dir, site_packages=not options.no_site_packages, clear=options.clear,
                       unzip_setuptools=options.unzip_setuptools,
                       use_distribute=options.use_distribute)
    if 'after_install' in globals():
        after_install(options, home_dir)

def call_subprocess(cmd, show_stdout=True,
                    filter_stdout=None, cwd=None,
                    raise_on_returncode=True, extra_env=None):
    cmd_parts = []
    for part in cmd:
        if len(part) > 40:
            part = part[:30]+"..."+part[-5:]
        if ' ' in part or '\n' in part or '"' in part or "'" in part:
            part = '"%s"' % part.replace('"', '\\"')
        cmd_parts.append(part)
    cmd_desc = ' '.join(cmd_parts)
    if show_stdout:
        stdout = None
    else:
        stdout = subprocess.PIPE
    logger.debug("Running command %s" % cmd_desc)
    if extra_env:
        env = os.environ.copy()
        env.update(extra_env)
    else:
        env = None
    try:
        proc = subprocess.Popen(
            cmd, stderr=subprocess.STDOUT, stdin=None, stdout=stdout,
            cwd=cwd, env=env)
    except Exception, e:
        logger.fatal(
            "Error %s while executing command %s" % (e, cmd_desc))
        raise
    all_output = []
    if stdout is not None:
        stdout = proc.stdout
        while 1:
            line = stdout.readline()
            if not line:
                break
            line = line.rstrip()
            all_output.append(line)
            if filter_stdout:
                level = filter_stdout(line)
                if isinstance(level, tuple):
                    level, line = level
                logger.log(level, line)
                if not logger.stdout_level_matches(level):
                    logger.show_progress()
            else:
                logger.info(line)
    else:
        proc.communicate()
    proc.wait()
    if proc.returncode:
        if raise_on_returncode:
            if all_output:
                logger.notify('Complete output from command %s:' % cmd_desc)
                logger.notify('\n'.join(all_output) + '\n----------------------------------------')
            raise OSError(
                "Command %s failed with error code %s"
                % (cmd_desc, proc.returncode))
        else:
            logger.warn(
                "Command %s had error code %s"
                % (cmd_desc, proc.returncode))


def create_environment(home_dir, site_packages=True, clear=False,
                       unzip_setuptools=False, use_distribute=False):
    """
    Creates a new environment in ``home_dir``.

    If ``site_packages`` is true (the default) then the global
    ``site-packages/`` directory will be on the path.

    If ``clear`` is true (default False) then the environment will
    first be cleared.
    """
    home_dir, lib_dir, inc_dir, bin_dir = path_locations(home_dir)

    py_executable = os.path.abspath(install_python(
        home_dir, lib_dir, inc_dir, bin_dir,
        site_packages=site_packages, clear=clear))

    install_distutils(lib_dir, home_dir)

    if use_distribute or os.environ.get('VIRTUALENV_USE_DISTRIBUTE'):
        install_distribute(py_executable, unzip=unzip_setuptools)
    else:
        install_setuptools(py_executable, unzip=unzip_setuptools)

    install_pip(py_executable)

    install_activate(home_dir, bin_dir)

def path_locations(home_dir):
    """Return the path locations for the environment (where libraries are,
    where scripts go, etc)"""
    # XXX: We'd use distutils.sysconfig.get_python_inc/lib but its
    # prefix arg is broken: http://bugs.python.org/issue3386
    if sys.platform == 'win32':
        # Windows has lots of problems with executables with spaces in
        # the name; this function will remove them (using the ~1
        # format):
        mkdir(home_dir)
        if ' ' in home_dir:
            try:
                import win32api
            except ImportError:
                print 'Error: the path "%s" has a space in it' % home_dir
                print 'To handle these kinds of paths, the win32api module must be installed:'
                print '  http://sourceforge.net/projects/pywin32/'
                sys.exit(3)
            home_dir = win32api.GetShortPathName(home_dir)
        lib_dir = join(home_dir, 'Lib')
        inc_dir = join(home_dir, 'Include')
        bin_dir = join(home_dir, 'Scripts')
    elif is_jython:
        lib_dir = join(home_dir, 'Lib')
        inc_dir = join(home_dir, 'Include')
        bin_dir = join(home_dir, 'bin')
    else:
        lib_dir = join(home_dir, 'lib', py_version)
        inc_dir = join(home_dir, 'include', py_version)
        bin_dir = join(home_dir, 'bin')
    return home_dir, lib_dir, inc_dir, bin_dir

def install_python(home_dir, lib_dir, inc_dir, bin_dir, site_packages, clear):
    """Install just the base environment, no distutils patches etc"""
    if sys.executable.startswith(bin_dir):
        print 'Please use the *system* python to run this script'
        return

    if clear:
        rmtree(lib_dir)
        ## FIXME: why not delete it?
        ## Maybe it should delete everything with #!/path/to/venv/python in it
        logger.notify('Not deleting %s', bin_dir)

    if hasattr(sys, 'real_prefix'):
        logger.notify('Using real prefix %r' % sys.real_prefix)
        prefix = sys.real_prefix
    else:
        prefix = sys.prefix
    mkdir(lib_dir)
    fix_lib64(lib_dir)
    stdlib_dirs = [os.path.dirname(os.__file__)]
    if sys.platform == 'win32':
        stdlib_dirs.append(join(os.path.dirname(stdlib_dirs[0]), 'DLLs'))
    elif sys.platform == 'darwin':
        stdlib_dirs.append(join(stdlib_dirs[0], 'site-packages'))
    for stdlib_dir in stdlib_dirs:
        if not os.path.isdir(stdlib_dir):
            continue
        if hasattr(os, 'symlink'):
            logger.info('Symlinking Python bootstrap modules')
        else:
            logger.info('Copying Python bootstrap modules')
        logger.indent += 2
        try:
            for fn in os.listdir(stdlib_dir):
                if fn != 'site-packages' and os.path.splitext(fn)[0] in REQUIRED_MODULES:
                    copyfile(join(stdlib_dir, fn), join(lib_dir, fn))
        finally:
            logger.indent -= 2
    mkdir(join(lib_dir, 'site-packages'))
    writefile(join(lib_dir, 'site.py'), SITE_PY)
    writefile(join(lib_dir, 'orig-prefix.txt'), prefix)
    site_packages_filename = join(lib_dir, 'no-global-site-packages.txt')
    if not site_packages:
        writefile(site_packages_filename, '')
    else:
        if os.path.exists(site_packages_filename):
            logger.info('Deleting %s' % site_packages_filename)
            os.unlink(site_packages_filename)

    stdinc_dir = join(prefix, 'include', py_version)
    if os.path.exists(stdinc_dir):
        copyfile(stdinc_dir, inc_dir)
    else:
        logger.debug('No include dir %s' % stdinc_dir)

    if sys.exec_prefix != prefix:
        if sys.platform == 'win32':
            exec_dir = join(sys.exec_prefix, 'lib')
        elif is_jython:
            exec_dir = join(sys.exec_prefix, 'Lib')
        else:
            exec_dir = join(sys.exec_prefix, 'lib', py_version)
        for fn in os.listdir(exec_dir):
            copyfile(join(exec_dir, fn), join(lib_dir, fn))

    if is_jython:
        # Jython has either jython-dev.jar and javalib/ dir, or just
        # jython.jar
        for name in 'jython-dev.jar', 'javalib', 'jython.jar':
            src = join(prefix, name)
            if os.path.exists(src):
                copyfile(src, join(home_dir, name))
        # XXX: registry should always exist after Jython 2.5rc1
        src = join(prefix, 'registry')
        if os.path.exists(src):
            copyfile(src, join(home_dir, 'registry'), symlink=False)
        copyfile(join(prefix, 'cachedir'), join(home_dir, 'cachedir'),
                 symlink=False)

    mkdir(bin_dir)
    py_executable = join(bin_dir, os.path.basename(sys.executable))
    if 'Python.framework' in prefix:
        if py_executable.endswith('/Python'):
            # The name of the python executable is not quite what
            # we want, rename it.
            py_executable = os.path.join(
                    os.path.dirname(py_executable), 'python')

    logger.notify('New %s executable in %s', expected_exe, py_executable)
    if sys.executable != py_executable:
        ## FIXME: could I just hard link?
        executable = sys.executable
        if sys.platform == 'cygwin' and os.path.exists(executable + '.exe'):
            # Cygwin misreports sys.executable sometimes
            executable += '.exe'
            py_executable += '.exe'
            logger.info('Executable actually exists in %s' % executable)
        shutil.copyfile(executable, py_executable)
        make_exe(py_executable)
        if sys.platform == 'win32' or sys.platform == 'cygwin':
            pythonw = os.path.join(os.path.dirname(sys.executable), 'pythonw.exe')
            if os.path.exists(pythonw):
                logger.info('Also created pythonw.exe')
                shutil.copyfile(pythonw, os.path.join(os.path.dirname(py_executable), 'pythonw.exe'))

    if os.path.splitext(os.path.basename(py_executable))[0] != expected_exe:
        secondary_exe = os.path.join(os.path.dirname(py_executable),
                                     expected_exe)
        py_executable_ext = os.path.splitext(py_executable)[1]
        if py_executable_ext == '.exe':
            # python2.4 gives an extension of '.4' :P
            secondary_exe += py_executable_ext
        if os.path.exists(secondary_exe):
            logger.warn('Not overwriting existing %s script %s (you must use %s)'
                        % (expected_exe, secondary_exe, py_executable))
        else:
            logger.notify('Also creating executable in %s' % secondary_exe)
            shutil.copyfile(sys.executable, secondary_exe)
            make_exe(secondary_exe)

    if 'Python.framework' in prefix:
        logger.debug('MacOSX Python framework detected')

        # Make sure we use the the embedded interpreter inside
        # the framework, even if sys.executable points to
        # the stub executable in ${sys.prefix}/bin
        # See http://groups.google.com/group/python-virtualenv/
        #                              browse_thread/thread/17cab2f85da75951
        shutil.copy(
                os.path.join(
                    prefix, 'Resources/Python.app/Contents/MacOS/Python'),
                py_executable)

        # Copy the framework's dylib into the virtual
        # environment
        virtual_lib = os.path.join(home_dir, '.Python')

        if os.path.exists(virtual_lib):
            os.unlink(virtual_lib)
        copyfile(
            os.path.join(prefix, 'Python'),
            virtual_lib)

        # And then change the install_name of the copied python executable
        try:
            call_subprocess(
                ["install_name_tool", "-change",
                 os.path.join(prefix, 'Python'),
                 '@executable_path/../.Python',
                 py_executable])
        except:
            logger.fatal(
                "Could not call install_name_tool -- you must have Apple's development tools installed")
            raise

        # Some tools depend on pythonX.Y being present
        py_executable_version = '%s.%s' % (
            sys.version_info[0], sys.version_info[1])
        if not py_executable.endswith(py_executable_version):
            # symlinking pythonX.Y > python
            pth = py_executable + '%s.%s' % (
                    sys.version_info[0], sys.version_info[1])
            if os.path.exists(pth):
                os.unlink(pth)
            os.symlink('python', pth)
        else:
            # reverse symlinking python -> pythonX.Y (with --python)
            pth = join(bin_dir, 'python')
            if os.path.exists(pth):
                os.unlink(pth)
            os.symlink(os.path.basename(py_executable), pth)

    if sys.platform == 'win32' and ' ' in py_executable:
        # There's a bug with subprocess on Windows when using a first
        # argument that has a space in it.  Instead we have to quote
        # the value:
        py_executable = '"%s"' % py_executable
    cmd = [py_executable, '-c', 'import sys; print sys.prefix']
    logger.info('Testing executable with %s %s "%s"' % tuple(cmd))
    proc = subprocess.Popen(cmd,
                            stdout=subprocess.PIPE)
    proc_stdout, proc_stderr = proc.communicate()
    proc_stdout = os.path.normcase(os.path.abspath(proc_stdout.strip()))
    if proc_stdout != os.path.normcase(os.path.abspath(home_dir)):
        logger.fatal(
            'ERROR: The executable %s is not functioning' % py_executable)
        logger.fatal(
            'ERROR: It thinks sys.prefix is %r (should be %r)'
            % (proc_stdout, os.path.normcase(os.path.abspath(home_dir))))
        logger.fatal(
            'ERROR: virtualenv is not compatible with this system or executable')
        if sys.platform == 'win32':
            logger.fatal(
                'Note: some Windows users have reported this error when they installed Python for "Only this user".  The problem may be resolvable if you install Python "For all users".  (See https://bugs.launchpad.net/virtualenv/+bug/352844)')
        sys.exit(100)
    else:
        logger.info('Got sys.prefix result: %r' % proc_stdout)

    pydistutils = os.path.expanduser('~/.pydistutils.cfg')
    if os.path.exists(pydistutils):
        logger.notify('Please make sure you remove any previous custom paths from '
                      'your %s file.' % pydistutils)
    ## FIXME: really this should be calculated earlier
    return py_executable

def install_activate(home_dir, bin_dir):
    if sys.platform == 'win32' or is_jython and os._name == 'nt':
        files = {'activate.bat': ACTIVATE_BAT,
                 'deactivate.bat': DEACTIVATE_BAT}
        if os.environ.get('OS') == 'Windows_NT' and os.environ.get('OSTYPE') == 'cygwin':
            files['activate'] = ACTIVATE_SH
    else:
        files = {'activate': ACTIVATE_SH}
    files['activate_this.py'] = ACTIVATE_THIS
    for name, content in files.items():
        content = content.replace('__VIRTUAL_ENV__', os.path.abspath(home_dir))
        content = content.replace('__VIRTUAL_NAME__', os.path.basename(os.path.abspath(home_dir)))
        content = content.replace('__BIN_NAME__', os.path.basename(bin_dir))
        writefile(os.path.join(bin_dir, name), content)

def install_distutils(lib_dir, home_dir):
    distutils_path = os.path.join(lib_dir, 'distutils')
    mkdir(distutils_path)
    ## FIXME: maybe this prefix setting should only be put in place if
    ## there's a local distutils.cfg with a prefix setting?
    home_dir = os.path.abspath(home_dir)
    ## FIXME: this is breaking things, removing for now:
    #distutils_cfg = DISTUTILS_CFG + "\n[install]\nprefix=%s\n" % home_dir
    writefile(os.path.join(distutils_path, '__init__.py'), DISTUTILS_INIT)
    writefile(os.path.join(distutils_path, 'distutils.cfg'), DISTUTILS_CFG, overwrite=False)

def fix_lib64(lib_dir):
    """
    Some platforms (particularly Gentoo on x64) put things in lib64/pythonX.Y
    instead of lib/pythonX.Y.  If this is such a platform we'll just create a
    symlink so lib64 points to lib
    """
    if [p for p in distutils.sysconfig.get_config_vars().values()
        if isinstance(p, basestring) and 'lib64' in p]:
        logger.debug('This system uses lib64; symlinking lib64 to lib')
        assert os.path.basename(lib_dir) == 'python%s' % sys.version[:3], (
            "Unexpected python lib dir: %r" % lib_dir)
        lib_parent = os.path.dirname(lib_dir)
        assert os.path.basename(lib_parent) == 'lib', (
            "Unexpected parent dir: %r" % lib_parent)
        copyfile(lib_parent, os.path.join(os.path.dirname(lib_parent), 'lib64'))

def resolve_interpreter(exe):
    """
    If the executable given isn't an absolute path, search $PATH for the interpreter
    """
    if os.path.abspath(exe) != exe:
        paths = os.environ.get('PATH', '').split(os.pathsep)
        for path in paths:
            if os.path.exists(os.path.join(path, exe)):
                exe = os.path.join(path, exe)
                break
    if not os.path.exists(exe):
        logger.fatal('The executable %s (from --python=%s) does not exist' % (exe, exe))
        sys.exit(3)
    return exe

############################################################
## Relocating the environment:

def make_environment_relocatable(home_dir):
    """
    Makes the already-existing environment use relative paths, and takes out
    the #!-based environment selection in scripts.
    """
    activate_this = os.path.join(home_dir, 'bin', 'activate_this.py')
    if not os.path.exists(activate_this):
        logger.fatal(
            'The environment doesn\'t have a file %s -- please re-run virtualenv '
            'on this environment to update it' % activate_this)
    fixup_scripts(home_dir)
    fixup_pth_and_egg_link(home_dir)
    ## FIXME: need to fix up distutils.cfg

OK_ABS_SCRIPTS = ['python', 'python%s' % sys.version[:3],
                  'activate', 'activate.bat', 'activate_this.py']

def fixup_scripts(home_dir):
    # This is what we expect at the top of scripts:
    shebang = '#!%s/bin/python' % os.path.normcase(os.path.abspath(home_dir))
    # This is what we'll put:
    new_shebang = '#!/usr/bin/env python%s' % sys.version[:3]
    activate = "import os; activate_this=os.path.join(os.path.dirname(__file__), 'activate_this.py'); execfile(activate_this, dict(__file__=activate_this)); del os, activate_this"
    bin_dir = os.path.join(home_dir, 'bin')
    for filename in os.listdir(bin_dir):
        filename = os.path.join(bin_dir, filename)
        if not os.path.isfile(filename):
            # ignore subdirs, e.g. .svn ones.
            continue
        f = open(filename, 'rb')
        lines = f.readlines()
        f.close()
        if not lines:
            logger.warn('Script %s is an empty file' % filename)
            continue
        if not lines[0].strip().startswith(shebang):
            if os.path.basename(filename) in OK_ABS_SCRIPTS:
                logger.debug('Cannot make script %s relative' % filename)
            elif lines[0].strip() == new_shebang:
                logger.info('Script %s has already been made relative' % filename)
            else:
                logger.warn('Script %s cannot be made relative (it\'s not a normal script that starts with %s)'
                            % (filename, shebang))
            continue
        logger.notify('Making script %s relative' % filename)
        lines = [new_shebang+'\n', activate+'\n'] + lines[1:]
        f = open(filename, 'wb')
        f.writelines(lines)
        f.close()

def fixup_pth_and_egg_link(home_dir, sys_path=None):
    """Makes .pth and .egg-link files use relative paths"""
    home_dir = os.path.normcase(os.path.abspath(home_dir))
    if sys_path is None:
        sys_path = sys.path
    for path in sys_path:
        if not path:
            path = '.'
        if not os.path.isdir(path):
            continue
        path = os.path.normcase(os.path.abspath(path))
        if not path.startswith(home_dir):
            logger.debug('Skipping system (non-environment) directory %s' % path)
            continue
        for filename in os.listdir(path):
            filename = os.path.join(path, filename)
            if filename.endswith('.pth'):
                if not os.access(filename, os.W_OK):
                    logger.warn('Cannot write .pth file %s, skipping' % filename)
                else:
                    fixup_pth_file(filename)
            if filename.endswith('.egg-link'):
                if not os.access(filename, os.W_OK):
                    logger.warn('Cannot write .egg-link file %s, skipping' % filename)
                else:
                    fixup_egg_link(filename)

def fixup_pth_file(filename):
    lines = []
    prev_lines = []
    f = open(filename)
    prev_lines = f.readlines()
    f.close()
    for line in prev_lines:
        line = line.strip()
        if (not line or line.startswith('#') or line.startswith('import ')
            or os.path.abspath(line) != line):
            lines.append(line)
        else:
            new_value = make_relative_path(filename, line)
            if line != new_value:
                logger.debug('Rewriting path %s as %s (in %s)' % (line, new_value, filename))
            lines.append(new_value)
    if lines == prev_lines:
        logger.info('No changes to .pth file %s' % filename)
        return
    logger.notify('Making paths in .pth file %s relative' % filename)
    f = open(filename, 'w')
    f.write('\n'.join(lines) + '\n')
    f.close()

def fixup_egg_link(filename):
    f = open(filename)
    link = f.read().strip()
    f.close()
    if os.path.abspath(link) != link:
        logger.debug('Link in %s already relative' % filename)
        return
    new_link = make_relative_path(filename, link)
    logger.notify('Rewriting link %s in %s as %s' % (link, filename, new_link))
    f = open(filename, 'w')
    f.write(new_link)
    f.close()

def make_relative_path(source, dest, dest_is_directory=True):
    """
    Make a filename relative, where the filename is dest, and it is
    being referred to from the filename source.

        >>> make_relative_path('/usr/share/something/a-file.pth',
        ...                    '/usr/share/another-place/src/Directory')
        '../another-place/src/Directory'
        >>> make_relative_path('/usr/share/something/a-file.pth',
        ...                    '/home/user/src/Directory')
        '../../../home/user/src/Directory'
        >>> make_relative_path('/usr/share/a-file.pth', '/usr/share/')
        './'
    """
    source = os.path.dirname(source)
    if not dest_is_directory:
        dest_filename = os.path.basename(dest)
        dest = os.path.dirname(dest)
    dest = os.path.normpath(os.path.abspath(dest))
    source = os.path.normpath(os.path.abspath(source))
    dest_parts = dest.strip(os.path.sep).split(os.path.sep)
    source_parts = source.strip(os.path.sep).split(os.path.sep)
    while dest_parts and source_parts and dest_parts[0] == source_parts[0]:
        dest_parts.pop(0)
        source_parts.pop(0)
    full_parts = ['..']*len(source_parts) + dest_parts
    if not dest_is_directory:
        full_parts.append(dest_filename)
    if not full_parts:
        # Special case for the current directory (otherwise it'd be '')
        return './'
    return os.path.sep.join(full_parts)



############################################################
## Bootstrap script creation:

def create_bootstrap_script(extra_text, python_version=''):
    """
    Creates a bootstrap script, which is like this script but with
    extend_parser, adjust_options, and after_install hooks.

    This returns a string that (written to disk of course) can be used
    as a bootstrap script with your own customizations.  The script
    will be the standard virtualenv.py script, with your extra text
    added (your extra text should be Python code).

    If you include these functions, they will be called:

    ``extend_parser(optparse_parser)``:
        You can add or remove options from the parser here.

    ``adjust_options(options, args)``:
        You can change options here, or change the args (if you accept
        different kinds of arguments, be sure you modify ``args`` so it is
        only ``[DEST_DIR]``).

    ``after_install(options, home_dir)``:

        After everything is installed, this function is called.  This
        is probably the function you are most likely to use.  An
        example would be::

            def after_install(options, home_dir):
                subprocess.call([join(home_dir, 'bin', 'easy_install'),
                                 'MyPackage'])
                subprocess.call([join(home_dir, 'bin', 'my-package-script'),
                                 'setup', home_dir])

        This example immediately installs a package, and runs a setup
        script from that package.

    If you provide something like ``python_version='2.4'`` then the
    script will start with ``#!/usr/bin/env python2.4`` instead of
    ``#!/usr/bin/env python``.  You can use this when the script must
    be run with a particular Python version.
    """
    filename = __file__
    if filename.endswith('.pyc'):
        filename = filename[:-1]
    f = open(filename, 'rb')
    content = f.read()
    f.close()
    py_exe = 'python%s' % python_version
    content = (('#!/usr/bin/env %s\n' % py_exe)
               + '## WARNING: This file is generated\n'
               + content)
    return content.replace('##EXT' 'END##', extra_text)



# list of openmdao packages to be installed as 'develop' eggs.
openmdao_packages = ['openmdao.util', 
                     'openmdao.units', 
                     'openmdao.main', 
                     'openmdao.lib', 
                     'openmdao.test',
                     'openmdao.devtools',
                     'examples/openmdao.examples.simple',
                     'examples/openmdao.examples.bar3simulation',
                     'examples/openmdao.examples.enginedesign',
                    ]
    
def adjust_options(options, args):
    if sys.version_info[:2] < (2,6) or sys.version_info[:2] >= (3,0):
        print 'ERROR: python version must be >= 2.6 and <= 3.0. yours is %s' % sys.version.split(' ')[0]
        sys.exit(-1)
    for arg in args:
        if not arg.startswith('-'):
            print 'no args allowed that start without a dash (-)'
            sys.exit(-1)
    args.append(join(os.path.dirname(__file__), 'devenv'))  # force the virtualenv to be in <top>/devenv

def _single_install(cmds, req, bin_dir):
    cmdline = [join(bin_dir, 'easy_install'),'-NZ'] + cmds + [req]
        # pip seems more robust than easy_install, but won't install from binary distribs :(
        #cmdline = [join(bin_dir, 'pip'), 'install'] + cmds + [req]
    logger.debug("running command: %s" % ' '.join(cmdline))
    subprocess.check_call(cmdline)

def after_install(options, home_dir):
    global logger
<<<<<<< HEAD
    reqs = ['numpy', 'docutils==0.6', 'Pyevolve==0.6', 'coverage==3.3.1', 'pycrypto==2.0.1', 'Traits==3.3.0', 'PyYAML==3.09', 'conmin==1.0.1', 'Jinja2==2.4', 'virtualenv==1.4.6', 'zc.buildout==1.4.3', 'Fabric==0.9.0', 'Sphinx==1.0b2', 'networkx==1.0.1', 'pyparsing==1.5.2', 'nosecoverage2==0.1', 'Pygments==1.3.1', 'nose==0.11.3']
=======
    reqs = ['numpy', 'docutils==0.6', 'Pyevolve==0.6', 'coverage==3.3.1', 'Pygments==1.3.1', 'pycrypto==2.0.1', 'Traits==3.3.0', 'PyYAML==3.09', 'Jinja2==2.4', 'virtualenv==1.4.6', 'zc.buildout==1.4.3', 'Fabric==0.9.0', 'Sphinx==1.0b2', 'networkx==1.0.1', 'pyparsing==1.5.2', 'nosecoverage2==0.1', 'conmin==1.0.1', 'nose==0.11.3']
>>>>>>> 90e1cc36
    cmds = []
    url = 'http://openmdao.org/dists'
    found = [c for c in cmds if url in c]
    if not found:
        cmds.extend(['-f',url])
    etc = join(home_dir, 'etc')
    ## TODO: this should all come from distutils
    ## like distutils.sysconfig.get_python_inc()
    if sys.platform == 'win32':
        lib_dir = join(home_dir, 'Lib')
        bin_dir = join(home_dir, 'Scripts')
    elif is_jython:
        lib_dir = join(home_dir, 'Lib')
        bin_dir = join(home_dir, 'bin')
    else:
        lib_dir = join(home_dir, 'lib', py_version)
        bin_dir = join(home_dir, 'bin')

    if not os.path.exists(etc):
        os.makedirs(etc)
    try:
        for req in reqs:
            _single_install(cmds, req, bin_dir)

        # now install dev eggs for all of the openmdao packages
        topdir = os.path.abspath(os.path.dirname(__file__))
        startdir = os.getcwd()
        absbin = os.path.abspath(bin_dir)
        try:
            for pkg in openmdao_packages:
                os.chdir(join(topdir, pkg))
                cmdline = [join(absbin, 'python'), 'setup.py', 
                           'develop', '-N'] + cmds
                subprocess.check_call(cmdline)
        finally:
            os.chdir(startdir)
    except Exception as err:
        print "ERROR: build failed"
        sys.exit(-1)
        
    # copy the default wing project file into the virtualenv
    # try to find the default.wpr file in the user's home directory
    try:
        if sys.platform == 'win32':
            home = os.environ['HOMEDRIVE']+os.environ['HOMEPATH']
        else:
            home = os.environ['HOME']
    except:
        home = ''
    
    proj_template = join(home, '.wingide3', 'default.wpr')
    if not os.path.isfile(proj_template):
        proj_template = join(topdir,'config','wing_proj_template.wpr')
    
    abshome = os.path.abspath(home_dir)
    shutil.copy(proj_template, 
                join(abshome,'etc','wingproj.wpr'))
                
    print '\n\nThe OpenMDAO virtual environment has been installed in %s.' % abshome
    print 'From %s, type:\n' % abshome
    if sys.platform == 'win32':
        print r'Scripts\activate'
    else:
        print '. bin/activate'
    print "\nto activate your environment and start using OpenMDAO."
    

##file site.py
SITE_PY = """
eJzVPGtz2ziS3/krsHSlKGVkOo/ZqS1nPFdO4sx4z5N4J5na3HpSWkqCJI4pkkOQlrVXd7/9+gGA
AEn5sbP74VSpWCKARqPRbzQYhuFpWcp8ITbFosmkUDKp5mtRJvVaiWVRiXqdVovDMqnqHTydXycr
qURdCLVTMfaKg+Dp7/wET8WndaoMCvAtaepik9TpPMmynUg3ZVHVciEWTZXmK5HmaZ0mWfoP6FHk
sXj6+zEIznMBK89SWYkbWSmAq0SxFJe7el3kYtSUuObn8R+Tl+OJUPMqLWvoUGmcgSLrpA5yKReA
JvRsFJAyreWhKuU8XaZz23FbNNlClFkyl+Lvf+elUdcoClSxkdu1rKTIARmAKQFWiXjA17QS82Ih
YyFey3mCE/DzllgBQ5vgnikkY16IrMhXsKZczqVSSbUTo1lTEyBCWSwKwCkFDOo0y4JtUV2rMWwp
7ccWHomE2cNfDLMHrBPn73MO4PghD37O09sJwwbuQXD1mtmmksv0ViQIFn7KWzmf6mejdCkW6XIJ
NMjrMXYJGAElsnR2VNJ2fKt36LsjwspyZQJzSESZO3MjjYiD81okmQK2bUqkkSLM38pZmuRAjfwG
pgOIQNJgaJ5Fqmo7D61OFACgwn2sQUo2Sow2SZoDs/6YzAntv6b5otiqMVEAdkuJXxtVu+sfDRAA
ejsEmAS4WWY3mzxLr2W2GwMCnwD7Sqomq1EgFmkl53VRpVIRAEBtJ+QtID0RSSU1CZkzjdxOiP5E
kzTHjUUBQ4HHRiTJMl01FUmYWKbAucAV7z78JN6evT4/fa95zABjmV1tAGeAQhvt4AQTiKNGVUdZ
AQIdBxf4RySLBQrZCucHvNoOR/fudDCCtZdxd4yz4UB2vbl6GlhjDcqE5gpo3H/DkIlaA33+5579
DoLTfVShhfO37boAmcyTjRTrhPkLOSP4VsP5Li7r9SvgBoVwaiCVws1BBFOEByRxaTYqcilKYLEs
zeU4AArNqK+/i8AK74v8kPa6wwkAoQpyaHSejWnGXMJC+7Beob4wnXe0Mt0lsPu8KSpSHMD/+Zx0
UZbk14SjIobibzO5SvMcEUJeCKKDiCZW1ylw4iIWF9SL9ILpJCLWXtwTRaIBXkKmA56Ut8mmzOSE
xRd1691qhCaTtTB7nTHHQc+a1CvtWrvUQd57EX/ucB2hWa8rCcCbmSd0y6KYiBnobMKmTDYsXvW2
IM4JBuSJBiFPUE8Yi9+BoqdKNRtpG5FXQLMQQwXLIsuKLZDsOAiEOMBOxij7zAmt0Ab/A1z8P5P1
fB0EzkwWsAaFyO8DhUDAJMhcc7VGwuM2zcpdJZPmrCmKaiErmuphxD5ixB/YGdcavC9qbdR4ubjL
xSatUSXNtMlM2eLlUc368RWvG5YBllsRzUzXlk4bXF5WrpOZNC7JTC5REvQmvbLbDnMGA3OSLa7F
hq0MtAFZZMoWZFixoNJZ1pKcAIDBwpfkadlk1Ekhg4kEJtqUBH+ToEkvtLME7M1mOUCFxOZ7DvYH
cPsHiNF2nQJ95gABNAxqKdi+WVpX6CC0+ijwjb4Zz/MDp54vtW3iKZdJmmkrn+TBOT08qyoS37ks
cdREE0PBCvMaXbtVDnREMQ/DMAiMO7RT5mthv02nsyZFezedBnW1OwbuECjkAUMX72GhNB23LKti
g80WvY+gD0Av44jgQFySopDs43rM9Aop4Grl0nRF8+twpEBVElz+dPbu/PPZR3EirlqtNOmqpC8w
51meAGeSUge+6EzbqiPoiborRfUl3oGFpn0Fk0SjSQJlUjfAfoD6p6qhZljG3GsMzt6fvr44m/78
8eyn6cfzT2eAIJgKGRzQktHCNeDzqRj4GxhroWJtIoPeCHrw+vSjfRBMUzX9lV3jExZ27QddHX/9
RZyciOjX5CaJAvBF2q68Lz8SW37alRKG1vBnVKhxECzkElj4WiKjj56SfznmAUAX6Floe/drkeam
nZq9KUgORzQCcJhO51miFHaeTiOgFg0Y+MCAmJ1U5N4RDCx37tCxRgU/lQTq5jhkgv8NoJjMaByi
wSi6Q0wnYPvNPFGSe9HyYdx0irI/nY70hCAUxLbguLA4R8J0QdmvUvAPaftRF8xUkeFPhI/SRFKA
IQpqG9wkHYLEN0nWSDVyFgVEHI06ZESFlSpiCjD1I7Bo7daNx11qgsuDCGE3IF9WgDaqOpTDzwH4
DSD2JhjCgIljGKYZYvpn9tgJB3DdIlSbSnWgsJYRl2eX4uWzF4foFkDstrDU8bqjpUvzRtqHS9it
lawdhHlUNCH+Hrt0WaK+wqfHd8PcxHZn+qyw1FtcyU1xIxeALTKws8viJ2qBCBfWMU9gF0E/kl1l
PWb8rwTjOV49SAvaYKDehqCY/Tdbf8BBtcwVaAMOUInUOnpmk1JWxU2KRnu2041gc0BjoeUxDkLg
bJzHZGhawA6BN5kjpbYyAp1UNez4Ed4IErX2otVuMYG7QHX5hb5e58U2n3JEeYKabzS2rIuCpZkX
O7RbcCDegS0AJAsIkFqiMRRwnQXK1iEgD8uH5QJlyUcHQGAwFYU9DiwTMtESOfrCaRHG+JUg4a0k
2t0bMwWFLIYYDiRqje0DoyUQEizOKjirGjSToayZbjCxQxKf6y5iDuV8AB0qxmC7RhoadzL0uzoG
5SwuXKXkjEOz+PnzZ2YbtaY8BSI2w0WjKV6SxYrLHVi3FHSC8Ww460FssAUnEcA0SrOmOPwoipK9
GtjPSy3bYIwhSqrr8vjoaLvdxjpKL6rVkVoe/fFP33zzp2esExcL4h9YjiMtOmUVH1Ebeobxt8YC
fWd2rsOPae5zI8EaSfJuyKVD/L5v0kUhjg/HVn8iF7e2Ev83/gQokKmZlKkMtA1bjJ6owyfxSxWK
J2Lk9h2N2TnQwaa1YkaDQhuoJBhRF2COwXmYF01eR44iVeIrsG4Q6S7krFlFdnLPRpofsFSU05Hl
gcPnXxADnzMMXxlTPEUtQWyR5svCIf1PzDYJuShaQyB50UT1otDdsBYzxF08XN6tw+cIjVlhqpA7
UCL8Lg8WQNu5Lzn40f4l2j3HvzQfzxAYSx8Y5tXe3QgFh3DBvZi4UudwNbqdIE1bVs2gYFzVCAoa
PLUZU1uDIxsZIUj0bkzQzBurewCdOhk4E2ebXYAe7jw9a9dlBccTQh44Ec/piQQ/9bjX9oy3tsky
Sox0eNSjCgP2NhrtdAF8OTIAJiKsfg65p96W8w+dTeE9GABWcC4FGWzZYyZscX3A8CAcYKee1d83
mmk8BAI3ifo/DDhhfMITVAqEqRz5jLuPwy1tOX/UQXi/wSGeMrtEEq32yFZXdwzK1J12aZnmqHqd
PYrnWQFOsVWKxEdtu+8rUCyCj4dsmRZATYaWHE6nE3L2PPmLdD/MQq0ajNfddAZitEkVGTck0xr+
A6+C0gSU0wFaEjQL5qFC5i/sXyBydr36yx72sIRGhnC77vNCegZDwzHtBwLJqJMaIAQ5kLAvi+Q5
sjbIgMOcDfJkG5rlXuEmGLECMXMMCGkZwJ0avfgGn8R4kEACipBvayVL8ZUIYfu6kvow1f0v5VKT
CBg5HchT0BmEEze74GQWTjqZBp+h/RwDHTmUBXDwDDweN1/usrlhWpv4AF/d19sWKVDIlAsJxy6q
Xwxh3JzsH06cHi2xzCSGobyJvJMRM9M4sNutQcOGGzDennfn0o/dhAWOHUWFeiE3txD+RVWq5oWK
ML7tpS7cj+aKPm0sthfpLIQ/3gaE4y8eJJl10cG8xSKptmkekYrRKzzxiddDxy7Ws0JHHyneOQJU
MLV39K4CFqYzviNgeJRVCJtlpLRf3gd750pDC5eHh55fe3X88kt/+ZN9KRj7GSbm2W1dJQrpmTFZ
mW2Rnn0Li2oRFpfkO31Kp09x0Y+vCgVhnvjw8bNAQnACc5vsHrf0liURm3vX5H0M6qB57iVXZ3XE
LoAI6i1klKPo8Yz5cGQfu7g7FvYIII9imDs2xUDSfPLPwLlro2COw8Uux0RXV6jxA83ffD0dSF26
SH7zdXjPLB1iDIn9qOOr2Znp9FwMLtsMqWSSkTfgDKK0X97yju1TjlnlUoCmmezLgFuIH9NulHoL
v9e9F9mZzwHRA+LgYvYrRJNKJ6BukjSjRDigcXiIes4EwhzbD+PjQbobZUwagU/xbDIYq6irZ7Ax
EUfe4/5ytOdyapKzAxGj+ZSJ6qNyoM+t22MX7yzaPXLbL/uDtvTfpLMeCchbTThAwAeuwRwJ/v9f
CSsrhqaV1bij9ZW8W88bYA9Qh3sckTvckP7UfIK0NM4Ey50ST1FAn4otnQNTsg2PDgDKgv2MATi4
jfo08U1TVXwmSHJeyuoQD8kmAktgjKdBlTV9MEfvZY2Y2G5zSl46BRPFkOqMdDrSriRqPclhkV0X
Jokh85u0grGgVUbRDx9+PIv6DKCnwUHD4Nx9NFzycDuFcB/BtJEmTvSYMUyhxwz556Uq8ji0q1zN
Oa1JEWqy9QnbywyayHJ4D+7JEXgneHz4iTHbfC3n11NJB7rIpjjUyZK+wWbExJ7z+oU1KllSdRCs
ZJ41SCt29LCsa9nkc0qY1xLsua7BxJoMOqblhNAyS1ZiRIMXmIzQ3Ej5ipuk0t5OWRVY9SeadHG0
ShdC/tYkGQZ6crkEXPA0QzfFPD3lJMRbPmnmajAl502V1jsgQaIKfRhEh9JOx9mOFzrykOS8PxMQ
j6mPxUdcNrYz4RaGXCZc9FPguEiMxHCAOa1D7qLn0J4XU5x1SsWTE0aqf1BLj4PuDAUACAEorD8c
61yO3yKpyT1xoj13iYpa0iOlG3sW5HEglNEYY1/+TT99RnR5aw+Wq/1Yru7GctXFcjWI5crHcnU3
lq5I4MbaNIaRhKFURjfPPVgF4WYheJqzZL7mflhUh8VzAFGUJqAzMsW1pV6ugw98CAipbecEkh62
VQ0pV+tVBSdFNUjkfjzV0MGjqQp2BlONhB7MSzE+277KDn/sURxTDc6MhrO8LZI6iT25WGXFDMTW
ojtpAUxEt8iDs2f5zXTG+b6OpQov/+vTDx/eY3cEFZrzbhqGm4iGBZcyeppUK9WXpjbYKIEdqadf
mUHDNMCDB+ZaeJYD/u8tHfkj44gtHVkXogQPgGptbDe3IiWKOs916Yp+zkzOpw8nIszrsF3UHiKd
Xl6+Pf10GlISKPzf0BUYQ1tfOlx8TA/boe+/ud0txXEMCLXOpbTGz12TR+uWI+63sQZsx+199qXz
4MVDDPZgWOqv8t9KKdgSIFSs04GPIdSDg5/fFSb06GMYsVeS5Z61sLNi2xzZc1wUR/SHEtHdCfzT
L4wxpkAA7UKNTGTQBlMdpW/N6x0UdYA+0Nf73SFYN/TqRjI+Re0iBhxAh7K22373z8vcs9FTsn59
9v35+4vz15enn35wXEB05T58PHohzn78LKhgAA0Y+0QJnpXXWJoChsW9QSIWBfxrML2xaGpOSsKo
txcXOne/wTsEWFSKNieG51zXYqFxjoaznvahLkhBjDIdIDmXNah+gy5zYLy04YsCqtCFp3QHZIbO
aqNDL30Jx1zWoYPOGKQPOrukYBBccwRNVB5cm6iw4jMhfYFlAClto22lQEY5qN75sXMiYvLtXmKO
BsOTdrBW9FeRi2v0JVZllkIk9yqysqSHYb1Eyzj6oT3yZLyGNKAzHGbWHXnVe7FAq/Uq4rXp8eOW
0X5rAMOWwd7CunNJ9QJUGIvVTiLCTnxyEMlb+Gq3Xu+Bgg3Do58aN9EwXQqrTyC4FusUAgjgyTVY
X4wTAEJnJ/wE9LGTHZAFHtdHbzaLw79EmiB+719+GeheV9nh30QJUZDg2pJogJhu57cQ+MQyFmcf
3o0jRo5qNcVfGqy7BoeEsnyOtFNBC5+pTkdKZktdcODrA2zQfgI1d4ZXsqz08GHXOEIJeKJG5DU8
UYZ+Edb/WNgTXMq4AxpLyi1meDXLPZg2nwPxcS2zTFchn7+9OAPfEavcUYL4nOcMpuN8CR6q6mos
vjrWAYVHrtBcIRtX6MLSsfsi9roNZmZR5Gi0d1Jv94myn/1RvVRnlaTKRXuEy2ZYTp13jNwM22F2
lrm73w3p7HYjuqPkMGNMLyuqa/Q5AzianiYcGEHEhJX0JtnMp4tpXptCtiydgzYFxQtqdQKigiTG
62LEf0XO6d6iUuaWCTwsd1W6WteYUofBMVW4Y/cfTz9fnL+nkvEXL1vfe4BFJxQPTLi44AQrxzDn
AV/cajDkrel0iHN1E8JAHQR/uk1ctXDCE/TGcXoR/3Sb+JrPiRMP8gpATTVlV0gwDHCGDUlPKxGM
q42G8eNWhrWY+WAoI4m3CnQBgLu+Pj/anh2DQtkf0/iIs4plqWk4MoPdSqXuR69xWeLhymI03Ala
hyTMfGYw9LrXsq8myv30ZBFvHAJG/d7+HKZqqNdVL8dhtn3cQsGttrS/5E7G1Ok3z1GUgYgjd/DY
ZbJhVay7Mwd61bU9YOJbja6RxEGFHv6Sh9rP8DCxxO5FK2Yg3W4gU4D5DKnvZTTgSaFdAAVCRaEj
R3In46cvvDU6NuH+NWrdBRbyB1CEukSTSv+LCjgRvvzG7iM3EVqoSo9F5PgrucwLWz+En+0afcvn
/hoHZYBSmSh2VZKv5IhhTQzMr3xi70nEkrb1OOYq7VRLaO4GD/V2D4P3xWL49MRg1uGDXr9ruetq
I5862GHwgoAPoUq2oN3Lph7xXu09LMDu+gh2FGGS5LdoD73uQU/DQr/rt4EzHPwwsYx7ae1V5/JJ
ZBu0XzmvIGCqFR2WOFbYeIiuYW5t4ElrhUP7VFeM2N8DN3qcOlQXLqPgQvVWGOoOnVA/5LslfF0u
pdrl9uqDblvIG5kV4BZBxIWl6b/a0vRxPJjquAevFhUk6C/aHU/ya/IQ3/z1fCLevP8J/n8tP0BM
gdexJuJvgIB4U1QQW/GVQLqrjWXtNQdNRaPwzhZBozQ9X2tHZ+XSWwceCeh6e7/Q3uoHgTWG1Ybf
pQAo8hrpmmxrHU0VOfw211z6bphxkYZ2JdSNSIb9xf9YMH+ke8brepOhonSSBO12XoUX52/O3n88
i+tb5CPzM3SSCH79C65IH5FWeBw0EfbJvMEnXxyP8QeZlQMOo465zEUCjLlEBG55aeMsvqqfWN86
qTBwFuVuUcxj7AlcxXeX6i14kGMnvLrXwnnmBWGNxvoQqXVj8TFQQ/zSlfgQOtIYvSYaSQglM7xE
w4/jcNgGTQRlduHP0+vtwk0M69sQtMAupu2qR/5wq3TWTGcNz2UmQu3E7oS5I5elidrM5u7dqQ+5
0C9bAHVCmX65TJqsFjKHqILCXLr1DlrVve7EcsLcwrqc7gBRoiLbJjvl1JokSoQ4a0gXd/FIgnJm
EIX+mFyz7sV7WKLhO5oAnRCl2KFwhqpmvmY55nBAq7ve0fs2zV++iHpE5kk5Rpy3ThysE10mxmgl
a71+fjAaXz1vzSjlZefeZcd5CRbG5ZQDUJ/l06dPQ/Ef91t+RiXOiuIaXBKAPRQQigtq3mOz9eLs
bvW9WtMSA0vO1/IKHnyh/LF93uSUnLtjKG2ItH8NjAj3JrL8aPp3bCCnrSo+auUefGSjbcfPeUqv
VMHkikSVq99Mg4kXI1DEkqAbokTN0zTiQB32Y1c0eE8JE22aX+QtcHyKYCbYimdEHGau0buikkXL
PRadExES4JBKiHg2uuhJN3UAz+nlTqM5Pc/Tuq2xf+YeH+o7yrV9U4rmK5FsUTLMOjrEcK68eaza
epfFnSzqeevF/MpNuXVWyc334Q6sDZJWLJcGU3hoNmleyGpujCruWDpPaweM6YdweDC9IIYMUBwM
oBSChifDsLASbVv/YPfFxfQDnaQempl0AU1tX7rD6ZEk79SRxXE7PyViLCEt35ovY5jlPSV2tT/g
zSX+oNOKWGDtvRvAverV5PrOP1cwtC8CADj0nhmrIC07ejrCebmRhc9Mqx359hUBTj04hqeE201a
1U2STfW99Cm6bFN7tKzxtFeE7rz8Zn0WcKgLcDUPdbE0+A6mzgTpibWOplwd4nMdnsfutRv/hkpZ
oK/3wtPjmPR9xpfgHQ2OPb8yFzceovLN9YFe5b2L5YSqeqJxt1ax1wtPECJd80Vp2SEP+1FTGliu
K/xQABkAgD/s+EVfdU6BnNI0rhvdl/rvAf3m67vAukpmsGiW8u2+4tEXl9wq1jbhz7JsfL41uJUo
GQtz1VQLHt/KQylhlW9vEptah+6FCGh++JLvWPADTtMinOzwiYq0m2048i5aWfzuIlXbKfinqKRH
DdMK3TwsM1wn3ILi2pTHNhgybxLAFO3ILT7BT309WJad4MtqkKCH9XV01/J5/F1r1z0Cu3Jz9tJb
u3/9wqWBHrufX4ZowC6oJsSDKjotRtN/jehO9LHgcHpDf5b2tXmc5SAe1KhNNEtukrn7HQ+nD/mt
e219oHM5wt31zpr2Xhs27Nzn5D4380EcPrf33+h0daHZiw0WvYNlyvU6U7laqWmCr/CZkpdDZ8s9
82Xs5jt6fYtM1M6YO7xRDyAMq+gqILfQD3YdPCl+lSAfzTpXpwVNTQVMTkWUShccvWrbCuBijlpp
vEmKcElTmEnMN6imKitwR0L9wjk+Mxwqs2qBmghqk6hrg7oZMdHvH8Mp+KDaXL/hWJldHI86QAiu
ynfe28E1gtOpbQN+edZeBEwnliFk3mwgPq7bO/D+2UQqvnNmoEtXuMFOjNSKXYdTXMRSyx8OUhil
2O9fafPveTd33P4bW5X2cLaiETr8fszFQkfKDTent/YdOO67Fxb0HkOKiPjdCcJ2a7nP3vuHrTAv
dCFFqIMWbtUvmeAXinFWBSuyHD4CuXevPPiVcVZnscNg0XCeuYqh/1YBvDVHhnboZUE9Lui/Fshn
hnZ+X29YZullovd0tlQ84R6Diqedbdy68ljEco8r7xcqPtKV9+A/0JXXr3YCa6Lx0fpgsHTxHp+f
1YT7nqSWEWDMFIiEyfbOW3aMPRy5hYDgkKe3oX17IOtM53aBMRPIkf0XaBAIfh+ScqumvPeVmHmH
fG1fuujx9xcfXp9eEC2ml6dv/vP0ezoixrxVx2Y9ONbJi0Om9qFXkubGPfpYb2jyFtuBd4lxXbWG
0GvvHYkMQBiuoR/a0K4ic5v3DejVIvcHAeJ3L7sDdZ/KHoTcc7503at7mNepHQv0Uy70Mb+ccxnz
yGRNWRzalKhpb7NYWkZ7Qf6+jXNKbvrqRDul+lVVexIQY1v4RTuAySvkL5u7MlW8NkPCjkr3nc5U
rYY3IMw9b5DCuXReN0RvGmJQtf/y6AqUXYI5eHYYJ/ZFjNSP83TKvmEU8/BzGRuCeFcQwv76XGFf
yGwPFYKAFZ5+mQ4jYvSfzmzb06AnSlwd0mWnQ1Q2X+wv3DPt5P41xTOf2r6VQpnjUsx3Q+dlk7nn
OHZMbwA5f5QWLJZOdS1oviOgcyueCtgbfSZWiLOdiCBK1IcVWLBDdNRvlHGQR7vpYG9o9Uwc7rsK
414FEeL5/o6Lzm0TPeIFj1D3jFCNuXDgWGCsGdl3x0V8R5A5ryzoNRSe84HnGfrlh/D15ur5sU1K
Ir9js/uSA6R96Bj2q7aq/M4XHzmjiVeqCdUOYKHKuAv+S+iw5lLsD3B6NbJ7giBz4MSQQq99+Fzd
jPBeshp2EbV8dwwLEqMnakyLcqqKNe72ybi32FZl9WFwgfT9MHraD0AhlGHfBD/8rg1Qz890PDhr
6G1x1uHEa4WOPNAhuc8LPMJ4fS123eF0relBw6lc3BaZc4cu7+n9BrFmr4F7eYmO/bagu/KWB/bY
fr4gNjz++QPG98sp7PAXdznUttfLwUsJ7MRiAQ4ez3YoZB7HYF1AYY5ITWPtppFwvPjdktHhpnZp
yBXo8FFND74JkgILcmKn2vJbYxD8H2/QG9E=
""".decode("base64").decode("zlib")

##file ez_setup.py
EZ_SETUP_PY = """
eJzNWmuP28YV/a5fwShYSIJlLt8PGXKRJi5gIEiDPAoU9lY7zxVrilRJyhu1yH/vmeFDJLVU2iIf
ysDZXXJ45z7PuXekL784nqt9ns3m8/kf87wqq4IcjVJUp2OV52lpJFlZkTQlVYJFs/fSOOcn45lk
lVHlxqkUw7XqaWEcCftEnsSirB+ax/Pa+PuprLCApScujGqflDOZpEK9Uu0hhByEwZNCsCovzsZz
Uu2NpFobJOMG4Vy/oDZUa6v8aOSy3qmVv9nMZgYuWeQHQ/xzp+8byeGYF5XScnfRUq8b3lquriwr
xD9OUMcgRnkULJEJMz6LooQT1N6XV9fqd6zi+XOW5oTPDklR5MXayAvtHZIZJK1EkZFKdIsulq71
pgyreG6UuUHPRnk6HtNzkj3NlLHkeCzyY5Go1/OjCoL2w+Pj2ILHR3M2+0m5SfuV6Y2VRGEUJ/xe
KlNYkRy1eU1UtZbHp4LwfhxNlQyzxnnluZx98+5PX/387U+7v7z74cf3f/7O2BpzywyYbc+7Rz//
8K3yq3q0r6rj5v7+eD4mZp1cZl483TdJUd7flff4r9vtfm7cqV3Mxr8fNu7DbHbg/o6TikDgv3TE
Fpc3XmNzar8+nh3TNcXT02JjLKLIcRiRsWU7vsUjL6JxHNBQOj4LRMDIYn1DitdKoWFMIuJZrvB8
y5GURr4QrrRjzw5dn9EJKc5QFz/ww9CPeUQCHknmeVZokZhboRM6PI5vS+l08WAAibgdxNyhIghs
SVyHBMJ3hCcjZ8oid6gLpa7NLMlCN45J4PphHIc+IzyWPrECO7oppdPFjUjEcJcHgnHHcbxQ2mEs
Q06CIJaETUjxhroEjuX5xPEE94QtKAtDKSw3JsQTgQyFf1PKxS+MOsSOfOgRccKkpA63oY/lUpfa
zHtZChvlC3WlQ33fjXmAuIYy9AgPY9uBIBJb0YRFbJwvsIcLDk8GIXe4I6WwPcuK3cCTDvEmIs1s
a6gMgzscQn3uEsvxA88PEB9mu5FlkdCKrdtiOm38kONFxCimkRWGDvNj4rsk8lyX+JxPeqYW47di
uPACwiL4Mg5ZFPt+6AhfRD7SUdCIhbfFBJ02kUAlESGtAA5ymAg824M0B0bC4RPRBqgMfeNQIghq
2HY53kcZOZEIKfGpT6ARF7fFXCLFAzeWMbUgzGOe48Wh5XpcMEcwizmTkbKHvgk8FnvSpTIkIbLQ
FSxyhUUdhDv0YurcFtP5hkoSO7ZlUY4wcdQEJAnOXQQ+8KwomBAzwhlpWYFHZUCIQ0NuQS141kNi
W5EdMmcqUCOcCezAjh0hmOtLLxSImh0wHhDbgVQnnJIywhlpRwAogC+XSBXi+DGLIUXaPKRhJCfQ
io1wRliCh14QOSyOIyppCE9HFrLXQsxDeyrY7jBIhAppB5JzGOb7vu1Fns1C4BePozjwp6SM0Ipa
NLZdmzBCXceCM4BzofQ85gMoQlvelNJZhCSR2DPgnqTSRUVRGXsBs+AqoJ6YShhvaFGk0BrA7zqM
05iFDmXSA3w5gXQiIqfQyh9aJEQseWRBHRQkMla6ApjuhwAMHtnBVKT9oUVEAqu4BKvYoWULAeeG
ICefMhAeCaZQxh/FKOKuDAAIHmOERKHtIXG4G1LGuMt9PiElGFqEgonA8pFtB2CiKPJCByLAmL4X
o7SngDMYsRvzAyL9kMK/6B5QDYEFQzzPRYH5ZAobgqFF1JERCX0HZA/YpS5I2kKoufAlWgnfnZAS
juDOQoxkTDhzSWD7wrdtH2WIliICBE7mSzhiAhLJ2PfAAhxYbkkahEza0kEY8MiZqoBwaJEHjiXA
W4mWAQXouZ5t25KLyLXxL5zSJRp1Q5bqhZwYHok5+EOlIAA8ci3VWFm3pXQWMUrcCNiAnsOLXGap
nEW2wdkMzDJJA9HQIjt07BAgh0DHnNm+5ccW8SPqCtR57E9FOh5aBN2ZZ6GZsZWHqRcHwmOSCiuC
rcyainQ8QgYkGRo7cKsbRTwAOhEhrADgxQLXm+rvGimdRVIgtK7wiR1S22EIE/M9m4bgXjC/mGKS
eMhHjKBsbKlQkziCA5js2AWzhdSPHfQ4kPLrrDcRYLwpZ1Vx3tQD156U+zSh7byF3n0mfmECo8Z7
feedGomatXjYXzfjQhq7zyRN0O2LHW4todMuwzy4NtQAsNpoAxJptPfVzNiOB/VDdfEEs0WFcUGJ
0C+ae/FLfRfzXbsMcpqVX2w7KR9a0Q8XeerC3IVp8O1bNZ2UFRcF5rrlYIW65sqkxoJmPrzDFEYw
hvEvDGP5fV6WCU174x9GOvx9+MNqfiXsrjNz8Gg1+EvpI35JqqVT3y8Q3CLT7qodOhoO9aJmvNqO
hrl1p9aOklJsewPdGpPiDqPqNi9NdirwW51M3QtcpOS8tf1ZEySMjV+dqvwAPzBMl2eMohm/78zu
nRSouf5APiGWGJ4/w1VEOQjOU6YdSbWvx/nHRulHo9znp5SraZbUvu5Layfz7HSgojCqPakMDMKd
YC1LTcCZ8q4hMfV2Sp0yrl8RxuPAEY+GGmmXz/uE7dvdBbRWRxO1PGNxv1iZULL20qPaUsnpHWPs
RTE4IHlOMHPTSyYIvkZG1gmuVc5y+CMtBOHni/rY473sqafdrrdrzia0mKrRUkujQqvSOESfWLA8
42Xtm1aNI0GiKKfCI6qskipB6LKn3nlGHfHG/jwT+jyhPhvhtV5wap4qH754PqK0bA4bRCNMn+UU
+Qk7iVqVus6IcRBlSZ5EfcBxKbrHR50vBUlKYfx4LitxePeL8ldWByIzSIV79ckGoQpalPEqBZUx
9amH2Wao/vlMyl2NQrB/ayyOn552hSjzU8FEuVAIo7Y/5PyUilKdkvQAdPy4rglUHUceNG5bri5I
olJueymaXl02HhuVYFt261GhXTCgLRITnhVFtbTWapMeyDVA3e30pn+6Q9tjvl0TmJ0G5q2SUQcI
wD6WNXCQfvgCwncvtYDUd0jz6HqHgWizSa7l/KLx2+38VeOq1ZtGdl+FoYC/1Cu/zjOZJqyCazZ9
9O9H/r9F+/lP+0v2T+T78u32rlx1tdzWsD7K/JgNAX/OSLaoVEl1JQLMUMd3ukaa4zpVLacsQyqb
xvepQIa0y6/kqRpSpQwAErCl1VAmRQlHnEpVDgtIOLehN17/3FN+YY7kfcw+ZsuvT0UBaYDzWsBd
MeKtFVjrksvCJMVT+cF6uM1ZOn5pKYYxQKIPw7nuV9qHUZ0+qFe+hLUayfNPA1Ev5eB01nyToCQS
elIM/l1e/SkHL9zO55ppXyrr35tuVfGjPAc8+80LpKrLmFxIwUhzVrckGj5rG5KqPiHWLcb/KcnW
EK0+A2hJ9rc4Vt1Tu14TbI37jxfOnODFvGbDlgwVqbDqRNKLEQ3JDImk/YihANdQB9m6RwqldZ61
/erW6IHZ67sSvfddqVrveb9wRkfgda5Cbp87lM+MV8MWsSSfBbTfoiWvSeHveZItWwppl9biyoIp
cbpP/g5s3rbWCqra11GkZVUua7GrjSqwrz7niUqgoyCKL1t1yq4+BniuLp2KHIKUN8rWS2n+NFil
mnEVl+G76sJK85kU2VL5+fXvd9WfkDTA2iB5+VKW3+mUUJ+cLMVnkak/YM4Rys72Ij2qvu99nW29
3qNLFTQnKv/VZztL5YoZKGFtAF1m6tYB5ZwJOBKvoA5V5wuEFs8KjwnG2bLUb/c5QCO4OWu2BHQ3
Pc5lR6jM22w2Z7MlQExslIe1mANhe9Vu8VzUxLRHeKFE9ZwXn5pN18axZpecVqT5XE4hhUaJu3I2
UygCDzDdtesFkHypxKZyCtGwVd8Ac/V7RhFJsb5KmR7oXjVUOsvWqpquXkNHoZO1StRk2TROqRDH
N/WP5aj3GmZnC8OaF8u53mLEe7rkGnww8TM/imx5texL4wc0/ffPRVIBfBBj+Fe328DwT2v10eCz
ip5qF1ihyhDQyPKiOOnkSMVImI57Pz1UF14Jvb7FxPZqPmabGsJhgKkGkuVqqHGNItqaGivW82c6
hzvxwNR21GN49xKGQTUUbsYQgA02eheW5qVYrq4goqw2Wmj/ecNmLWhBwVT90sLW7D+5FH8fkOlL
NCyf11OMfeHc97c+NNUc+w6tVbOqJYiXmunRh9G3Oul6eOiw+kriZc3tAUNP6tZ1SzYcIwZThI6Z
Ko3e7MDywwGGmoMesj3OIc1A1l5NjLSLU3CB9vPqlTpteVjpNH0Wi0KntTAUjf9mqihLlZ9HXKXU
vuYQLDplmAA/LTuzhg1n0m/czd2u8dZuZ2wxElqmZdqL/3pE+CsAXoOrmotpmacCtToxGrdNP8ik
buyvGvpCHPLPGm91JOrvPOgJGMxRAXrT38DdUac+2ZI3RfWPYbPSm7z63c71MPgfDHT4eaP/Hk1t
m+ls/59T8laZdYJ/U8pVNr9Ud225PQxndu1sa4XEh1WK/RE4pjNFPXk5Q9Uuv5MDOvW15jemsDrN
5z9etUXzdYsoc4DgkyaiQh3/IgnRJF0Sev6CvMXyB7RT8/bbOebxPJw+5/X3bq6/mmKuFs2x5rHj
p3aEKS/w/LN+aqgSoackrV7X58QQ+aSGu7NC5H4WF838o3qt9ly5E3txiO65L921+lOtWF66ai2k
5UJNmouCLi7PumNm9e5Dc0QtW1J98ZhadmRXj4A1RX+Yqz/uig3+rYEVGB+aTrNuyNqNTJDvoVyu
HrqXzRIWd9R5VEPFfF5PCjVJ9x2DCGCErNqJQX+faNveNZ9EVRetur/sT+c73THsdk3Wdy5pZKwN
7ZY3TUvUOuDN2NgDqTANbqGnWQpSsP1y/jHrfx/oY7b88LdfH16tfp3r9mTVH2P02z0segGxQeT6
G1mpIRQKfDG/LtIWEWtV8f8PGy3Y1K330l49YAzTjnyln9YPMbri0ebhZfMXz01OyKY96lTvOWAG
M1o/breL3U4V7G636D4FSZVEqKlr+K2j6bD9+4P9gHdev4az6lLp0VevdrrlzubhJV7UGHGRqRbV
178BYnMUkw==
""".decode("base64").decode("zlib")

##file distribute_setup.py
DISTRIBUTE_SETUP_PY = """
eJztG2tz2zbyO38FTh4PqYSm7bT3GM+pc2nj9DzNJZnYaT8kGRoiIYk1X+XDsvrrb3cBkCAJyUnb
u5mbOd3VoYjFYrHvXUBHfyp3zabIndls9m1RNHVT8ZLFCfybLNtGsCSvG56mvEkAyLlasV3Rsi3P
G9YUrK0Fq0XTlk1RpDXA4mjFSh7d8bVwazkYlDuf/dzWDQBEaRsL1myS2lklKaKHL4CEZwJWrUTU
FNWObZNmw5LGZzyPGY9jmoALImxTlKxYyZU0/osLx2HwWVVFZlAf0jhLsrKoGqQ27Kkl+OErbz7Z
YSV+aYEsxlldiihZJRG7F1UNzEAa+qk+PgNUXGzztOCxkyVVVVQ+KyriEs8ZTxtR5Rx4qoH6Hfu0
aARQccHqgi13rG7LMt0l+drBTfOyrIqySnB6UaIwiB+3t+Md3N4GjnOD7CL+RrQwYhSsauG5xq1E
VVLS9pR0icpyXfHYlGeASuEo5hW1fqp33WOTZEI/r/KMN9GmGxJZiRR033lFXzsJtU2CKiNH02Lt
OE21u+ilWCeofXL4/fXlu/D66ubSEQ+RANKv6P0lslhO6SDYgr0ucmFg02S3S2BhJOpaqkosViyU
yh9GWew94dW6nssp+MGvgMyD7QbiQURtw5ep8OfsKQ11cBXwq8oN9EEEHPUIG1ss2Jmzl+gjUHRg
PogGpBizFUhBEsSeBV/9oUQesV/aogFlwtdtJvIGWL+C5XPQxR4MXiGmEswdiMmQfBdgvnrm9ktq
shChwG3Oh2MKjwv/A+OG8emwwTZ3dlzPXHaMgBM4BTMeUpv+0FNArIMHtWL9aSydog7qkoPVefD0
Nvzp+dWNz0ZMY09Mmb24fPn8/aub8MfLd9dXb17DerOz4C/B+dmsG3r/7hW+3jRNeXF6Wu7KJJCi
CopqfaqcYH1ag6OKxGl82vul05lzfXnz/u3NmzevrsOXz3+4fDFaKDo/nzkm0Nsfvg+vXr98g+Oz
2UfnX6LhMW/4yY/SHV2w8+DMeQ1+9MIwYacbPa6d6zbLOFgFe4CP888iEyclUEjfnectUF6Zzyci
40kq37xKIpHXCvSFkA6E8OILIAgkuG9HjuOQGitf44EnWMK/c20D4gFiTkTKSe5dDtNgk5XgImHL
2psE2V2Mz+CpcRzcRrDlVe65lz0S0IHj2vXVZAlYpHG4jQERiH8tmmgbKwydlyAosN0NzPHMqQTF
iQjpwoKiFHm3iw4mVPtQWxxMDqK0qAWGl94g14UiFjfdBYIOAPyJ3DoQVfJmE/wM8IowH1+moE0G
rR/OPs2nG5FY+oGeYa+LLdsW1Z3JMQ1tUKmEhmFoiuOqG2QvOt1256Y7yYtm4MBcHbFhOVchd0ce
pF/gGnQUQj/g34LLYtuqgMe4rbSumMlJYCw8wiIEQQv0vCwDFw1az/iyuBd60irJAY9NFaTmzLUS
L9sEXoj12oP/fK2s8FCEyLr/6/T/gE6TDCkW5gykaEH0bQdhKDbC9oKQ8u45tU/HT37Bv0v0/ag2
9OoEv8GfykD0mWoodyCjmtauStRt2gyVB5aSwMoGNcfFAyxd03C/SsUTSFGv3lBq4rnfFW0a0yzi
lLSd9RptRVlBDESrHNZT6bDfZbXhktdCb8x4HYuU79SqyMqxGih4tw+TJ8f1Sbk7jgP4P/LOmkjA
55j1VGBQV18g4qwK0CHLy/NP889njzILILjbi5Fx79n/PlpHnz1c6vXqEYdDgJSzIfngD0XVeGc+
6+Wvst9h3WMk+Utd9ekAHVL6vSDTkPIe1Rhqx4tRijTiwMJIk6zckDtYoIq3lYUJi/M/+yCccMXv
xOKmakXnXTNOJl63UJhtKXkmHeXLukjRUJEXTr+EoWkAgv96Jve2vA4llwR6U7e8W4dgUpS11ZTE
In+zIm5TUWOl9LHbjdtzZQw49cSDL4ZoBusNAaRybnjNm6byBoBgKGFsBF1rEo6zFQftWTgNDSvg
MYhyDn3t0kHsK2u6mTL3/j3eYj/zBswIVJnuzXqWfLOYPVWrzS1kjXcxxKfS5u+KfJUmUTNcWoCW
yNohIm/izcGfjAVnatWU9zgdQh1kJMG2gkLXm0DMbsiz07Zis+dg9Ga8bxbHULBArY+C5veQrlMl
8zGfTfFhKyXiudtgvalMHTBvN9gmoP6KagvAU9XmGF0C9jYVIB4rPt064CwrKiQ1whRNE7pKqrrx
wTQBjXW6C4h32uWwk/fGvtzAAv8x/5h737VVBaukO4mYHVdzQD7w/yLAKg4zh6kqS6EljfdsOCbS
2mIfoIFsZHKGfX8Y+YlPOAUjMzV2irt9xeyXWMNnxZB9FmPV6y6bgVVfF83Los3j3220j5JpI3GS
6hxyV2FUCd6IsbcKcXNkgV0WheHqQJT+vTGLPpbApeKV8sJQD7/oW3yduVJc7RqJYHtpEVHpQm1O
xfikkZ27HCp5mRTeKtpvWb2hzGyJ7ch7niYD7Nry8jZbigosmpMpd16BcGH7j5Je6ph0fUjQApoi
2O2AH7cMexwe+Ihoo1cXeSzDJvZoOXNP3XnAbiVPbnHFQe4P/kVUQqeQXb9LryLiQO6RONhNV3ug
DmtU5DH1OkuOgX4pVuhusK0ZNS1P+44r7a/BSqoJtBj+IwnDIBaRUNsKquAlRSGBbW7Vb65SLKsc
wxqtsdJA8cw2t1n/GqI6YOtnkBwHWIatf0UHqKQvm9rVIFdFQbKnHRaZ//F7ASzdk4JrUJVdVhGi
g32p1qphraO8WaKdXyDPn98XCWp1iZYbd+T0Gc4kpHfFS2c95OPrmY9bGrpsSZTikjcZPmLvBI9P
KbYyDDCQnAHpbAkmd+djh32LSojRULoW0OSoqCpwF2R9I2SwW9JqbS8JnnU0guC1CusPNuUwQagi
0AcejzIqyUYiWjLLZ7PtcjYBUmkBIuvHJj5TSQLWsqQYQIAu0UfwgN8S7mBRE77vnJKEYS8pWYKS
sS4FS2z6h8gzD4d9YCNwJm96V/gT2TyP7tqSuLiSCYfIGc0Fj6cNlbQIZB4qHJpTiHhuchP2MIVd
6KX7vR2B7HHaTi4lYkut/3wIYbaRFAtecsgPRr2ZtwiNKVKgJ0CURZsJiUlEsYxz5iYgad+6Niei
xK15Z4+QK5t8sDDSssBTNM0PqzS0TMdMNZinUEEYriEqLYsHb9XmEUYphYOGzXFqm/vsyZO77fxA
tSMPdfq6U03XDu+FjhjX8v3QIGDN+6SQjb7JIYj+lLwe1k9jnEFYpFjiTd93yB+Z38EBFvscpUYw
TpLRrx+rlfppUtv281HJUEtlwP5HPYVaZsq7w1u1MtKaMNshTeUzdcdx/mF+I9WamJEkNhdbHQTx
LQQ0N3jz6kVwXOPpER5EBvhn0kR9h+hkHEGfXcj2nTQOjVP1U7GMxK+ebVRRr186mtisuIe8FDgV
ms1or0x5JDawd6GbwqOImdTY1puCDal/n99BzBn0uSHHUXsw5u53WStM8Tu1km8qps/ejZ6rnRSg
Wh3sBupfD+f6ZuvjCTbnTjAPH7ch9OIDU8DPEvzOncmW1bAS6TnQNyMpWzbPp811RwxwJloAckIt
EKmQp59F22B+iQFpy3e9G9clxTg3MtjjE/u6SDSSqJpvcKK3bRUtgexwACuj36AKnUySIVbN8Jnl
aFA1kRVHJ6becwNMgY+jns+G1FiV6Qgwb1kqGrdmqPhdPB/zs1M0xW/UNc/slvmjPpvqluOhPz4a
3NMYDslDwQxOnsYtXQUyKixNbzPBMu0L2PQSfK3skQNbNbGKE3s61u51f2cmNipyd7QTS4jnK0g7
u6NUnKx2ZCQ0CNLd7Ojau52C94zDtB4w4OkRpA1ZBm44LJY/e/3BXKB7wiWUTlCfyEznsWp84Jks
Lv5L5g+cp0k7KJelAnnMoVrEpjmlq/GpMyG27e6JYWA8KuZ4n33UIMuofqPkfRemC1UnHXXv0WCB
jwPt8fadr/uSti9wXyNSJp5M83Lqyqw+RIIf8CBjb/wdyl/G5MmsPl/uXN3hnNnqCAlgf/4sWdVs
tCT2s8qQUQAT3HF6MdqKQjneinr92FYGZBjtpbG8Ht+fUZp1wabPpY6UCwfPH92h4BP8ZiuV9qqT
LGYuv//+BBmOrhuYL5+/QJ2SSdFyML7t88WfG88Mn9rHtD11GxCf3XV8G746yIr5I4b4KOf+KxZg
sMIML7K71sWXSWz5Vnbf9gYXy3mSwkwtxrCsxCp58LSr7b17F3LIN6ujNKhs7o1TaoNc/K6ugWnA
D/oBYlYsHowg9vT84lOXkNCgry+LibzNRMXlNTKzpkRQec9Spi4nJxXsVZ7ey02Mc13YBOAIYM2q
qbE5inq5QD8u8VgK1qYoVbuRZpZp0ngurrNw5x9ORmdKBgs0+8zFFK7xwYakCut7SYX1mDAFZZN3
376R/LEfFg7IrT8Q5FMLlb+ZUsVwvHV4ctLWonKpM97f7VQnXdiFnJJ4YMkOw17Fn+jtWPOvI05n
YsbRmb7hZ7PNvWe7hxoBR2wrXDCvCEiwhFwjawTtNC6mxIWQjKmFyLBVbp7wTRta9HWLtjNMwdXV
GWTDdENGDMKcESZv6wBzqOGxdPBOHlliEgterwJnM0j77QnxSI4UgRHDgty08qiKcze7Ukz4hn0d
4yzk+durP5jweV9cjRGCUg4V0ryQZF6PN1N9WfDaRXPEYtEIdfELgzMeJncRDjU1HmeU3UnSYkxe
oIfG+mxe2ze6C3Jp0G7dZrCsonhBfXHpGFEhyTEmD0RsWUG5HYtY3uBPVgre/K1AbRT1sbozlvl9
X143h838fxhFbJTZpaCwAUP9McGASLbzbVcZp9oqLzUDLRuoBvZXDIM0C6xSyrE2b5ypLVk2EYg8
VhGErj3t2VR+Ii+k9cIb0IH2vb8/ZZWqnqxIAxy21qOlWWHcWdxP0r6MyELK4QRJkejtyy9R54ZV
/hfkmHuTzAPnBCPeDOdNTwpM3ehOn9Cs6YhUuj86rjT8fS7Goh1m979XniN66cAuF8bZRsrbPNr0
+Vz/Zhwp36mRwZ4xtLENx5YR/qhGQlD5rX+UgVD6Zv/wZv4n9rTL8qTj0/c4rD+66Eg0Lq/WIl3J
ru9iFsx8lgk8YK4X6Lj7kyp14ZYODBWEPLagw+IKtiTpx6+RvIqi75tqvvYH3+j48DdBxTbHQjIr
Yvz1kHSy2KkmgFJUWVLX9HOe/iBBI0lA0tTwAcbGdcBucQNud4EAf8oDSFeCCJlctwVCFQfgESar
Hbno7mSmxVMiIsOfZtGlAuAnkUzdK40HG8RKVUAtlju2Fo3C5c2HJ+0q64mKcmd+h2oGcmx1c0wy
VF471gCK8f31MpMDoA+fuuCrxTIJunoAA2C6crp8H1YipwNuW4EMyk81rJq3I+M/0oQN6FEXH2q+
EihVMTr+7SEDXkIZF3tqjaG/0HQtiFsB/jkIiPeOsFXx9dd/owQhSjIQH5UpQN/ZX8/OjIwnXQVK
9BqnVP4ucL8T2KMSrEbumyR3Sc6ojcX+zrxnPvva4BDaGM4XlQcYzn3E82xu8zAsykqCCbDSloBB
f7QyZhsi9SRmO0AlqfdsffMJojuxW2gFDPAeJagv0uwiAe7cZwqbvGKqGQTpEV0IAFydBXdWi6pL
4sB8acy8kdIZ4wMi6RDL2hvQAh8yaHIOSFKONkBcL2OFdz4FbOlw7DMAow3s7ACgysJNi/0NtyOl
iuLkFLifQt15bino8ObpqEq0XdQjZGG8XHughDPlWvAXT3gxRuhwkPGEqtx7n+25DNYHgqtDP4sk
Fbjk9U5Baed3+Jq4CqTjH0EBcQmdp2OGElLpG4ZIahiq39wR3V2T4/zi09z5N4dES24=
""".decode("base64").decode("zlib")

##file activate.sh
ACTIVATE_SH = """
eJytVF1v2jAUfc+vuA19aKvRiNdOPFAVqUgtrQhj0kplTHJDLAUb2Q5ZO+2/7zokbQKs0rTmgeDc
73OObwemqTCQiAxhnRsLS4TcYAyFsCn4RuU6QlgKGfDIii236MNFotUaltykF14HXlQOEZdSWdC5
BGEhFhojm714Xox1FJydwy8P6BEJPEFXgn/KHu5u2Gw0mX4b3LHHwfTWh2f4CjZFWXq6x33uH3N9
88CfG6Vt6fj2LZcGLRwElfZEeOW7s5vcpCrPYojRUs/lUMBlDK8m/QJFKqIUUr5F4PQiU6TWa2e2
KbclXlUqQi3iWUa4WQUrqk0w0L9EaXfYcAK2CjWXAN8JW5XbymyFXFVpWo4OCDh1fUOUcrlCAwWR
xGP38wIOcCqr0Wyoc4z3wL0ehIRnV+1OP8JbNhtOwtHD+AjI5Whd3YLnbzSFvWMshb0DksjxgKOw
9yFFlbluYedSW4fj2XtjJ9QXNdIHXyoZo7E6d0LDvd46EGKWQO1wsle960y1QuvSvz0S9c4utMaM
2JcWtlwLvszQNDXdru15jVb7PmONI2O+V4HQnMc7kCjBuJN3dWh4B4xdj8ZsPLgfMnZVuTXV7+04
e4VWGLsZhYPruyF7nDzcP073ENonwNWvmSvT+Qu6Eyj5GmHeyjv3FyUBNNqhIDrgVCl4RtfCoBM6
DOiLJOWuRFRtCKUF4dkIQYTU2s1VEBRFcfmKlrS+vaT7EBiV2IJrDLjLErSF99RocUGpjzY7Xyye
4X02zAy2s5x9MOj5eyApZE/RTq6ftEw+YZH85xL59wVSLw+C4Q8Om94M
""".decode("base64").decode("zlib")

##file activate.bat
ACTIVATE_BAT = """
eJx9kE0OgjAQhfdNeodZ0ASuICERA1EilAaRlckspFU2dCH3jxSQNgad1fx87+W1e3l/atBKUfKS
AzRZVV/jHFPeRIjOhEgJJZ2CXg/QStX1sgVRlYWowacExjL6eRN5wjtSEiySD45lnqyeP7VsA2OL
mcE2zhFbMcfItw/gcZEiBmC5P8Hi+jTnGZvvNOOKhfDQg4bLORNm3s41aSfc3HcWts7O77Ib4iHj
S87QEaY8oeQNhWR0fg==
""".decode("base64").decode("zlib")

##file deactivate.bat
DEACTIVATE_BAT = """
eJxzSE3OyFfIT0vj4spMU0hJTcvMS01RiPf3cYkP8wwKCXX0iQ8I8vcNCFHQ4FIAguLUEgWIgK0q
FlWqXJpcICVYpGzx2OAY4gExGchANxcopMqFxVCQUi4uK1c/Fy4AyB051w==
""".decode("base64").decode("zlib")

##file distutils-init.py
DISTUTILS_INIT = """
eJytVl2L6zYQffevGBKK7XavKe3bhVBo78uFSyml0IdlEVpbTtR1JCMpm6S/vjOSY0v+uO1DDbs4
0tF8nJk5sjz32jjQNpPhzd7H1ys3SqqjhcfCL1q18vgbN1YY2Kc/pQWlHXB4l8ZdeCfUO5x1c+nE
E1gNVwE1V3CxAqQDp6GVqgF3EmBd08nXLGukUfws4IDBVD13p2pYoS3rLk52ltF6hPhLS1XM4EUc
VsVYKzvBWPkE+WgmLzPZjkaUNmd6KVI3JRwWoRSLM6P98mMG+Dw4q+il8Ev07P7ATCNmRlfQ8/qN
HwVwB99Y4H0vMHAi6BWZUoEhoqXTNXdSK+A2LN6tE+fJ0E+7MhOdFSEM5lNgrJIKWXDF908wy87D
xE3UoHsxkegZTaHIHGNSSYfm+ntelpURvCnK7NEWBI/ap/b8Z1m232N2rj7B60V2DRM3B5NpaLSw
KnfwpvQVTviHOR+F88lhQyBAGlE7be6DoRNg9ldsG3218IHa6MRNU+tGBEYIggwafRk6yzsXDcVU
9Ua08kYxt+F3x12LRaQi52j0xx/ywFxrdMRqVevzmaummlIYEp0WsCAaX8cFb6buuLUTqEgQQ6/Q
04iWRoF38m/BdE8VtlBY0bURiB6KG1crpMZwc2fIjqWh+1UrkSLpWUIP8PySwLKv4qPGSVqDuMPy
dywQ+gS7L1irXVkm5pJsq3l+Ib1lMOvUrxI+/mBBY4KB+WpUtcO06RtzckNvQ6vYj1lGoZM2sdDG
fryJPYJVn/Cfka8XSqNaoLKhmOlqXMzW9+YBVp1EtIThZtOwzCRvMaARa+0xD0b2kcaJGwJsMbc7
hLUfY4vKvsCOBdvDnyfuRbzmXRdGTZgPF7oGQkJACWVD22IMQdhx0npt5S2f+pXO+OwH6d+hwiS5
7IJOjcK2emj1zBy1aONHByfAMoraw6WlrSIFTbGghqASoRCjVncYROFpXM4uYSqhGnuVeGvks4jz
cjnCoR5GnPW7KOh4maVbdFeoplgJ3wh3MSrAsv/QuMjOspnTKRl1fTYqqNisv7uTVnhF1GhoBFbp
lh+OcXN2riA5ZrYXtWxlfcDuC8U5kLoN3CCJYXGpesO6dx6rU0zGMtjU6cNlmW0Fid8Sja4ZG+Z3
fTPbyj+mZnZ2wSQK8RaT9Km0ySRuLpm0DkUUL0ra3WQ2BgGJ7v9I9SKqNKZ/IR4R28RHm+vEz5ic
nZ2IH7bfub8pU1PR3gr10W7xLTfHh6Z6bgZ7K14G7Mj/1z5J6MFo6V5e07H0Ou78dTyeI+mxKOpI
eC2KMSj6HKxd6Uudf/n886fPv+f++x1lbASlmjQuPz8OvGA0j7j2eCu/4bcW6SFeCuNJ0W1GQHI5
iwC9Ey0bjtHd9P4dPA++XxLnZDVuxvFEtlm3lf5a2c02u2LRYXHH/AOs8pIa
""".decode("base64").decode("zlib")

##file distutils.cfg
DISTUTILS_CFG = """
eJxNj00KwkAMhfc9xYNuxe4Ft57AjYiUtDO1wXSmNJnK3N5pdSEEAu8nH6lxHVlRhtDHMPATA4uH
xJ4EFmGbvfJiicSHFRzUSISMY6hq3GLCRLnIvSTnEefN0FIjw5tF0Hkk9Q5dRunBsVoyFi24aaLg
9FDOlL0FPGluf4QjcInLlxd6f6rqkgPu/5nHLg0cXCscXoozRrP51DRT3j9QNl99AP53T2Q=
""".decode("base64").decode("zlib")

##file activate_this.py
ACTIVATE_THIS = """
eJx1UsGOnDAMvecrIlYriDRlKvU20h5aaY+teuilGo1QALO4CwlKAjP8fe1QGGalRoLEefbzs+Mk
Sb7NcvRo3iTcoGqwgyy06As+HWSNVciKaBTFywYoJWc7yit2ndBVwEkHkIzKCV0YdQdmkvShs6YH
E3IhfjFaaSNLoHxQy2sLJrL0ow98JQmEG/rAYn7OobVGogngBgf0P0hjgwgt7HOUaI5DdBVJkggR
3HwSktaqWcCtgiHIH7qHV+esW2CnkRJ+9R5cQGsikkWEV/J7leVGs9TV4TvcO5QOOrTHYI+xeCjY
JR/m9GPDHv2oSZunUokS2A/WBelnvx6tF6LUJO2FjjlH5zU6Q+Kz/9m69LxvSZVSwiOlGnT1rt/A
77j+WDQZ8x9k2mFJetOle88+lc8sJJ/AeerI+fTlQigTfVqJUiXoKaaC3AqmI+KOnivjMLbvBVFU
1JDruuadNGcPmkgiBTnQXUGUDd6IK9JEQ9yPdM96xZP8bieeMRqTuqbxIbbey2DjVUNzRs1rosFS
TsLAdS/0fBGNdTGKhuqD7mUmsFlgGjN2eSj1tM3GnjfXwwCmzjhMbR4rLZXXk+Z/6Hp7Pn2+kJ49
jfgLHgI4Jg==
""".decode("base64").decode("zlib")

if __name__ == '__main__':
    main()

## TODO:
## Copy python.exe.manifest
## Monkeypatch distutils.sysconfig<|MERGE_RESOLUTION|>--- conflicted
+++ resolved
@@ -1158,11 +1158,7 @@
 
 def after_install(options, home_dir):
     global logger
-<<<<<<< HEAD
-    reqs = ['numpy', 'docutils==0.6', 'Pyevolve==0.6', 'coverage==3.3.1', 'pycrypto==2.0.1', 'Traits==3.3.0', 'PyYAML==3.09', 'conmin==1.0.1', 'Jinja2==2.4', 'virtualenv==1.4.6', 'zc.buildout==1.4.3', 'Fabric==0.9.0', 'Sphinx==1.0b2', 'networkx==1.0.1', 'pyparsing==1.5.2', 'nosecoverage2==0.1', 'Pygments==1.3.1', 'nose==0.11.3']
-=======
     reqs = ['numpy', 'docutils==0.6', 'Pyevolve==0.6', 'coverage==3.3.1', 'Pygments==1.3.1', 'pycrypto==2.0.1', 'Traits==3.3.0', 'PyYAML==3.09', 'Jinja2==2.4', 'virtualenv==1.4.6', 'zc.buildout==1.4.3', 'Fabric==0.9.0', 'Sphinx==1.0b2', 'networkx==1.0.1', 'pyparsing==1.5.2', 'nosecoverage2==0.1', 'conmin==1.0.1', 'nose==0.11.3']
->>>>>>> 90e1cc36
     cmds = []
     url = 'http://openmdao.org/dists'
     found = [c for c in cmds if url in c]
