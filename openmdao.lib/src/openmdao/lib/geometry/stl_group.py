import struct
import string

import numpy as np
from scipy.sparse import csr_matrix

from stl import ASCII_FACET, BINARY_HEADER, BINARY_FACET

from ffd_axisymetric import Body, Shell

from pyV3D.stl import STLSender
from openmdao.main.interfaces import IParametricGeometry, implements, IStaticGeometry

class STLGroup(object): 


    implements(IParametricGeometry, IStaticGeometry)

    def __init__(self): 

        self._comps = []
        self._i_comps = {}
        self._n_comps = 0 

        #used to store set values of parameters from IParametricGeometry
        self.param_vals = {}
        self.param_name_map = {}

        self._callbacks = []

        self._needs_linerize = True


<<<<<<< HEAD
    #begin methods for IParametricGeometry
    def list_parameters(self): 
        """ returns a dictionary of parameters sets key'd to component names"""

        self.param_name_map = {}
        params = []
        for comp in self._comps: 
            name = comp.name
            if isinstance(comp, Body): 
                val = comp.delta_C[1:,0]
                meta = {'value':val, 'iotype':'in', 'shape':val.shape, 
                'desc':"axial location of control points for the ffd"}
                tup = ('%s.X'%name, meta)
                params.append(tup)
                self.param_name_map[tup[0]] = val

                val = comp.delta_C[:-1,1]
                meta = {'value':val, 'iotype':'in', 'shape':val.shape, 
                'desc':"radial location of control points for the ffd"}
                tup = ('%s.R'%name, meta)
                params.append(tup)
                self.param_name_map[tup[0]] = val


            else: 
                val = comp.delta_Cc[1:,0]
                meta = {'value':val, 'iotype':'in', 'shape':val.shape, 
                'desc':'axial location of the control points for the centerline of the shell'}
                tup = ('%s.X'%name, meta) 
                params.append(tup)
                self.param_name_map[tup[0]] = val

                val = comp.delta_Cc[:-1,1]
                meta = {'value':val, 'iotype':'in', 'shape':val.shape, 
                'desc':'radial location of the control points for the centerline of the shell'}
                tup = ('%s.R'%name, meta) 
                params.append(tup)
                self.param_name_map[tup[0]] = val

                val = comp.delta_Ct[:-1,1]
                meta = {'value':val, 'iotype':'in', 'shape':val.shape, 
                'desc':'thickness of the shell at each axial station'}
                tup = ('%s.thickness'%name, meta) 
                params.append(tup)
                self.param_name_map[tup[0]] = val


        return params

    def set_parameter(self, name, val): 
        self.param_name_map[name] = val

    def get_parameters(self, names): 
        return [self.param_name_map[n] for n in names]

    def regen_model(self): 
        for comp in self._comps: 

            #print "inside STLGroup.regen_model, plug.R is ", self.meta['plug.R']['value']
            
            #del_C = np.ones((10,2)) * 123.0
            if isinstance(comp, Body): 
                delta_C_shape = comp.delta_C.shape
                del_C = np.zeros( delta_C_shape )
                del_C[1:,0] = self.param_name_map[ '%s.X' % comp.name ]
                del_C[:-1,1] = self.param_name_map[ '%s.R' % comp.name ]
                comp.deform(delta_C=del_C)
            else:
                delta_Cc_shape = comp.delta_Cc.shape
                del_Cc = np.zeros( delta_Cc_shape )
                del_Cc[1:,0] = self.param_name_map[ '%s.X' % comp.name ]
                del_Cc[:-1,1] = self.param_name_map[ '%s.R' % comp.name ]

                delta_Ct_shape = comp.delta_Ct.shape
                del_Ct = np.zeros( delta_Ct_shape )
                del_Ct[1:,0] = self.param_name_map[ '%s.X' % comp.name ]
                del_Ct[:-1,1] = self.param_name_map[ '%s.thickness' % comp.name ]
                # need both delta_Cc and delta_Ct for shells
                comp.deform(delta_Cc=del_Cc, delta_Ct=del_Ct)


    def get_static_geometry(self): 
        return self

    def register_param_list_changedCB(self, callback):
        self._callbacks.append(callback)

    def _invoke_callbacks(self): 
        for cb in self._callbacks: 
            cb()
    #end methods for IParametricGeometry

    #methods for IStaticGeometry
    def get_visualization_data(self, wv):
        self.linearize()

        xyzs = np.array(self.points).flatten().astype(np.float32)
        tris = np.array(self.triangles).flatten().astype(np.int32)
        #mins = np.min(xyzs.reshape((-1,3)), axis=0)
        #maxs = np.max(xyzs.reshape((-1,3)), axis=0)

        #box = [mins[0], mins[1], mins[2], maxs[0], maxs[1], maxs[2]]

        #print box

        wv.set_face_data(xyzs, tris, name="surface")


    #end methods for IStaticGeometry

=======
>>>>>>> ffab3bcb
    def add(self, comp ,name=None): 
        """ addes a new component to the geometry""" 

        if (name is None) and (comp.name is None): 
            name = "comp_%d"%self._n_comps
        comp.name = name
        self._i_comps[name] = self._n_comps
        self._comps.append(comp)
        self._n_comps += 1

        #rebuild the param_name_map with new comp
        self.list_parameters()
        self._invoke_callbacks()
        self._needs_linerize = True



    def deform(self,**kwargs): 
        """ deforms the geometry applying the new locations for the control points, given by body name"""
        for name,delta_C in kwargs.iteritems(): 
            i = self._i_comps[name]
            comp = self._comps[i]
            if isinstance(comp,Body):
                comp.deform(delta_C)
            else:
                comp.deform(*delta_C)

    def _build_ascii_stl(self, facets): 
        """returns a list of ascii lines for the stl file """

        lines = ['solid ffd_geom',]
        for facet in facets: 
            lines.append(ASCII_FACET.format(face=facet))
        lines.append('endsolid ffd_geom')
        return lines

    def _build_binary_stl(self, facets):
        """returns a string of binary binary data for the stl file"""

        lines = [struct.pack(BINARY_HEADER,b'Binary STL Writer',len(facets)),]
        for facet in facets: 
            facet = list(facet)
            facet.append(0) #need to pad the end with a unsigned short byte
            lines.append(struct.pack(BINARY_FACET,*facet))  
        return lines      

    def linearize(self): 
        if not self._needs_linerize: 
            return 
        self.list_parameters() #makes up to date param_loc_map

        points = []
        triangles = []
        i_offset = 0
        offsets = []
        n_controls = 0
        deriv_offsets = []
        for comp in self._comps:
            offsets.append(i_offset)
            deriv_offsets.append(n_controls)
            n_controls += sum(self.comp_param_count[comp])

            if isinstance(comp,Body): 
                points.extend(comp.stl.points)
                size = len(points)
                triangles.extend(comp.stl.triangles + i_offset) 
                i_offset = size
                #X and R for each control point, except the first X and the last R (hence the -1)
            else: 
                points.extend(comp.outer_stl.points)
                size = len(points)
                triangles.extend(comp.outer_stl.triangles + i_offset) 
                i_offset = size
                
                points.extend(comp.inner_stl.points)
                size = len(points)
                triangles.extend(comp.inner_stl.triangles + i_offset) 
                i_offset = size

        self.points = points
        self.n_controls = n_controls
        self.n_points = len(points)
        self.triangles = triangles
        self.n_triangles = len(triangles)
        self.offsets = offsets
        self.deriv_offsets = deriv_offsets

        i_comp = 0 #keep track of which comp the points came from
        comp = self._comps[0]
        i_offset=0
        i_deriv_offset = 0
        Jdata = []
        Jrow = []
        Jcolumn = []
        for i,p in enumerate(points): 
            #map point index to proper component
            if (i_comp < len(self._comps)-1) and (i == offsets[i_comp+1]): #the offset for the next comp: 
                i_offset = i
                i_comp += 1
                i_deriv_offset = deriv_offsets[i_comp]
                comp = self._comps[i_comp] 
            deriv_values = np.zeros((3*n_controls,))

            if isinstance(comp,Body): 
                size_C = self.comp_param_count[comp]
                n_C = 3*sum(size_C) 
                #x value
                start = i_deriv_offset
                end = start + 3*size_C[0] #x
                #X is only a function of the x  parameter
                X = np.array(comp.dXqdC[i-i_offset,1:])                
                deriv_values[start:end:3] = X.flatten()  

                #r value
                start = end
                end = start + 3*size_C[1] #r
                #Y,Z are only a function of the r parameter
                Y = np.array(comp.dYqdC[i-i_offset,:-1])
                Z = np.array(comp.dZqdC[i-i_offset,:-1])
                deriv_values[start+1:end:3] = Y.flatten() 
                deriv_values[start+2:end:3] = Z.flatten() 
            else: 
                size_C = self.comp_param_count[comp]
                n_C = 3*sum(size_C)
                #centerline x value
                start = i_deriv_offset
                end = start + 3*size_C[0] #x
                #determine if point is on upper or lower surface? 
                outer=True
                deriv_i = i-i_offset
                if i-i_offset >= comp.n_outer: 
                    outer=False
                    deriv_i = i-i_offset-comp.n_outer

                #X is only a function of the x  parameter
                if outer: 
                    X = np.array(comp.dXoqdCc[deriv_i,1:])
                else: 
                    X = np.array(comp.dXiqdCc[deriv_i,1:])

                deriv_values[start:end:3] = X.flatten()  

                #centerline r value
                start = end
                end = start + 3*size_C[1] #r
                #Y,Z are only a function of the r parameter
                if outer: 
                    Y = np.array(comp.dYoqdCc[deriv_i,:])
                    Z = np.array(comp.dZoqdCc[deriv_i,:])
                else: 
                    Y = np.array(comp.dYiqdCc[deriv_i,:])
                    Z = np.array(comp.dZiqdCc[deriv_i,:])
                deriv_values[start+1:end:3] = Y.flatten() 
                deriv_values[start+2:end:3] = Z.flatten() 

                #thickness parameter
                start = end
                end = start + 3*size_C[2] #t
                if outer: 
                    Y = np.array(comp.dYoqdCt[deriv_i,:-1])
                    Z = np.array(comp.dZoqdCt[deriv_i,:-1])
                else: 
                    Y = np.array(comp.dYiqdCt[deriv_i,:-1])
                    Z = np.array(comp.dZiqdCt[deriv_i,:-1])
                deriv_values[start+1:end:3] = Y.flatten() 
                deriv_values[start+2:end:3] = Z.flatten() 

            Jdata.append(deriv_values) 
        self.J = np.array(Jdata) #weird format used for tecplot fepoint, x,y,z interlaced
        self.Jx = self.J[:,0::3]
        self.Jy = self.J[:,1::3]
        self.Jz = self.J[:,2::3]

        self.JxT = self.Jx.T
        self.JyT = self.Jy.T
        self.JzT = self.Jy.T

        self._needs_linerize = False

    def writeSTL(self, file_name, ascii=False): 
        """outputs an STL file"""
        
        facets = []
        for comp in self._comps: 
            if isinstance(comp,Body): 
               facets.extend(comp.stl.get_facets())
            else: 
               facets.extend(comp.outer_stl.get_facets())
               facets.extend(comp.inner_stl.get_facets())

        f = open(file_name,'w')
        if ascii: 
            lines = self._build_ascii_stl(facets)
            f.write("\n".join(lines))
        else: 
            data = self._build_binary_stl(facets)
            f.write("".join(data))

        f.close()

    def writeFEPOINT(self, file_name): 
        """writes out a new FEPOINT file with the given name, using the supplied points.
        derivs is of size (3,len(points),len(control_points)), giving matricies of 
        X,Y,Z drivatives

        jacobian should have a shape of (len(points),len(control_points))"""
        
        self.linearize()
  
        
        lines = ['TITLE = "FFD_geom"',]
        var_line = 'VARIABLES = "X" "Y" "Z" "ID" '

        
        deriv_names = []
        deriv_tmpl = string.Template('"dx_d${name}_${type}$i" "dy_d${name}_${type}$i" "dz_d${name}_${type}$i"')
        for comp in self._comps: 
            if isinstance(comp,Body): 
                deriv_names.extend([deriv_tmpl.substitute({'name':comp.name,'i':str(i),'type':'X_'}) for i in xrange(0,comp.n_controls-1)]) #x,y,z derivs for each control point
                deriv_names.extend([deriv_tmpl.substitute({'name':comp.name,'i':str(i),'type':'R_'}) for i in xrange(0,comp.n_controls-1)]) #x,y,z derivs for each control point
            else: 
                deriv_names.extend([deriv_tmpl.substitute({'name':comp.name,'i':str(i),'type':'CX_'}) for i in xrange(0,comp.n_c_controls-1)]) #x,y,z derivs for each control point
                deriv_names.extend([deriv_tmpl.substitute({'name':comp.name,'i':str(i),'type':'CR_'}) for i in xrange(0,comp.n_c_controls)]) #x,y,z derivs for each control point
                deriv_names.extend([deriv_tmpl.substitute({'name':comp.name,'i':str(i),'type':'T_'}) for i in xrange(0,comp.n_t_controls-1)]) #x,y,z derivs for each control point

        var_line += " ".join(deriv_names)

        lines.append(var_line)

        lines.append('ZONE T = group0, I = %d, J = %d, F=FEPOINT'%(self.n_points,self.n_triangles)) #TODO I think this J number depends on the number of variables
        
        for i,p in enumerate(self.points): 
            line = "%.8f %.8f %.8f %d "%(p[0],p[1],p[2],i+1) #x,y,z,index coordiantes of point

            deriv_values = self.J[i]
            
            line += " ".join(np.char.mod('%.8f',deriv_values))

            lines.append(line)

        for tri in self.triangles: 
            line = "%d %d %d %d"%(tri[0]+1,tri[1]+1,tri[2]+1,tri[2]+1) #tecplot wants 1 bias indecies
            lines.append(line)


        f = open(file_name,'w')
        f.write("\n".join(lines))
        f.close()

    def project_profile(self): 
        self.linearize()

        point_sets = []
        for comp in self._comps: 
            if isinstance(comp,Body):
                p = comp.stl.points
                indecies = np.logical_and(abs(p[:,2])<.0001,p[:,1]>0)
                points = p[indecies]
                points = points[points[:,0].argsort()]
                point_sets.append(points)
            else: 
                p = comp.outer_stl.points
                indecies = np.logical_and(abs(p[:,2])<.0001,p[:,1]>0)
                points = p[indecies]
                points = points[points[:,0].argsort()]
                point_ses.append(points)

                p = comp.inner_stl.points
                indecies = np.logical_and(abs(p[:,2])<.0001,p[:,1]>0)
                points = p[indecies]
                points = points[points[:,0].argsort()]
                point_sets.append(points)

        return point_sets

    #begin methods for OpenMDAO geometry derivatives
    def apply_deriv(self, arg, result): 
        self.linearize()

        for name, value in arg.iteritems(): 
            i_start = self.param_loc_map[name]
            length = value.shape[0]
            sub_Jx = self.Jx[:,i_start:i_start+length]
            result['geom_out'][:,0] += sub_Jx.dot(value)

            sub_Jy = self.Jy[:,i_start:i_start+length]
            result['geom_out'][:,1] += sub_Jy.dot(value)

            sub_Jz = self.Jz[:,i_start:i_start+length]
            result['geom_out'][:,2] += sub_Jy.dot(value)

        return result

    def apply_derivT(self, arg, result): 
        self.linearize()

        if 'geom_out' in arg: 
            for name, value in result.iteritems(): 

                i_start = self.param_loc_map[name]
                length = value.shape[0]
                sub_JxT = self.JxT[i_start:i_start+length,:]
                result[name] += sub_JxT.dot(arg['geom_out'][:,0])

                sub_JyT = self.JyT[i_start:i_start+length,:]
                result[name] += sub_JyT.dot(arg['geom_out'][:,1])

                sub_JzT = self.JzT[i_start:i_start+length,:]
                result[name] += sub_JzT.dot(arg['geom_out'][:,2])

        return result

    #end methods for OpenMDAO geometry derivatives

    #begin methods for IParametricGeometry
    def list_parameters(self): 
        """ returns a dictionary of parameters sets key'd to component names"""

        self.param_name_map = {}
        self.param_loc_map = {} #locate columns of jacobian related to a specific parameter
        self.comp_param_count = {}
        params = []
        for comp in self._comps: 
            self.i_J = 0 #jacobian column index
            name = comp.name

            if isinstance(comp, Body): 
                val = comp.delta_C[1:,0] #holds the root x constant
                meta = {'value':val, 'iotype':'in', 'shape':val.shape, 
                'desc':"axial location of control points for the ffd"}
                tup = ('%s.X'%name, meta)
                params.append(tup)
                self.param_name_map[tup[0]] = val
                self.param_loc_map[tup[0]] = self.i_J
                n_X = val.shape[0]
                self.i_J += n_X

                val = comp.delta_C[:-1,1] #holds the tip radius constant
                meta = {'value':val, 'iotype':'in', 'shape':val.shape, 
                'desc':"radial location of control points for the ffd"}
                tup = ('%s.R'%name, meta)
                params.append(tup)
                self.param_name_map[tup[0]] = val
                self.param_loc_map[tup[0]] = self.i_J
                n_R = val.shape[0]
                self.i_J += n_R
                self.comp_param_count[comp] = (n_X,n_R)


            else: 
                val = comp.delta_Cc[1:,0] #fixes the x location of the geometry root
                meta = {'value':val, 'iotype':'in', 'shape':val.shape, 
                'desc':'axial location of the control points for the centerline of the shell'}
                tup = ('%s.X'%name, meta) 
                params.append(tup)
                self.param_name_map[tup[0]] = val
                self.param_loc_map[tup[0]] = self.i_J
                n_X = val.shape[0]
                self.i_J += n_X

                val = comp.delta_Cc[:,1] #can vary all centerlines
                meta = {'value':val, 'iotype':'in', 'shape':val.shape, 
                'desc':'radial location of the control points for the centerline of the shell'}
                tup = ('%s.R'%name, meta) 
                params.append(tup)
                self.param_name_map[tup[0]] = val
                self.param_loc_map[tup[0]] = self.i_J
                n_R = val.shape[0]
                self.i_J += n_R

                val = comp.delta_Ct[:-1,1] #except last R, to keep tip size fixed
                meta = {'value':val, 'iotype':'in', 'shape':val.shape, 
                'desc':'thickness of the shell at each axial station'}
                tup = ('%s.thickness'%name, meta) 
                params.append(tup)
                self.param_name_map[tup[0]] = val
                self.param_loc_map[tup[0]] = self.i_J
                n_T = val.shape[0]
                self.comp_param_count[comp] = (n_X,n_R,n_T)
                self.i_J += n_T


        return params

    def set_parameter(self, name, val): 
        self.param_name_map[name] = val

    def get_parameters(self, names): 
        return [self.param_name_map[n] for n in names]

    def regen_model(self): 
        for comp in self._comps: 

            #print "inside STLGroup.regen_model, plug.R is ", self.meta['plug.R']['value']
            
            #del_C = np.ones((10,2)) * 123.0
            if isinstance(comp, Body): 
                delta_C_shape = comp.delta_C.shape
                del_C = np.zeros( delta_C_shape )
                del_C[1:,0] = self.param_name_map[ '%s.X' % comp.name ]
                del_C[:-1,1] = self.param_name_map[ '%s.R' % comp.name ]
                comp.deform(delta_C=del_C)
            else:
                delta_Cc_shape = comp.delta_Cc.shape
                del_Cc = np.zeros( delta_Cc_shape )
                del_Cc[1:,0] = self.param_name_map[ '%s.X' % comp.name ]
                del_Cc[:-1,1] = self.param_name_map[ '%s.R' % comp.name ]

                delta_Ct_shape = comp.delta_Ct.shape
                del_Ct = np.zeros( delta_Ct_shape )
                del_Ct[1:,0] = self.param_name_map[ '%s.X' % comp.name ]
                del_Ct[:-1,1] = self.param_name_map[ '%s.thickness' % comp.name ]
                # need both delta_Cc and delta_Ct for shells
                comp.deform(delta_Cc=del_Cc, delta_Ct=del_Ct)


    def get_static_geometry(self): 
        return self

    def register_param_list_changedCB(self, callback):
        self._callbacks.append(callback)

    def _invoke_callbacks(self): 
        for cb in self._callbacks: 
            cb()
    #end methods for IParametricGeometry

    #methods for IStaticGeometry
    def get_visualization_data(self, wv):
        self.linearize()

        xyzs = np.array(self.points).flatten().astype(np.float32)
        tris = np.array(self.triangles).flatten().astype(np.int32)
        mins = np.min(xyzs.reshape((-1,3)), axis=0)
        maxs = np.max(xyzs.reshape((-1,3)), axis=0)

        box = [mins[0], mins[1], mins[2], maxs[0], maxs[1], maxs[2]]

        #print box

        wv.set_face_data(xyzs, tris, name="surface")


    #end methods for IStaticGeometry



class STLGroupSender(STLSender):

    def initialize(self, **kwargs):
        eye    = np.array([5.0, 0.0, 70.0], dtype=np.float32)
        center = np.array([0.0, 0.0, 0.0], dtype=np.float32)
        up     = np.array([0.0, 1.0, 0.0], dtype=np.float32)
        fov   = 30.0
        zNear = 1.0
        zFar  = 100

        bias  = 0
        self.wv.createContext(bias, fov, zNear, zFar, eye, center, up)

    @staticmethod
    def supports(obj):
        return isinstance(obj, STLGroup)

    def geom_from_obj(self, obj):
        if isinstance(obj, STLGroup):
            obj.get_visualization_data(self.wv)
        else: 
            raise RuntimeError("object must be a Geometry but is a '%s' instead"%(str(type(obj))))
            
<|MERGE_RESOLUTION|>--- conflicted
+++ resolved
@@ -30,120 +30,6 @@
 
         self._needs_linerize = True
 
-
-<<<<<<< HEAD
-    #begin methods for IParametricGeometry
-    def list_parameters(self): 
-        """ returns a dictionary of parameters sets key'd to component names"""
-
-        self.param_name_map = {}
-        params = []
-        for comp in self._comps: 
-            name = comp.name
-            if isinstance(comp, Body): 
-                val = comp.delta_C[1:,0]
-                meta = {'value':val, 'iotype':'in', 'shape':val.shape, 
-                'desc':"axial location of control points for the ffd"}
-                tup = ('%s.X'%name, meta)
-                params.append(tup)
-                self.param_name_map[tup[0]] = val
-
-                val = comp.delta_C[:-1,1]
-                meta = {'value':val, 'iotype':'in', 'shape':val.shape, 
-                'desc':"radial location of control points for the ffd"}
-                tup = ('%s.R'%name, meta)
-                params.append(tup)
-                self.param_name_map[tup[0]] = val
-
-
-            else: 
-                val = comp.delta_Cc[1:,0]
-                meta = {'value':val, 'iotype':'in', 'shape':val.shape, 
-                'desc':'axial location of the control points for the centerline of the shell'}
-                tup = ('%s.X'%name, meta) 
-                params.append(tup)
-                self.param_name_map[tup[0]] = val
-
-                val = comp.delta_Cc[:-1,1]
-                meta = {'value':val, 'iotype':'in', 'shape':val.shape, 
-                'desc':'radial location of the control points for the centerline of the shell'}
-                tup = ('%s.R'%name, meta) 
-                params.append(tup)
-                self.param_name_map[tup[0]] = val
-
-                val = comp.delta_Ct[:-1,1]
-                meta = {'value':val, 'iotype':'in', 'shape':val.shape, 
-                'desc':'thickness of the shell at each axial station'}
-                tup = ('%s.thickness'%name, meta) 
-                params.append(tup)
-                self.param_name_map[tup[0]] = val
-
-
-        return params
-
-    def set_parameter(self, name, val): 
-        self.param_name_map[name] = val
-
-    def get_parameters(self, names): 
-        return [self.param_name_map[n] for n in names]
-
-    def regen_model(self): 
-        for comp in self._comps: 
-
-            #print "inside STLGroup.regen_model, plug.R is ", self.meta['plug.R']['value']
-            
-            #del_C = np.ones((10,2)) * 123.0
-            if isinstance(comp, Body): 
-                delta_C_shape = comp.delta_C.shape
-                del_C = np.zeros( delta_C_shape )
-                del_C[1:,0] = self.param_name_map[ '%s.X' % comp.name ]
-                del_C[:-1,1] = self.param_name_map[ '%s.R' % comp.name ]
-                comp.deform(delta_C=del_C)
-            else:
-                delta_Cc_shape = comp.delta_Cc.shape
-                del_Cc = np.zeros( delta_Cc_shape )
-                del_Cc[1:,0] = self.param_name_map[ '%s.X' % comp.name ]
-                del_Cc[:-1,1] = self.param_name_map[ '%s.R' % comp.name ]
-
-                delta_Ct_shape = comp.delta_Ct.shape
-                del_Ct = np.zeros( delta_Ct_shape )
-                del_Ct[1:,0] = self.param_name_map[ '%s.X' % comp.name ]
-                del_Ct[:-1,1] = self.param_name_map[ '%s.thickness' % comp.name ]
-                # need both delta_Cc and delta_Ct for shells
-                comp.deform(delta_Cc=del_Cc, delta_Ct=del_Ct)
-
-
-    def get_static_geometry(self): 
-        return self
-
-    def register_param_list_changedCB(self, callback):
-        self._callbacks.append(callback)
-
-    def _invoke_callbacks(self): 
-        for cb in self._callbacks: 
-            cb()
-    #end methods for IParametricGeometry
-
-    #methods for IStaticGeometry
-    def get_visualization_data(self, wv):
-        self.linearize()
-
-        xyzs = np.array(self.points).flatten().astype(np.float32)
-        tris = np.array(self.triangles).flatten().astype(np.int32)
-        #mins = np.min(xyzs.reshape((-1,3)), axis=0)
-        #maxs = np.max(xyzs.reshape((-1,3)), axis=0)
-
-        #box = [mins[0], mins[1], mins[2], maxs[0], maxs[1], maxs[2]]
-
-        #print box
-
-        wv.set_face_data(xyzs, tris, name="surface")
-
-
-    #end methods for IStaticGeometry
-
-=======
->>>>>>> ffab3bcb
     def add(self, comp ,name=None): 
         """ addes a new component to the geometry""" 
 
