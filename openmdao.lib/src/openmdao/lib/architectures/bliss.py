--- conflicted
+++ resolved
@@ -173,21 +173,11 @@
             sysopt.add_constraint(lin_constraint)
 
         self.parent.driver.workflow = SequentialWorkflow()
-<<<<<<< HEAD
-        if global_dvs: 
-            self.parent.driver.workflow.add("ssa")
-        else: 
-            self.parent.driver.workflow.add("mda")
-=======
         self.parent.driver.workflow.add("mda")
->>>>>>> b794452c
         self.parent.driver.workflow.add(sa_s)
         if global_dvs: 
             self.parent.driver.workflow.add("ssa")
         self.parent.driver.workflow.add(bbopts)
-<<<<<<< HEAD
-        self.parent.driver.workflow.add("sysopt")
-=======
         if global_dvs: 
             self.parent.driver.workflow.add("sysopt")
             
@@ -252,7 +242,6 @@
             
         
         exit()"""
->>>>>>> b794452c
                 
         
     
