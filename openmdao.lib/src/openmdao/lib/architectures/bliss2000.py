--- conflicted
+++ resolved
@@ -23,22 +23,14 @@
     
     f_wy = Float(0.0,iotype="out",desc="subsystem objective")
     
-<<<<<<< HEAD
     def __init__(self,num_vars): 
-=======
-    def __init__(self,num_outputs): 
->>>>>>> adb285e9
         super(SubSystemObj,self).__init__()
         self.num_vars = num_vars
         self.var_names = []
         self.weights = []
-<<<<<<< HEAD
         
     def configure(self):    
         for i in range(0,self.num_vars): 
-=======
-        for i in range(0,num_outputs): 
->>>>>>> adb285e9
             name = "y%d"%i
             self.add_trait(name,Float(0.0,
                                    iotype="in",
@@ -82,7 +74,6 @@
         self.weights= []
         self.var_names = []
         
-<<<<<<< HEAD
     def configure(self):     
         dep_couple_vars = set([c.dep.target for c in self.couple_deps])        
         
@@ -93,20 +84,6 @@
             self.add_trait(name,Float(0.0,iotype="in",desc="global design var for %s"%p.target.split(".")[-1]))
             self.connect(name,p.target) #promote the global des vars
             setattr(self,name,self.get(p.target))
-=======
-        
-    def configure(self):  
-        dep_outputs = set([c.dep.target for c in self.couple_deps])        
-        self.add('objective_comp',SubSystemObj(len(dep_state_vars)))
-        self.add(self.component.name,self.component)
-        for p in self.global_params:
-            try:
-                self.create_passthrough(p.get_referenced_varpaths().pop()) #promote the global des vars
-            except KeyError as err: 
-                # if two elements of an array are in the globals, you need this hack to prevent an error
-                if "already exists" in str(err): pass
-                
->>>>>>> adb285e9
     
         if self.local_params: #if there are none, you don't do an optimization
             self.add('objective_comp',SubSystemObj(len(dep_couple_vars)))
@@ -114,15 +91,13 @@
             self.var_names = self.objective_comp.var_names
         
             self.add('driver',CONMINdriver())
-            self.driver.print_results = False
             self.driver.add_objective("objective_comp.f_wy")
-            #self.driver.fdch = .00001
+            self.driver.fdch = .00001
             #self.driver.fdchm = .0001
             
             #this is not really necessary, but you might want to track it anyway...
             self.create_passthrough("objective_comp.f_wy") #promote the objective function    
 
-<<<<<<< HEAD
             for i,p in enumerate(self.local_params): 
                 target = p.target
                 var_name = "local_%d"%i
@@ -163,43 +138,6 @@
         
         
         
-=======
-            for p in self.local_params: 
-                try: 
-                    var = p.get_referenced_varpaths().pop()
-                    self.parent.create_passthrough(var)
-                except KeyError as err: 
-                    # if two elements of an array are in the globals, you need this hack to prevent an error
-                    if "already exists" in str(err): pass   
-                #print broadcast_name
-                #self.add(broadcast_name,Broadcast())
-                #self.add_trait(var_name,Float(0.0,iotype="in",desc="localy optimized value for %s"%target))
-                #self.connect("%s.output"%broadcast_name,target) #connect broadcast output to input of component
-                #self.connect("%s.output"%broadcast_name,var_name) #connect broadcast output to variable in assembly
-                self.driver.add_parameter(p.target,low=p.low,high=p.high) #optimizer varries broadcast input
-                
-            for c in self.constraints: 
-                self.driver.add_constraint(str(c))
-                                        
-        for c in self.couple_indeps: 
-            try:
-                self.create_passthrough(c.indep.get_referenced_varpaths().pop()) #promote the couple inputs to the component
-            except KeyError as err: 
-                    # if two elements of an array are in the globals, you need this hack to prevent an error
-                    if "already exists" in str(err): pass   
-
-        self.weights = self.objective_comp.weights
-        self.var_names = self.objective_comp.var_names
-        
-        for w,var,c in zip(self.objective_comp.weights,
-                           self.objective_comp.var_names,
-                           dep_state_vars): 
-            print c
-            exit()
-            self.create_passthrough(c) #prmote the coupling deps outputs
-            self.connect(c,"objective_comp.%s"%var) #also connect the state vars to the inputs of the objective come
-            self.create_passthrough("objective_comp.%s"%w) #promote the weights
->>>>>>> adb285e9
                 
             
 class BLISS2000(Architecture):
@@ -244,13 +182,13 @@
         system_var_map = {}
         for comp in des_vars: 
             mm_name = "meta_model_%s"%comp
-            meta_model = self.parent.add(mm_name,MetaModel()) 
+            meta_model = self.parent.add(mm_name,MetaModel()) #metamodel now replaces old component with same name 
+            #driver.add_event("%s.reset_training_data"%mm_name)
 
             meta_models[comp] = meta_model
             meta_model.surrogate = {'default':ResponseSurface()}
             #if there are locals, you need to make a SubSystemOpt assembly
             comp_obj = self.parent.get(comp)
-<<<<<<< HEAD
              
             sso = self.parent.add('sub_system_opt_%s'%comp,
                                   SubSystemOpt(comp_obj,
@@ -264,27 +202,12 @@
             for name,mapped_name in sso.var_map.iteritems():
                 system_var_map[name] = "%s.%s"%(mm_name,mapped_name)
                                 
-=======
-            if local_dvs_by_comp.get(comp): 
-                sso = self.parent.add('sub_system_opt_%s'%comp,
-                                      SubSystemOpt(comp_obj,
-                                      global_dvs_by_comp.get(comp),
-                                      local_dvs_by_comp.get(comp),
-                                      couple_deps.get(comp),
-                                      couple_indeps.get(comp),
-                                      comp_constraints.get(comp)))
-                sso.configure()
-                self.sub_system_opts[comp] = sso
-                meta_model.model = sso 
-            else: #otherwise, just use the comp
-                meta_model.model = comp_obj
->>>>>>> adb285e9
             meta_model.recorder = DBCaseRecorder()
             
             #add a doe trainer for each metamodel
             dis_doe=self.parent.add("DOE_Trainer_%s"%comp,NeiborhoodDOEdriver())
             
-            for couple in couple_indeps[comp]:
+            for couple in couple_indeps[comp] :
                 dis_doe.add_parameter("meta_model_%s"%couple.indep.target,low=-1e99,high=1e99) #change to -1e99/1e99 
                 
             for dv in global_dvs_by_comp[comp]:
@@ -304,18 +227,10 @@
       
         
         #optimization of system objective function using the discipline meta models
-<<<<<<< HEAD
         sysopt=self.parent.add('sysopt', SLSQP_driver())   
         sysopt.recorders = self.data_recorders
         sysopt.iprint = -1
         sysopt.differentiator = FiniteDifference()
-=======
-        sysopt=self.parent.add('sysopt', CONMINdriver())   
-        sysopt.print_results = False
-        sysopt.recorders = self.data_recorders
-        #sysopt.fdch = .0001
-        #sysopt.fdchm = .0001
->>>>>>> adb285e9
         
         obj2= objective[1].text
         #for comp in objective[1].get_referenced_compnames():            
