--- conflicted
+++ resolved
@@ -65,13 +65,6 @@
         self.couple_indeps = couple_indeps
         self.constraints = constraints 
         
-<<<<<<< HEAD
-        self.component = component
-        self.global_params = global_params
-        self.local_params = local_params
-        self.couple_deps = couple_deps
-        self.couple_indeps = couple_indeps
-        self.constraints = constraints
         
     def configure(self):  
         dep_outputs = set([c.dep.target for c in self.couple_deps])        
@@ -84,15 +77,7 @@
                 # if two elements of an array are in the globals, you need this hack to prevent an error
                 if "already exists" in str(err): pass
                 
-=======
-    def configure(self):     
-        dep_state_vars = set([c.dep.target for c in self.couple_deps])
-        self.add('objective_comp',SubSystemObj(len(dep_state_vars)))
-        self.add(component.name,component)
-        for p in self.global_params:
-            self.create_passthrough(p.target) #promote the global des vars
-    
->>>>>>> b396e8c0
+    
         if self.local_params: #if there are none, you don't do an optimization
             self.add('driver',CONMINdriver())
             self.driver.print_results = False
@@ -104,7 +89,6 @@
             self.create_passthrough("objective_comp.f_wy") #promote the objective function    
 
             for p in self.local_params: 
-<<<<<<< HEAD
                 try: 
                     var = p.get_referenced_varpaths().pop()
                     self.parent.create_passthrough(var)
@@ -127,27 +111,7 @@
             except KeyError as err: 
                     # if two elements of an array are in the globals, you need this hack to prevent an error
                     if "already exists" in str(err): pass   
-=======
-                target = p.target
-                var_name = target.split(".")[-1]
-                
-                #TODO: since the local variables are optimized, they become outputs now
-                broadcast_name = 'output_%s'%var_name
-                self.add(broadcast_name,Broadcast())
-                self.add_trait(var_name,Float(0.0,iotype="out",desc="localy optimized value for %s"%target))
-                setattr(self,var_name,self.get(target))
-
-                self.connect("%s.output"%broadcast_name,target) #connect broadcast output to input of component
-                self.connect("%s.output"%broadcast_name,var_name) #connect broadcast output to variable in assembly
-                self.driver.add_parameter("%s.input"%broadcast_name,low=p.low,high=p.high) #optimizer varries broadcast input
-            
-            for c in self.constraints: 
-                self.driver.add_constraint(str(c))
-                        
-        for c in self.couple_indeps: 
-            self.create_passthrough(c.indep.target) #promote the couple inputs to the component
-        
->>>>>>> b396e8c0
+
         self.weights = self.objective_comp.weights
         self.var_names = self.objective_comp.var_names
         
