--- conflicted
+++ resolved
@@ -59,11 +59,7 @@
         y2 = self.y2
         
         self.y1 = z1**2 + z2 + x1 - 0.2*y2
-<<<<<<< HEAD
-        #print "Dis 1 (%f, %f, %f, %f, out = %f)" % (z1, z2, x1, y2, self.y1)
-=======
         print "Dis 1 (%f, %f, %f, %f, out = %f)" % (z1, z2, x1, y2, self.y1)
->>>>>>> 1aaaf2e7
 
     def linearize(self):
         """ Calculate the Jacobian """
