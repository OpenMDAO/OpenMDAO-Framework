--- conflicted
+++ resolved
@@ -194,24 +194,8 @@
         
         Note: m, me, la, n, f, g, df, and dg are unused inputs."""
         
-<<<<<<< HEAD
-        #self.ffd_order = 1
-        #self.differentiator.calc_gradient()
-        #self.ffd_order = 0
-        
-        #df[0:self.nparam] = \
-            #self.differentiator.get_gradient(self.get_objectives().keys()[0])
-
-        #if self.ncon > 0 :
-            #for i, con in enumerate(self.get_constraints().keys()):
-                #dg[i][0:self.nparam] = \
-                    #-self.differentiator.get_gradient(con)
-        
         inputs = self.get_param_inputs()
         #inputs = self.get_parameters().keys()
-=======
-        inputs = self.get_parameters().keys()
->>>>>>> 06a1700a
         obj = ["%s.out0" % item.pcomp_name for item in \
                self.get_objectives().values()]
         con = ["%s.out0" % item.pcomp_name for item in \
