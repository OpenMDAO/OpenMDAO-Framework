"""
Program used to check that instances of a class defined in the main module
can be passed as inputs to a CaseIteratorDriver.
"""

from openmdao.main.api import Assembly, Component
<<<<<<< HEAD
from openmdao.main.case import Case
=======
>>>>>>> 4b86c541
from openmdao.main.datatypes.slot import Slot
from openmdao.lib.drivers.caseiterdriver import CaseIteratorDriver
from openmdao.main.datatypes.api import Int


class PGrafObject(object):

    def __init__(self, num):
        super(PGrafObject, self).__init__()
        self.num = num


class PGrafComponent(Component):

    num = Int(iotype='in')
    obj = Slot(PGrafObject)
    result = Int(iotype='out')

    def execute(self):
        self.result = self.num + self.obj.num


class PGrafSubComponent(PGrafComponent):

    def execute(self):
        self.result = self.num * self.obj.num


class PGrafAssembly(Assembly):

    def configure(self):
        cid = self.add('driver', CaseIteratorDriver())
        self.add('runner', PGrafSubComponent())
        cid.workflow.add('runner')
        cid.sequential = True #False
        # uncomment to keep simulation directories for debugging purposes
        #import os
        #os.environ['OPENMDAO_KEEPDIRS'] = '1'

        cid.add_parameter('runner.obj')
        cid.add_parameter('runner.num')
        cid.add_response('runner.result')

<<<<<<< HEAD
        self.driver.iterator = ListCaseIterator(cases)
        self.recorders = [ListCaseRecorder()]
=======
        cid.case_inputs.runner.obj = [PGrafObject(num) for num in range(4)]
        cid.case_inputs.runner.num = [num for num in range(4)]
>>>>>>> 4b86c541


def main():
    top = PGrafAssembly()
    top.run()

    inps = top.driver.case_inputs
    outs = top.driver.case_outputs
    results = 0
<<<<<<< HEAD
    for case in top.recorders[0].cases:
        print case
        assert case.get_output('runner.result') == case.get_input('runner.num') ** 2
=======
    for i, result in enumerate(outs.runner.result):
        num = inps.runner.num[i]
        print result, num
        assert result == num ** 2
>>>>>>> 4b86c541
        results += 1
    assert results == 4


if __name__ == '__main__':
    main()<|MERGE_RESOLUTION|>--- conflicted
+++ resolved
@@ -4,10 +4,6 @@
 """
 
 from openmdao.main.api import Assembly, Component
-<<<<<<< HEAD
-from openmdao.main.case import Case
-=======
->>>>>>> 4b86c541
 from openmdao.main.datatypes.slot import Slot
 from openmdao.lib.drivers.caseiterdriver import CaseIteratorDriver
 from openmdao.main.datatypes.api import Int
@@ -51,13 +47,8 @@
         cid.add_parameter('runner.num')
         cid.add_response('runner.result')
 
-<<<<<<< HEAD
-        self.driver.iterator = ListCaseIterator(cases)
-        self.recorders = [ListCaseRecorder()]
-=======
         cid.case_inputs.runner.obj = [PGrafObject(num) for num in range(4)]
         cid.case_inputs.runner.num = [num for num in range(4)]
->>>>>>> 4b86c541
 
 
 def main():
@@ -67,16 +58,10 @@
     inps = top.driver.case_inputs
     outs = top.driver.case_outputs
     results = 0
-<<<<<<< HEAD
-    for case in top.recorders[0].cases:
-        print case
-        assert case.get_output('runner.result') == case.get_input('runner.num') ** 2
-=======
     for i, result in enumerate(outs.runner.result):
         num = inps.runner.num[i]
         print result, num
         assert result == num ** 2
->>>>>>> 4b86c541
         results += 1
     assert results == 4
 
