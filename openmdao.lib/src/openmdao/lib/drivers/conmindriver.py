"""
    conmindriver.py - Driver for the CONMIN optimizer.
"""

# pylint: disable-msg=C0103

#public symbols
__all__ = ['CONMINdriver']

from sys import float_info

# pylint: disable-msg=E0611,F0401
from numpy import ndarray, array, zeros, ones
from numpy import int as numpy_int

from enthought.traits.api import on_trait_change, TraitError
                                 
import conmin.conmin as conmin

from openmdao.main.api import Case, Driver, Expression, ExpressionList
from openmdao.main.exceptions import RunStopped
from openmdao.lib.traits.float import Float
from openmdao.lib.traits.int import Int
from openmdao.lib.traits.array import Array
from openmdao.main.hasparameters import HasParameters
from openmdao.main.hasevents import HasEvents
from openmdao.util.decorators import add_delegate


class _cnmn1(object):
    """Just a primitive data structure for storing cnmnl common block data"""
    
    def __init__(self):
        self.clear()

    # Note: These values aren't the defaults. This object instantiates with
    # "cleared" values. The true default values (as denoted in the corresponding
    # traits) are assigned later.
    def clear(self):
        """ Clear values. """
        self.ndv = 0
        self.ncon = 0
        self.nside = 0
        self.nacmx1 = 0
        self.infog = 0
        self.info = 0
        self.nfdg = 0
        self.icndir = 0
        self.nscal = 0
        self.fdch = 0.0
        self.fdchm = 0.0
        self.ct = 0.
        self.ctmin = 0.
        self.ctlmin = 0.
        self.theta = 0.
        self.phi = 0.
        self.delfun = 0.
        self.dabfun = 1.e-8
        self.linobj = 0
        self.itrm = 0
        self.alphax = 0.
        self.abobj1 = 0.
        self.ctl = 0.
        self.igoto = 0
        self.nac = 0
        self.iter = 0
        self.iprint = 0
        self.itmax = 0
 
class _consav(object):
    """Just a primitive data structure for storing consav common block data"""
    
    def __init__(self):
        self.clear()
    
    def clear(self):
        """ Clear values. """
        self.dm1 = 0.0
        self.dm2 = 0.0
        self.dm3 = 0.0
        self.dm4 = 0.0
        self.dm5 = 0.0
        self.dm6 = 0.0
        self.dm7 = 0.0
        self.dm8 = 0.0
        self.dm9 = 0.0
        self.dm10 = 0.0
        self.dm11 = 0.0
        self.dm12 = 0.0
        self.dct = 0.0
        self.dctl = 0.0
        self.phi = 0.0
        self.abobj = 0.0
        self.cta = 0.0
        self.ctam = 0.0
        self.ctbm = 0.0
        self.obj1 = 0.0
        self.slope = 0.0
        self.dx = 0.0
        self.dx1 = 0.0
        self.fi = 0.0
        self.xi = 0.0
        self.dftdf1 = 0.0
        self.alp = 0.0
        self.fff = 0.0
        self.a1 = 0.0
        self.a2 = 0.0
        self.a3 = 0.0
        self.a4 = 0.0
        self.f1 = 0.0
        self.f2 = 0.0
        self.f3 = 0.0
        self.f4 = 0.0
        self.cv1 = 0.0
        self.cv2 = 0.0
        self.cv3 = 0.0
        self.cv4 = 0.0
        self.app = 0.0
        self.alpca = 0.0
        self.alpfes = 0.0
        self.alpln = 0.0
        self.alpmin = 0.0
        self.alpnc = 0.0
        self.alpsav = 0.0
        self.alpsid = 0.0
        self.alptot = 0.0
        self.rspace = 0.0
        self.idm1 = 0
        self.idm2 = 0
        self.idm3 = 0
        self.jdir = 0
        self.iobj = 0
        self.kobj = 0
        self.kcount = 0
        self.ncal = [0, 0]
        self.nfeas = 0
        self.mscal = 0
        self.ncobj = 0
        self.nvc = 0
        self.kount = 0
        self.icount = 0
        self.igood1 = 0
        self.igood2 = 0
        self.igood3 = 0
        self.igood4 = 0
        self.ibest = 0
        self.iii = 0
        self.nlnc = 0
        self.jgoto = 0
        self.ispace = [0, 0]

@add_delegate(HasParameters, HasEvents)
class CONMINdriver(Driver):
    """ Driver wrapper of Fortran version of CONMIN. 
        
    
.. todo:: Make CONMIN's handling of user calculated gradients 
          accessible through CONMINdriver
            
    """
    # pylint: disable-msg=E1101
    constraints = ExpressionList(iotype='in',
            desc= 'A list of expression strings indicating constraints.'
            ' A value of < 0 for the expression indicates that the constraint '
            'is violated.')
    
    objective = Expression(iotype='in',
                desc= 'A string containing the objective function expression.')
    
    scal = Array(zeros(0.,'d'), iotype='in', 
        desc='Array of scaling factors for the parameters.')

    cons_is_linear = Array(zeros(0,'d'), dtype=numpy_int, iotype='in', 
        desc='Array designating whether each constraint is linear.')
                 
    # Control parameters for CONMIN.
    # CONMIN has quite a few parameters to give the user control over aspects
    # of the solution. 
    
    iprint = Int(0, iotype='in', desc='Print information during CONMIN '
                    'solution. Higher values are more verbose.')
    itmax = Int(10, iotype='in', desc='Maximum number of iterations before '
<<<<<<< HEAD
                    'termination')
    fdch = Float(.01, iotype='in', desc='Relative change in parameters '
                      'when calculating finite difference gradients')
=======
                    'termination.')
    fdch = Float(.01, iotype='in', desc='Relative change in design variables '
                      'when calculating finite difference gradients.')
>>>>>>> e63f43ad
    fdchm = Float(.01, iotype='in', desc='Minimum absolute step in finite '
                      'difference gradient calculations.')
    icndir = Float(0, iotype='in', desc='Conjugate gradient restart '
                      'parameter.')
    nscal = Float(0, iotype='in', desc='Scaling control parameter -- '
                      'controls scaling of decision variables.')
    nfdg = Float(0, iotype='in', desc='User-defined gradient flag (not yet '
                      'supported).')
    ct = Float(-0.1, iotype='in', desc='Constraint thickness parameter.')
    ctmin = Float(0.004, iotype='in', desc='Minimum absoluate value of ct '
                      'used in optimization.')
    ctl = Float(-0.01, iotype='in', desc='Constraint thickness parameter for '
                      'linear and side constraints.')
    ctlmin = Float(0.001, iotype='in', desc='Minimum absoluate value of ctl '
                      'used in optimization.')
    theta = Float(1.0, iotype='in', desc='Mean value of the push-off factor '
                      'in the method of feasible directions.')
    phi = Float(5.0, iotype='in', desc='Participation coefficient - penalty '
                      'parameter that pushes designs towards the feasible '
                      'region.')
    delfun = Float(0.001, iotype='in', low=0.0001, 
                   desc='Relative convergence tolerance.')
    dabfun = Float(0.001, iotype='in', low=1.0e-10, 
                   desc='Absolute convergence tolerance.')
    linobj = Int(0, iotype='in', desc='Linear objective function flag.')
    itrm = Int(3, iotype='in', desc='Number of consecutive iterations to '
                      'indicate convergence (relative or absolute).')
        
    # Extra variables for printing
    printvars = ExpressionList(iotype='in', desc='List of extra variables to'
                               'output in the recorder.')
    
    def __init__(self, doc=None):
        super(CONMINdriver, self).__init__( doc)
        
        # Save data from common blocks into our CONMINdriver object
        self.cnmn1 = _cnmn1()
        self.consav = _consav()
        
        self.iter_count = 0

        # define the CONMINdriver's private variables
        # note, these are all resized in config_conmin
        
        # basic stuff
        self.design_vals = zeros(0,'d')
        self._scal = zeros(0,'d')
        self.cons_active_or_violated = zeros(0, 'i') 
        
        # gradient of objective w.r.t x[i]
        self.df = zeros(0, 'd')

        # move direction in the optimization space
        self.s = zeros(0, 'd')
        self.gradients = zeros(0, 'd')

        # temp storage
        self._b = zeros(0, 'd')
        self._c = zeros(0, 'd')
        self._ms1 = zeros(0, 'i')
         
        # temp storage for constraints
        self.g1 = zeros(0,'d')
        self.g2 = zeros(0,'d')
    
    def start_iteration(self):
        # set conmin array sizes and such
        self._config_conmin()
        self.cnmn1.igoto = 0
        self.iter_count = 0
        
        # get the initial values of the parameters
        # check if any min/max constraints are violated by initial values
        for i, val in enumerate(self.get_parameters().values()):
            self.design_vals[i] = dval = val.expreval.evaluate()
            
            if dval > val.high:
                if (dval - val.high) < self.ctlmin:
                    self.design_vals[i] = val.high
                else:
                    self.raise_exception('maximum exceeded for initial value'
                                         ' of: %s' % str(val.expreval), ValueError)
            if dval < val.low:
                if (val.low - dval) < self.ctlmin:
                    self.design_vals[i] = val.low
                else:
                    self.raise_exception('minimum exceeded for initial value'
                                         ' of: %s' % str(val.expreval), ValueError)

        # perform an initial run for self-consistency
        self.run_iteration()

        # update constraint value array
        for i, v in enumerate(self.constraints):
            self.constraint_vals[i] = v.evaluate()
        #self._logger.debug('%s: new iteration' % self.get_pathname())
        #self._logger.debug('objective = %s' % self.objective)
        #self._logger.debug('design vars = %s' % self.design_vars)
        
    def continue_iteration(self):
        return self.cnmn1.igoto != 0 or self.iter_count == 0
    
    def pre_iteration(self):
        super(CONMINdriver, self).pre_iteration()
        if self._stop:
            self.raise_exception('Stop requested', RunStopped)
            
        # calculate objective
        try:
            self.cnmn1.obj = self.objective.evaluate()
        except Exception as err:
            self.raise_exception('error evaluating objective function: %s' % str(err), 
                                 RuntimeError)
        
    def run_iteration(self):
        #self._logger.debug('iter_count = %d' % self.iter_count)
        #self._logger.debug('objective = %f' % self.cnmn1.obj)
        #self._logger.debug('design vals = %s' % self.design_vals[:-2])
        
        # TODO: 'step around' ill-behaved cases.
        
        self._load_common_blocks()
        
        try:
            (self.design_vals,
             self._scal, self.gradients, self.s,
             self.g1, self.g2, self._b, self._c,
             self.cons_is_linear,
             self.cons_active_or_violated, self._ms1) = \
                 conmin.conmin(self.design_vals,
                               self._lower_bounds, self._upper_bounds,
                               self.constraint_vals,
                               self._scal, self.df,
                               self.gradients,
                               self.s, self.g1, self.g2, self._b, self._c,
                               self.cons_is_linear,
                               self.cons_active_or_violated, self._ms1)
        except Exception, err:
            self._logger.error(str(err))
            raise
        
        self._save_common_blocks()
        
        # update the parameters in the model
        dvals = [float(val) for val in self.design_vals[:-2]]
        self.set_parameters(dvals)
        
        # calculate objective and constraints
        if self.cnmn1.info == 1:
            
            # update the model
            super(CONMINdriver, self).run_iteration()
        
            # update constraint value array
            for i, v in enumerate(self.constraints):
                self.constraint_vals[i] = v.evaluate()
            #self._logger.debug('constraints = %s'%self.constraint_vals)
                
        # calculate gradient of constraints and graident of objective
        elif self.cnmn1.info == 2:
            
            # Placeholder for future use of component gradient calc.
            
            # User-defined gradients for objective and constraints
            if self.cnmn1.nfdg == 1:
                self.raise_exception('User defined gradients not yet \
                           supported for constraints', NotImplementedError)
                
            # User-defined gradients for just the objective
            elif self.cnmn1.nfdg == 2:
                self.raise_exception('User defined gradients not yet \
                           supported', NotImplementedError)
            
        else:
            self.raise_exception('Unexpected value for flag INFO returned \
                    from CONMIN', RuntimeError)

    def post_iteration(self):
        super(CONMINdriver, self).post_iteration()
        
        # Iteration count comes from CONMIN. You can't just count over the
        # loop because some cycles do other things (e.g., numerical
        # gradient calculation)
        if self.iter_count != self.cnmn1.iter:
            self.iter_count = self.cnmn1.iter 
            
            if self.recorder:
                # Write out some relevant information to the recorder
                case_input = []
                for var, val in zip(self.get_parameters().keys(), dvals):
                    case_input.append([var, None, val])
                    
                for var in self.printvars:
                    case_input.append([var, None, var.evaluate()])
            
                case_output = []
                case_output.append(["objective", None, self.cnmn1.obj])
            
                for i, val in enumerate(self.constraint_vals):
                    case_output.append(["Constraint%d" % i, None, val])
                
                self.recorder.record(Case(case_input, case_output, 
                                          'case%s' % self.iter_count))
        
    def _config_conmin(self):
        """Set up arrays for the FORTRAN conmin routine, and perform some
        validation and make sure that array sizes are consistent.
        """
        self.cnmn1.clear()
        self.consav.clear()
        
        if not isinstance(self.objective, basestring):
            self.raise_exception('no objective specified', RuntimeError)
        
        params = self.get_parameters().values()
        
        # size arrays based on number of parameters
        num_dvs = len(params)
        self.design_vals = zeros(num_dvs+2, 'd')

        if num_dvs < 1:
            self.raise_exception('no parameters specified', RuntimeError)
            
        # create lower_bounds array
        self._lower_bounds = zeros(num_dvs+2)
        for i, param in enumerate(params):
            self._lower_bounds[i] = param.low
            
            
        # create upper bounds array
        self._upper_bounds = zeros(num_dvs+2)
        for i, param in enumerate(params):
            self._upper_bounds[i] = param.high
        
        # create array for scaling of the design vars
        self._scal = ones(num_dvs+2)
        if len(self.scal) > 0:
            if len(self.scal) != num_dvs:
                msg = 'size of scale factor array (%d) does not match ' + \
                      'number of design vars (%d)'
                self.raise_exception(msg % (len(self.scal), num_dvs),
                                     ValueError)
            
            for i, scale_factor in enumerate(self.scal):
                self._scal[i] = scale_factor
            
        self.df = zeros(num_dvs+2, 'd')
        self.s = zeros(num_dvs+2, 'd')
        
        # size constraint related arrays
        length = len(self.constraints) + 2*num_dvs
        self.constraint_vals = zeros(length, 'd')
        
        # temp storage of constraint and design vals
        self.g1 = zeros(length, 'd') 
        
        # temp storage of constraint vals
        self.g2 = zeros(length, 'd') 
        
        # if constraint i is known to be a linear function of design vars, 
        # the user can set cons_is_linear[i] to 1, otherwise set it to 0. This
        # is not essential and is for efficiency only.
        if len(self.cons_is_linear) == 0:
            self.cons_is_linear = zeros(length, 'i') 
        else:
            if len(self.cons_is_linear) != length:
                self.raise_exception('size of cons_is_linear (%d) does not \
                                      match number of constraints (%d)'%
                               (len(self.cons_is_linear),length), ValueError)
        
        self.cnmn1.ndv = num_dvs
        self.cnmn1.ncon = len(self.constraints)
        
        #if len(self.lower_bounds) > 0 or len(self.upper_bounds) > 0:
        self.cnmn1.nside = 2*num_dvs
        #else:
        #    self.cnmn1.nside = 0

        self.cnmn1.nacmx1 = max(num_dvs,
                                len(self.constraints)+self.cnmn1.nside)+1
        n1 = num_dvs+2
        n3 = self.cnmn1.nacmx1
        n4 = max(n3, num_dvs)
        n5 = 2*n4
                
        # array of active or violated constraints (ic in CONMIN)
        self.cons_active_or_violated = zeros(n3, 'i')
        self.gradients = zeros((int(n1), int(n3)), 'd')
        # temp storage
        self._b = zeros((int(n3), int(n3)), 'd')
        # temp storage
        self._c = zeros(n4, 'd')
        # temp storage
        self._ms1 = zeros(n5, 'i')

        # Load all of the user-changeable parameters into the common block
        
        self.cnmn1.iprint = self.iprint
        self.cnmn1.itmax = self.itmax
        self.cnmn1.fdch = self.fdch
        self.cnmn1.fdchm = self.fdchm
        self.cnmn1.icndir = self.icndir
        self.cnmn1.nscal = self.nscal
        self.cnmn1.nfdg = self.nfdg
        self.cnmn1.ct = self.ct
        self.cnmn1.ctmin = self.ctmin
        self.cnmn1.ctl = self.ctl
        self.cnmn1.ctlmin = self.ctlmin
        self.cnmn1.theta = self.theta
        self.cnmn1.phi = self.phi
        self.cnmn1.dabfun = self.dabfun
        self.cnmn1.delfun = self.delfun
        self.cnmn1.linobj = self.linobj
        self.cnmn1.itrm = self.itrm
        
    @on_trait_change('objective') 
    def _expr_changed(self, obj, name, old, new):
        """ Check objective on change"""
        
        expr = getattr(obj, name)
        try:
            # force checking for existence of vars referenced in expression
            expr.refs_valid()  
        except (AttributeError, RuntimeError), err:
            msg = "invalid value '%s' for input ref variable '%s': %s"
            self.raise_exception( msg % (str(expr), name, err), TraitError)
        
    @on_trait_change('constraints')
    def _exprlist_changed(self, obj, name, old, new):
        """ Check constraints and parameters on change"""

        exprevals = getattr(obj, name)
        for i, expr in enumerate(exprevals):
            try:
                # force checking for existence of vars referenced in expression
                expr.refs_valid()  
            except (AttributeError, RuntimeError), err:
                msg = "invalid value '%s' for input Expression '%s[%d]': %s"
                self.raise_exception( msg % \
                    (str(expr), name, i, err), TraitError)
        
    def _load_common_blocks(self):
        """ Reloads the common blocks using the intermediate info saved in the
            class.
            """
        
        for name, value in self.cnmn1.__dict__.items():
            setattr( conmin.cnmn1, name, value )
        
        for name, value in self.consav.__dict__.items():
            setattr( conmin.consav, name, value  )
        
        
    def _save_common_blocks(self):
        """" Saves the common block data to the class to prevent trampling by
        other instances of CONMIN.
        """
        common = self.cnmn1
        for name, value in common.__dict__.items():
            if isinstance(value, ndarray):
                setattr(common, name, getattr(conmin.cnmn1, name).copy())
            else:
                setattr(common, name, type(value)(getattr(conmin.cnmn1, name)))
        
        consav = self.consav
        for name, value in consav.__dict__.items():
            if isinstance(value, ndarray):
                setattr(consav, name, getattr(conmin.consav, name).copy())
            else:
                setattr(consav, name, type(value)(getattr(conmin.consav, name)))
        
        <|MERGE_RESOLUTION|>--- conflicted
+++ resolved
@@ -180,15 +180,9 @@
     iprint = Int(0, iotype='in', desc='Print information during CONMIN '
                     'solution. Higher values are more verbose.')
     itmax = Int(10, iotype='in', desc='Maximum number of iterations before '
-<<<<<<< HEAD
-                    'termination')
+                    'termination.')
     fdch = Float(.01, iotype='in', desc='Relative change in parameters '
-                      'when calculating finite difference gradients')
-=======
-                    'termination.')
-    fdch = Float(.01, iotype='in', desc='Relative change in design variables '
                       'when calculating finite difference gradients.')
->>>>>>> e63f43ad
     fdchm = Float(.01, iotype='in', desc='Minimum absolute step in finite '
                       'difference gradient calculations.')
     icndir = Float(0, iotype='in', desc='Conjugate gradient restart '
@@ -255,7 +249,7 @@
         self.g2 = zeros(0,'d')
     
     def start_iteration(self):
-        # set conmin array sizes and such
+        """Perform initial setup before iteration loop begins."""
         self._config_conmin()
         self.cnmn1.igoto = 0
         self.iter_count = 0
@@ -289,6 +283,7 @@
         #self._logger.debug('design vars = %s' % self.design_vars)
         
     def continue_iteration(self):
+        """Returns True if iteration should continue."""
         return self.cnmn1.igoto != 0 or self.iter_count == 0
     
     def pre_iteration(self):
@@ -462,10 +457,7 @@
         self.cnmn1.ndv = num_dvs
         self.cnmn1.ncon = len(self.constraints)
         
-        #if len(self.lower_bounds) > 0 or len(self.upper_bounds) > 0:
         self.cnmn1.nside = 2*num_dvs
-        #else:
-        #    self.cnmn1.nside = 0
 
         self.cnmn1.nacmx1 = max(num_dvs,
                                 len(self.constraints)+self.cnmn1.nside)+1
