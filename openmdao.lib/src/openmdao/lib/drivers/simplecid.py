""" A simple driver that runs cases from a CaseIterator and records them
with a CaseRecorder. """

<<<<<<< HEAD
from openmdao.main.api import Driver
from openmdao.main.hasparameters import HasVarTreeParameters
from openmdao.main.hasresponses import HasVarTreeResponses
from openmdao.main.interfaces import IHasResponses, IHasParameters, implements
=======
from openmdao.main.api import Driver, Case
from openmdao.main.expreval import ExprEvaluator
from openmdao.main.hasparameters import HasVarTreeParameters
from openmdao.main.hasresponses import HasVarTreeResponses
from openmdao.main.interfaces import IHasResponses, IHasParameters, implements
from openmdao.main.variable import is_legal_name, make_legal_path
>>>>>>> 8ca36d5f

from openmdao.util.decorators import add_delegate


<<<<<<< HEAD
=======

>>>>>>> 8ca36d5f
@add_delegate(HasVarTreeParameters, HasVarTreeResponses)
class SimpleCaseIterDriver(Driver):
    """
    A Driver that sequentially runs each parameter set. This is intended for
    test cases or very simple models only. For a more full-featured Driver with
    similar functionality, see :class:`CaseIteratorDriver`.
    """

    implements(IHasParameters, IHasResponses)

    def execute(self):
        """ Run each parameter set. """
<<<<<<< HEAD
        inputs = []
        values = []
        for path in self.get_parameters():
            inputs.append(path)
            values.append(self.get('case_inputs.'+path))

        length = len(values[0])
=======
        exprs = {}
        case_paths = {}
        inputs = []
        values = []
        for path in self.get_parameters():
            if isinstance(path, tuple):
                for target in path:
                    inputs.append(target)
                    if not is_legal_name(target):
                        exprs[target] = ExprEvaluator(target)
                path = path[0]
            else:
                inputs.append(path)
                if not is_legal_name(path):
                    exprs[path] = ExprEvaluator(path)

            path = make_legal_path(path)
            values.append(self.get('case_inputs.'+path))

        for path in self.get_responses():
            if not is_legal_name(path):
                exprs[path] = ExprEvaluator(path)
            case_paths[path] = make_legal_path(path)

        length = len(values[0]) if values else 0
>>>>>>> 8ca36d5f
        self.init_responses(length)

        for i in range(length):
            for j, path in enumerate(inputs):
<<<<<<< HEAD
                self.parent.set(path, values[j][i])
            self.workflow.run()
            for path in self.get_responses():
                value = self.parent.get(path)
                self.set('case_outputs.'+path, value, index=(i,), force=True)
=======
                value = values[j][i]
                expr = exprs.get(path)
                if expr:
                    expr.set(value, self.parent)
                else:
                    self.parent.set(path, value)

            case_uuid = Case.next_uuid()
            self.workflow.run(case_id=case_uuid)

            for path in self.get_responses():
                expr = exprs.get(path)
                if expr:
                    value = expr.evaluate(self.parent)
                else:
                    value = self.parent.get(path)

                path = case_paths[path]
                self.set('case_outputs.'+path, value, index=(i,), force=True)

            self.record_case(case_uuid)
>>>>>>> 8ca36d5f
<|MERGE_RESOLUTION|>--- conflicted
+++ resolved
@@ -1,27 +1,17 @@
 """ A simple driver that runs cases from a CaseIterator and records them
 with a CaseRecorder. """
 
-<<<<<<< HEAD
-from openmdao.main.api import Driver
-from openmdao.main.hasparameters import HasVarTreeParameters
-from openmdao.main.hasresponses import HasVarTreeResponses
-from openmdao.main.interfaces import IHasResponses, IHasParameters, implements
-=======
 from openmdao.main.api import Driver, Case
 from openmdao.main.expreval import ExprEvaluator
 from openmdao.main.hasparameters import HasVarTreeParameters
 from openmdao.main.hasresponses import HasVarTreeResponses
 from openmdao.main.interfaces import IHasResponses, IHasParameters, implements
 from openmdao.main.variable import is_legal_name, make_legal_path
->>>>>>> 8ca36d5f
 
 from openmdao.util.decorators import add_delegate
 
 
-<<<<<<< HEAD
-=======
 
->>>>>>> 8ca36d5f
 @add_delegate(HasVarTreeParameters, HasVarTreeResponses)
 class SimpleCaseIterDriver(Driver):
     """
@@ -34,15 +24,6 @@
 
     def execute(self):
         """ Run each parameter set. """
-<<<<<<< HEAD
-        inputs = []
-        values = []
-        for path in self.get_parameters():
-            inputs.append(path)
-            values.append(self.get('case_inputs.'+path))
-
-        length = len(values[0])
-=======
         exprs = {}
         case_paths = {}
         inputs = []
@@ -68,18 +49,10 @@
             case_paths[path] = make_legal_path(path)
 
         length = len(values[0]) if values else 0
->>>>>>> 8ca36d5f
         self.init_responses(length)
 
         for i in range(length):
             for j, path in enumerate(inputs):
-<<<<<<< HEAD
-                self.parent.set(path, values[j][i])
-            self.workflow.run()
-            for path in self.get_responses():
-                value = self.parent.get(path)
-                self.set('case_outputs.'+path, value, index=(i,), force=True)
-=======
                 value = values[j][i]
                 expr = exprs.get(path)
                 if expr:
@@ -101,4 +74,3 @@
                 self.set('case_outputs.'+path, value, index=(i,), force=True)
 
             self.record_case(case_uuid)
->>>>>>> 8ca36d5f
