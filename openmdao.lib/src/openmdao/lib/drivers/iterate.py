--- conflicted
+++ resolved
@@ -100,11 +100,7 @@
     def post_iteration(self):
         """Runs after each iteration"""
         self.normval = self.norm()
-<<<<<<< HEAD
-        mpiprint("iter %d, norm = %s" % (self.current_iteration, self.normval))
-=======
-        #print "iter %d, norm = %s" % (self.current_iteration, self.normval)
->>>>>>> 69841cac
+        print "iter %d, norm = %s" % (self.current_iteration, self.normval)
 
     def _mpi_norm(self):
         """ Compute the norm of the f Vec using petsc. """
