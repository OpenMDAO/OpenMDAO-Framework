{
<<<<<<< HEAD
"__length_1": 14263
=======
"__length_1": 14748
>>>>>>> a736f612
, "simulation_info": {
    "OpenMDAO_Version": "0.12.0", 
    "comp_graph": "{\"directed\": true, \"graph\": [], \"nodes\": [{\"comp\": true, \"id\": \"comp2\"}, {\"comp\": true, \"pseudo\": \"objective\", \"id\": \"_pseudo_3\"}, {\"comp\": true, \"id\": \"comp1\"}, {\"comp\": true, \"driver\": true, \"id\": \"driver\"}, {\"comp\": true, \"pseudo\": \"objective\", \"id\": \"_pseudo_2\"}], \"links\": [{\"source\": 0, \"target\": 1}, {\"source\": 2, \"target\": 0}, {\"source\": 2, \"target\": 4}], \"multigraph\": false}", 
    "constants": {
        "comp1.data": null, 
        "comp1.directory": "", 
        "comp1.force_fd": false, 
        "comp1.missing_deriv_policy": "error", 
        "comp1.y": 0.0, 
        "comp2.directory": "", 
        "comp2.force_fd": false, 
        "comp2.missing_deriv_policy": "error", 
        "directory": "", 
        "driver.directory": "", 
        "driver.force_fd": false, 
        "driver.gradient_options.atol": 1e-09, 
        "driver.gradient_options.derivative_direction": "auto", 
        "driver.gradient_options.directional_fd": false, 
        "driver.gradient_options.fd_form": "forward", 
        "driver.gradient_options.fd_step": 1e-06, 
        "driver.gradient_options.fd_step_type": "absolute", 
        "driver.gradient_options.force_fd": false, 
        "driver.gradient_options.iprint": 0, 
        "driver.gradient_options.lin_solver": "scipy_gmres", 
        "driver.gradient_options.maxiter": 100, 
        "driver.gradient_options.rtol": 1e-09, 
        "force_fd": false, 
        "missing_deriv_policy": "assume_zero", 
        "recording_options.excludes": [], 
        "recording_options.includes": [
            "*"
        ], 
        "recording_options.save_problem_formulation": true
    }, 
    "expressions": {
        "comp1.z": {
            "data_type": "Objective", 
            "pcomp_name": "_pseudo_2"
        }, 
        "comp2.z": {
            "data_type": "Objective", 
            "pcomp_name": "_pseudo_3"
        }
    }, 
    "graph": "{\"directed\": true, \"graph\": [[\"title\", \"unknown\"]], \"nodes\": [{\"short\": \"out0\", \"color_idx\": 1, \"title\": \"{'differentiable': False}\", \"differentiable\": false, \"full\": \"_pseudo_3.out0\", \"var\": true, \"iotype\": \"out\", \"id\": \"_pseudo_3.out0\"}, {\"short\": \"data\", \"color_idx\": 2, \"title\": \"{'differentiable': False}\", \"differentiable\": false, \"full\": \"comp1.data\", \"var\": true, \"iotype\": \"in\", \"id\": \"comp1.data\"}, {\"short\": \"comp2\", \"color_idx\": 0, \"title\": \"{}\", \"comp\": true, \"full\": \"comp2\", \"id\": \"comp2\"}, {\"short\": \"comp1\", \"color_idx\": 2, \"title\": \"{}\", \"comp\": true, \"full\": \"comp1\", \"id\": \"comp1\"}, {\"short\": \"F\", \"color_idx\": 3, \"title\": \"{}\", \"full\": \"driver.F\", \"var\": true, \"iotype\": \"out\", \"id\": \"driver.F\"}, {\"short\": \"G\", \"color_idx\": 3, \"title\": \"{}\", \"full\": \"driver.G\", \"var\": true, \"iotype\": \"out\", \"id\": \"driver.G\"}, {\"short\": \"dF_names\", \"color_idx\": 3, \"title\": \"{'differentiable': False}\", \"differentiable\": false, \"full\": \"driver.dF_names\", \"var\": true, \"iotype\": \"out\", \"id\": \"driver.dF_names\"}, {\"short\": \"dx_names\", \"color_idx\": 3, \"title\": \"{'differentiable': False}\", \"differentiable\": false, \"full\": \"driver.dx_names\", \"var\": true, \"iotype\": \"out\", \"id\": \"driver.dx_names\"}, {\"short\": \"z\", \"color_idx\": 2, \"title\": \"{}\", \"full\": \"comp1.z\", \"var\": true, \"iotype\": \"out\", \"id\": \"comp1.z\"}, {\"short\": \"y\", \"color_idx\": 2, \"title\": \"{}\", \"full\": \"comp1.y\", \"var\": true, \"iotype\": \"in\", \"id\": \"comp1.y\"}, {\"short\": \"x\", \"color_idx\": 2, \"title\": \"{}\", \"full\": \"comp1.x\", \"var\": true, \"iotype\": \"in\", \"id\": \"comp1.x\"}, {\"short\": \"x\", \"color_idx\": 3, \"title\": \"{}\", \"full\": \"driver.x\", \"var\": true, \"iotype\": \"out\", \"id\": \"driver.x\"}, {\"short\": \"in0\", \"color_idx\": 1, \"title\": \"{}\", \"full\": \"_pseudo_3.in0\", \"var\": true, \"iotype\": \"in\", \"id\": \"_pseudo_3.in0\"}, {\"short\": \"driver\", \"color_idx\": 3, \"title\": \"{'driver': True}\", \"comp\": true, \"driver\": true, \"full\": \"driver\", \"id\": \"driver\"}, {\"short\": \"x\", \"color_idx\": 0, \"title\": \"{}\", \"full\": \"comp2.x\", \"var\": true, \"iotype\": \"in\", \"id\": \"comp2.x\"}, {\"short\": \"z\", \"color_idx\": 0, \"title\": \"{}\", \"full\": \"comp2.z\", \"var\": true, \"iotype\": \"out\", \"id\": \"comp2.z\"}, {\"short\": \"dG\", \"color_idx\": 3, \"title\": \"{}\", \"full\": \"driver.dG\", \"var\": true, \"iotype\": \"out\", \"id\": \"driver.dG\"}, {\"short\": \"dF\", \"color_idx\": 3, \"title\": \"{}\", \"full\": \"driver.dF\", \"var\": true, \"iotype\": \"out\", \"id\": \"driver.dF\"}, {\"short\": \"in0\", \"color_idx\": 4, \"title\": \"{}\", \"full\": \"_pseudo_2.in0\", \"var\": true, \"iotype\": \"in\", \"id\": \"_pseudo_2.in0\"}, {\"short\": \"_pseudo_3\", \"color_idx\": 1, \"title\": \"{}\", \"comp\": true, \"pseudo\": \"objective\", \"full\": \"_pseudo_3\", \"id\": \"_pseudo_3\"}, {\"short\": \"_pseudo_2\", \"color_idx\": 4, \"title\": \"{}\", \"comp\": true, \"pseudo\": \"objective\", \"full\": \"_pseudo_2\", \"id\": \"_pseudo_2\"}, {\"short\": \"out0\", \"color_idx\": 4, \"title\": \"{'differentiable': False}\", \"differentiable\": false, \"full\": \"_pseudo_2.out0\", \"var\": true, \"iotype\": \"out\", \"id\": \"_pseudo_2.out0\"}, {\"short\": \"dG_names\", \"color_idx\": 3, \"title\": \"{'differentiable': False}\", \"differentiable\": false, \"full\": \"driver.dG_names\", \"var\": true, \"iotype\": \"out\", \"id\": \"driver.dG_names\"}], \"links\": [{\"drv_conn\": \"driver\", \"target\": 13, \"source\": 0}, {\"source\": 1, \"target\": 3}, {\"source\": 2, \"target\": 15}, {\"source\": 3, \"target\": 8}, {\"source\": 19, \"target\": 0}, {\"source\": 8, \"target\": 18, \"conn\": true}, {\"source\": 8, \"target\": 14, \"conn\": true}, {\"source\": 9, \"target\": 3}, {\"source\": 10, \"target\": 3}, {\"source\": 12, \"target\": 19}, {\"source\": 14, \"target\": 2}, {\"source\": 13, \"target\": 11}, {\"source\": 13, \"target\": 6}, {\"source\": 13, \"target\": 22}, {\"source\": 13, \"target\": 7}, {\"source\": 13, \"target\": 16}, {\"source\": 13, \"target\": 17}, {\"drv_conn\": \"driver\", \"target\": 10, \"source\": 13}, {\"source\": 13, \"target\": 4}, {\"source\": 13, \"target\": 5}, {\"source\": 15, \"target\": 12, \"conn\": true}, {\"source\": 18, \"target\": 20}, {\"source\": 20, \"target\": 21}, {\"drv_conn\": \"driver\", \"target\": 13, \"source\": 21}], \"multigraph\": false}", 
    "name": "", 
<<<<<<< HEAD
    "uuid": "2a2e684c-a599-11e4-bedc-3c970e57723f", 
=======
    "uuid": "b5eb3e38-a656-11e4-89a7-001f5b354a5c", 
>>>>>>> a736f612
    "variable_metadata": {
        "comp1.data": {
            "copy": "deep", 
            "iotype": "in", 
            "vartypename": "Instance"
        }, 
        "comp1.derivative_exec_count": {
            "assumed_default": false, 
            "deriv_ignore": true, 
            "exclude_high": false, 
            "exclude_low": false, 
            "high": 9223372036854775807, 
            "iotype": "out", 
            "low": -9223372036854775807, 
            "vartypename": "Int"
        }, 
        "comp1.directory": {
            "deriv_ignore": true, 
            "iotype": "in", 
            "vartypename": "Str"
        }, 
        "comp1.exec_count": {
            "assumed_default": false, 
            "deriv_ignore": true, 
            "exclude_high": false, 
            "exclude_low": false, 
            "high": 9223372036854775807, 
            "iotype": "out", 
            "low": -9223372036854775807, 
            "vartypename": "Int"
        }, 
        "comp1.force_fd": {
            "assumed_default": false, 
            "deriv_ignore": true, 
            "iotype": "in", 
            "vartypename": "Bool"
        }, 
        "comp1.itername": {
            "deriv_ignore": true, 
            "iotype": "out", 
            "vartypename": "Str"
        }, 
        "comp1.missing_deriv_policy": {
            "assumed_default": false, 
            "deriv_ignore": true, 
            "iotype": "in", 
            "values": [
                "error", 
                "assume_zero"
            ], 
            "vartypename": "Enum"
        }, 
        "comp1.x": {
            "assumed_default": false, 
            "high": null, 
            "iotype": "in", 
            "low": null, 
            "vartypename": "Float"
        }, 
        "comp1.y": {
            "assumed_default": false, 
            "high": null, 
            "iotype": "in", 
            "low": null, 
            "vartypename": "Float"
        }, 
        "comp1.z": {
            "assumed_default": false, 
            "high": null, 
            "iotype": "out", 
            "low": null, 
            "vartypename": "Float"
        }, 
        "comp2.derivative_exec_count": {
            "assumed_default": false, 
            "deriv_ignore": true, 
            "exclude_high": false, 
            "exclude_low": false, 
            "high": 9223372036854775807, 
            "iotype": "out", 
            "low": -9223372036854775807, 
            "vartypename": "Int"
        }, 
        "comp2.directory": {
            "deriv_ignore": true, 
            "iotype": "in", 
            "vartypename": "Str"
        }, 
        "comp2.exec_count": {
            "assumed_default": false, 
            "deriv_ignore": true, 
            "exclude_high": false, 
            "exclude_low": false, 
            "high": 9223372036854775807, 
            "iotype": "out", 
            "low": -9223372036854775807, 
            "vartypename": "Int"
        }, 
        "comp2.force_fd": {
            "assumed_default": false, 
            "deriv_ignore": true, 
            "iotype": "in", 
            "vartypename": "Bool"
        }, 
        "comp2.itername": {
            "deriv_ignore": true, 
            "iotype": "out", 
            "vartypename": "Str"
        }, 
        "comp2.missing_deriv_policy": {
            "assumed_default": false, 
            "deriv_ignore": true, 
            "iotype": "in", 
            "values": [
                "error", 
                "assume_zero"
            ], 
            "vartypename": "Enum"
        }, 
        "comp2.z": {
            "assumed_default": false, 
            "high": null, 
            "iotype": "out", 
            "low": null, 
            "vartypename": "Float"
        }, 
        "directory": {
            "deriv_ignore": true, 
            "iotype": "in", 
            "vartypename": "Str"
        }, 
        "driver.directory": {
            "deriv_ignore": true, 
            "iotype": "in", 
            "vartypename": "Str"
        }, 
        "driver.force_fd": {
            "assumed_default": false, 
            "deriv_ignore": true, 
            "iotype": "in", 
            "vartypename": "Bool"
        }, 
        "driver.gradient_options.atol": {
            "assumed_default": false, 
            "high": null, 
            "iotype": "in", 
            "low": null, 
            "vartypename": "Float"
        }, 
        "driver.gradient_options.derivative_direction": {
            "assumed_default": false, 
            "iotype": "in", 
            "values": [
                "auto", 
                "forward", 
                "adjoint"
            ], 
            "vartypename": "Enum"
        }, 
        "driver.gradient_options.directional_fd": {
            "assumed_default": false, 
            "iotype": "in", 
            "vartypename": "Bool"
        }, 
        "driver.gradient_options.fd_form": {
            "assumed_default": false, 
            "iotype": "in", 
            "values": [
                "forward", 
                "backward", 
                "central", 
                "complex_step"
            ], 
            "vartypename": "Enum"
        }, 
        "driver.gradient_options.fd_step": {
            "assumed_default": false, 
            "high": null, 
            "iotype": "in", 
            "low": null, 
            "vartypename": "Float"
        }, 
        "driver.gradient_options.fd_step_type": {
            "assumed_default": false, 
            "iotype": "in", 
            "values": [
                "absolute", 
                "relative", 
                "bounds_scaled"
            ], 
            "vartypename": "Enum"
        }, 
        "driver.gradient_options.force_fd": {
            "assumed_default": false, 
            "iotype": "in", 
            "vartypename": "Bool"
        }, 
        "driver.gradient_options.iprint": {
            "assumed_default": false, 
            "iotype": "in", 
            "values": [
                0, 
                1
            ], 
            "vartypename": "Enum"
        }, 
        "driver.gradient_options.lin_solver": {
            "assumed_default": false, 
            "iotype": "in", 
            "values": [
                "scipy_gmres", 
                "petsc_ksp", 
                "linear_gs"
            ], 
            "vartypename": "Enum"
        }, 
        "driver.gradient_options.maxiter": {
            "assumed_default": false, 
            "exclude_high": false, 
            "exclude_low": false, 
            "high": 9223372036854775807, 
            "iotype": "in", 
            "low": -9223372036854775807, 
            "vartypename": "Int"
        }, 
        "driver.gradient_options.rtol": {
            "assumed_default": false, 
            "high": null, 
            "iotype": "in", 
            "low": null, 
            "vartypename": "Float"
        }, 
        "force_fd": {
            "assumed_default": false, 
            "deriv_ignore": true, 
            "iotype": "in", 
            "vartypename": "Bool"
        }, 
        "missing_deriv_policy": {
            "assumed_default": false, 
            "deriv_ignore": true, 
            "iotype": "in", 
            "values": [
                "error", 
                "assume_zero"
            ], 
            "vartypename": "Enum"
        }, 
        "recording_options.excludes": {
            "copy": "deep", 
            "iotype": "in", 
            "vartypename": "List"
        }, 
        "recording_options.includes": {
            "copy": "deep", 
            "iotype": "in", 
            "vartypename": "List"
        }, 
        "recording_options.save_problem_formulation": {
            "assumed_default": false, 
            "iotype": "in", 
            "vartypename": "Bool"
        }
    }
}
, "__length_2": 584
, "driver_info_1": {
<<<<<<< HEAD
    "_id": 140671741878832, 
=======
    "_id": 4435255120, 
>>>>>>> a736f612
    "eq_constraints": [], 
    "ineq_constraints": [], 
    "name": "driver", 
    "objectives": [
        "comp1.z", 
        "comp2.z"
    ], 
    "parameters": [
        "comp1.x"
    ], 
    "recording": [
        "comp1.x", 
        "_pseudo_2.out0", 
        "_pseudo_3.out0", 
        "comp1.z", 
        "comp2.z", 
        "comp1.derivative_exec_count", 
        "comp1.itername", 
        "comp1.exec_count", 
        "comp2.itername", 
        "comp2.derivative_exec_count", 
        "comp2.exec_count", 
        "driver.workflow.itername"
    ]
}
, "__length_3": 659
, "iteration_case_1": {
<<<<<<< HEAD
    "_driver_id": 140671741878832, 
    "_id": "2a2f2a33-a599-11e4-800b-3c970e57723f", 
    "_parent_id": "2a2e684c-a599-11e4-bedc-3c970e57723f", 
=======
    "_driver_id": 4435255120, 
    "_id": "b5ebddde-a656-11e4-800b-001f5b354a5c", 
    "_parent_id": "b5eb3e38-a656-11e4-89a7-001f5b354a5c", 
>>>>>>> a736f612
    "data": {
        "_pseudo_2.out0": 0.0, 
        "_pseudo_3.out0": 1.0, 
        "comp1.derivative_exec_count": 0, 
        "comp1.exec_count": 1, 
        "comp1.itername": "1-comp1", 
        "comp1.x": 0.0, 
        "comp1.z": 0.0, 
        "comp2.derivative_exec_count": 0, 
        "comp2.exec_count": 1, 
        "comp2.itername": "1-comp2", 
        "comp2.z": 1.0, 
        "driver.workflow.itername": "1"
    }, 
    "error_message": "", 
    "error_status": null, 
<<<<<<< HEAD
    "timestamp": 1422303798.429528
=======
    "timestamp": 1422385207.75067
>>>>>>> a736f612
}
}<|MERGE_RESOLUTION|>--- conflicted
+++ resolved
@@ -1,9 +1,5 @@
 {
-<<<<<<< HEAD
-"__length_1": 14263
-=======
-"__length_1": 14748
->>>>>>> a736f612
+"__length_1": 14545
 , "simulation_info": {
     "OpenMDAO_Version": "0.12.0", 
     "comp_graph": "{\"directed\": true, \"graph\": [], \"nodes\": [{\"comp\": true, \"id\": \"comp2\"}, {\"comp\": true, \"pseudo\": \"objective\", \"id\": \"_pseudo_3\"}, {\"comp\": true, \"id\": \"comp1\"}, {\"comp\": true, \"driver\": true, \"id\": \"driver\"}, {\"comp\": true, \"pseudo\": \"objective\", \"id\": \"_pseudo_2\"}], \"links\": [{\"source\": 0, \"target\": 1}, {\"source\": 2, \"target\": 0}, {\"source\": 2, \"target\": 4}], \"multigraph\": false}", 
@@ -50,11 +46,7 @@
     }, 
     "graph": "{\"directed\": true, \"graph\": [[\"title\", \"unknown\"]], \"nodes\": [{\"short\": \"out0\", \"color_idx\": 1, \"title\": \"{'differentiable': False}\", \"differentiable\": false, \"full\": \"_pseudo_3.out0\", \"var\": true, \"iotype\": \"out\", \"id\": \"_pseudo_3.out0\"}, {\"short\": \"data\", \"color_idx\": 2, \"title\": \"{'differentiable': False}\", \"differentiable\": false, \"full\": \"comp1.data\", \"var\": true, \"iotype\": \"in\", \"id\": \"comp1.data\"}, {\"short\": \"comp2\", \"color_idx\": 0, \"title\": \"{}\", \"comp\": true, \"full\": \"comp2\", \"id\": \"comp2\"}, {\"short\": \"comp1\", \"color_idx\": 2, \"title\": \"{}\", \"comp\": true, \"full\": \"comp1\", \"id\": \"comp1\"}, {\"short\": \"F\", \"color_idx\": 3, \"title\": \"{}\", \"full\": \"driver.F\", \"var\": true, \"iotype\": \"out\", \"id\": \"driver.F\"}, {\"short\": \"G\", \"color_idx\": 3, \"title\": \"{}\", \"full\": \"driver.G\", \"var\": true, \"iotype\": \"out\", \"id\": \"driver.G\"}, {\"short\": \"dF_names\", \"color_idx\": 3, \"title\": \"{'differentiable': False}\", \"differentiable\": false, \"full\": \"driver.dF_names\", \"var\": true, \"iotype\": \"out\", \"id\": \"driver.dF_names\"}, {\"short\": \"dx_names\", \"color_idx\": 3, \"title\": \"{'differentiable': False}\", \"differentiable\": false, \"full\": \"driver.dx_names\", \"var\": true, \"iotype\": \"out\", \"id\": \"driver.dx_names\"}, {\"short\": \"z\", \"color_idx\": 2, \"title\": \"{}\", \"full\": \"comp1.z\", \"var\": true, \"iotype\": \"out\", \"id\": \"comp1.z\"}, {\"short\": \"y\", \"color_idx\": 2, \"title\": \"{}\", \"full\": \"comp1.y\", \"var\": true, \"iotype\": \"in\", \"id\": \"comp1.y\"}, {\"short\": \"x\", \"color_idx\": 2, \"title\": \"{}\", \"full\": \"comp1.x\", \"var\": true, \"iotype\": \"in\", \"id\": \"comp1.x\"}, {\"short\": \"x\", \"color_idx\": 3, \"title\": \"{}\", \"full\": \"driver.x\", \"var\": true, \"iotype\": \"out\", \"id\": \"driver.x\"}, {\"short\": \"in0\", \"color_idx\": 1, \"title\": \"{}\", \"full\": \"_pseudo_3.in0\", \"var\": true, \"iotype\": \"in\", \"id\": \"_pseudo_3.in0\"}, {\"short\": \"driver\", \"color_idx\": 3, \"title\": \"{'driver': True}\", \"comp\": true, \"driver\": true, \"full\": \"driver\", \"id\": \"driver\"}, {\"short\": \"x\", \"color_idx\": 0, \"title\": \"{}\", \"full\": \"comp2.x\", \"var\": true, \"iotype\": \"in\", \"id\": \"comp2.x\"}, {\"short\": \"z\", \"color_idx\": 0, \"title\": \"{}\", \"full\": \"comp2.z\", \"var\": true, \"iotype\": \"out\", \"id\": \"comp2.z\"}, {\"short\": \"dG\", \"color_idx\": 3, \"title\": \"{}\", \"full\": \"driver.dG\", \"var\": true, \"iotype\": \"out\", \"id\": \"driver.dG\"}, {\"short\": \"dF\", \"color_idx\": 3, \"title\": \"{}\", \"full\": \"driver.dF\", \"var\": true, \"iotype\": \"out\", \"id\": \"driver.dF\"}, {\"short\": \"in0\", \"color_idx\": 4, \"title\": \"{}\", \"full\": \"_pseudo_2.in0\", \"var\": true, \"iotype\": \"in\", \"id\": \"_pseudo_2.in0\"}, {\"short\": \"_pseudo_3\", \"color_idx\": 1, \"title\": \"{}\", \"comp\": true, \"pseudo\": \"objective\", \"full\": \"_pseudo_3\", \"id\": \"_pseudo_3\"}, {\"short\": \"_pseudo_2\", \"color_idx\": 4, \"title\": \"{}\", \"comp\": true, \"pseudo\": \"objective\", \"full\": \"_pseudo_2\", \"id\": \"_pseudo_2\"}, {\"short\": \"out0\", \"color_idx\": 4, \"title\": \"{'differentiable': False}\", \"differentiable\": false, \"full\": \"_pseudo_2.out0\", \"var\": true, \"iotype\": \"out\", \"id\": \"_pseudo_2.out0\"}, {\"short\": \"dG_names\", \"color_idx\": 3, \"title\": \"{'differentiable': False}\", \"differentiable\": false, \"full\": \"driver.dG_names\", \"var\": true, \"iotype\": \"out\", \"id\": \"driver.dG_names\"}], \"links\": [{\"drv_conn\": \"driver\", \"target\": 13, \"source\": 0}, {\"source\": 1, \"target\": 3}, {\"source\": 2, \"target\": 15}, {\"source\": 3, \"target\": 8}, {\"source\": 19, \"target\": 0}, {\"source\": 8, \"target\": 18, \"conn\": true}, {\"source\": 8, \"target\": 14, \"conn\": true}, {\"source\": 9, \"target\": 3}, {\"source\": 10, \"target\": 3}, {\"source\": 12, \"target\": 19}, {\"source\": 14, \"target\": 2}, {\"source\": 13, \"target\": 11}, {\"source\": 13, \"target\": 6}, {\"source\": 13, \"target\": 22}, {\"source\": 13, \"target\": 7}, {\"source\": 13, \"target\": 16}, {\"source\": 13, \"target\": 17}, {\"drv_conn\": \"driver\", \"target\": 10, \"source\": 13}, {\"source\": 13, \"target\": 4}, {\"source\": 13, \"target\": 5}, {\"source\": 15, \"target\": 12, \"conn\": true}, {\"source\": 18, \"target\": 20}, {\"source\": 20, \"target\": 21}, {\"drv_conn\": \"driver\", \"target\": 13, \"source\": 21}], \"multigraph\": false}", 
     "name": "", 
-<<<<<<< HEAD
-    "uuid": "2a2e684c-a599-11e4-bedc-3c970e57723f", 
-=======
-    "uuid": "b5eb3e38-a656-11e4-89a7-001f5b354a5c", 
->>>>>>> a736f612
+    "uuid": "3a15d708-a7cf-11e4-86c2-3c970e57723f", 
     "variable_metadata": {
         "comp1.data": {
             "copy": "deep", 
@@ -320,13 +312,9 @@
         }
     }
 }
-, "__length_2": 584
+, "__length_2": 589
 , "driver_info_1": {
-<<<<<<< HEAD
-    "_id": 140671741878832, 
-=======
-    "_id": 4435255120, 
->>>>>>> a736f612
+    "_id": 140390910345680, 
     "eq_constraints": [], 
     "ineq_constraints": [], 
     "name": "driver", 
@@ -352,17 +340,11 @@
         "driver.workflow.itername"
     ]
 }
-, "__length_3": 659
+, "__length_3": 665
 , "iteration_case_1": {
-<<<<<<< HEAD
-    "_driver_id": 140671741878832, 
-    "_id": "2a2f2a33-a599-11e4-800b-3c970e57723f", 
-    "_parent_id": "2a2e684c-a599-11e4-bedc-3c970e57723f", 
-=======
-    "_driver_id": 4435255120, 
-    "_id": "b5ebddde-a656-11e4-800b-001f5b354a5c", 
-    "_parent_id": "b5eb3e38-a656-11e4-89a7-001f5b354a5c", 
->>>>>>> a736f612
+    "_driver_id": 140390910345680, 
+    "_id": "3a169235-a7cf-11e4-800b-3c970e57723f", 
+    "_parent_id": "3a15d708-a7cf-11e4-86c2-3c970e57723f", 
     "data": {
         "_pseudo_2.out0": 0.0, 
         "_pseudo_3.out0": 1.0, 
@@ -379,10 +361,6 @@
     }, 
     "error_message": "", 
     "error_status": null, 
-<<<<<<< HEAD
-    "timestamp": 1422303798.429528
-=======
-    "timestamp": 1422385207.75067
->>>>>>> a736f612
+    "timestamp": 1422546920.260785
 }
 }