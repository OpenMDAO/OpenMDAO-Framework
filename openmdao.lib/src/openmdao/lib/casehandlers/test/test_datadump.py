"""
Tests the capability to use the case recorders to dump out larger amounts of information
from a driver's workflow.
"""
import StringIO
import unittest

from openmdao.lib.casehandlers.api import DumpCaseRecorder
from openmdao.main.api import Component, Assembly, Driver, set_as_top
from openmdao.main.datatypes.api import Float, List, Str


class Basic_Component(Component):
    ''' Basic building block'''

    x1 = Float(0.0, iotype='in', units='cm')
    y1 = Float(iotype='out', units='m')

    def execute(self):
        ''' pretty simple'''
        self.y1 = self.x1 + 1


class Nest_Me(Assembly):

    def configure(self):
        ''' add some comps'''
        self.add('comp1', Basic_Component())
        self.add('comp2', Basic_Component())
        self.add('comp3', Basic_Component())
        self.driver.workflow.add(['comp1', 'comp2', 'comp3'])

        self.connect('comp1.y1', 'comp2.x1')
        self.connect('comp2.y1', 'comp3.x1')


class Complex_Comp(Component):
    ''' Basic building block'''

    list_str = List(Str, iotype='in')
    string = Str('Testing', iotype='out')

    def execute(self):
        ''' pretty simple'''
        pass


class Run_N(Driver):
    def __init__(self, iter_stop, *args, **kwargs):
        super(Run_N, self).__init__(*args, **kwargs)
        self._iter_count = 0
        self._iter_stop = iter_stop

    def execute(self):
        Driver.execute(self)

    def start_iteration(self):
        super(Run_N, self).start_iteration()
        self._iter_count = 0

    def continue_iteration(self):
        return self._iter_count <= self._iter_stop

    def run_iteration(self):
        super(Run_N, self).run_iteration()
        self._iter_count += 1


class Data_Dump_TestCase(unittest.TestCase):

    def setUp(self):
        self.top = set_as_top(Assembly())

    def tearDown(self):
        self.top = None

    def test_nested_assy_match_all(self):
        self.top.add('comp1', Basic_Component())
        self.top.add('nested', Nest_Me())
        self.top.driver.workflow.add('nested')
        self.top.nested.add('doublenest', Nest_Me())
        self.top.nested.driver.workflow.add('doublenest')

        sout = StringIO.StringIO()
        self.top.recorders = [DumpCaseRecorder(sout)]
        self.top.printvars = ['*']
        self.top.run()

        expected = """\
Case:
<<<<<<< HEAD
   uuid: 8db9ce52-a558-11e3-ba23-005056000100
   timestamp: 1393444821.630434
   parent_uuid: 8db41386-a558-11e3-ba23-005056000100
=======
   uuid: c0c89730-d530-11e3-8005-08002764016b
   timestamp: 1399389112.093102
   parent_uuid: c0c84a4f-d530-11e3-8004-08002764016b
>>>>>>> 1a4c7fe4
   inputs:
      comp1.directory:
      comp1.force_execute: False
      comp1.force_fd: False
      comp1.missing_deriv_policy: error
      comp1.x1: 0.0
      directory:
      driver.directory:
      driver.force_execute: True
      driver.force_fd: False
      driver.gradient_options: <openmdao.main.driver.GradientOptions object at 0xa8997ac>
      force_execute: False
      force_fd: False
      missing_deriv_policy: assume_zero
      nested.comp1.directory:
      nested.comp1.force_execute: False
      nested.comp1.force_fd: False
      nested.comp1.missing_deriv_policy: error
      nested.comp1.x1: 0.0
      nested.comp2.directory:
      nested.comp2.force_execute: False
      nested.comp2.force_fd: False
      nested.comp2.missing_deriv_policy: error
      nested.comp2.x1: 100.0
      nested.comp3.directory:
      nested.comp3.force_execute: False
      nested.comp3.force_fd: False
      nested.comp3.missing_deriv_policy: error
      nested.comp3.x1: 10100.0
      nested.directory:
      nested.doublenest.comp1.directory:
      nested.doublenest.comp1.force_execute: False
      nested.doublenest.comp1.force_fd: False
      nested.doublenest.comp1.missing_deriv_policy: error
      nested.doublenest.comp1.x1: 0.0
      nested.doublenest.comp2.directory:
      nested.doublenest.comp2.force_execute: False
      nested.doublenest.comp2.force_fd: False
      nested.doublenest.comp2.missing_deriv_policy: error
      nested.doublenest.comp2.x1: 100.0
      nested.doublenest.comp3.directory:
      nested.doublenest.comp3.force_execute: False
      nested.doublenest.comp3.force_fd: False
      nested.doublenest.comp3.missing_deriv_policy: error
      nested.doublenest.comp3.x1: 10100.0
      nested.doublenest.directory:
      nested.doublenest.driver.directory:
      nested.doublenest.driver.force_execute: True
      nested.doublenest.driver.force_fd: False
      nested.doublenest.driver.gradient_options: <openmdao.main.driver.GradientOptions object at 0xa8bca4c>
      nested.doublenest.force_execute: False
      nested.doublenest.force_fd: False
      nested.doublenest.missing_deriv_policy: assume_zero
      nested.doublenest.printvars: []
      nested.driver.directory:
      nested.driver.force_execute: True
      nested.driver.force_fd: False
      nested.driver.gradient_options: <openmdao.main.driver.GradientOptions object at 0xa8992cc>
      nested.force_execute: False
      nested.force_fd: False
      nested.missing_deriv_policy: assume_zero
      nested.printvars: []
      printvars: ['*']
   outputs:
      comp1.derivative_exec_count: 0
      comp1.exec_count: 0
      comp1.itername:
      comp1.y1: 0.0
      derivative_exec_count: 0
      driver.derivative_exec_count: 0
      driver.exec_count: 1
      driver.itername:
      exec_count: 1
      itername:
      nested.comp1.derivative_exec_count: 0
      nested.comp1.exec_count: 1
      nested.comp1.itername: 1-nested.1-comp1
      nested.comp1.y1: 1.0
      nested.comp2.derivative_exec_count: 0
      nested.comp2.exec_count: 1
      nested.comp2.itername: 1-nested.1-comp2
      nested.comp2.y1: 101.0
      nested.comp3.derivative_exec_count: 0
      nested.comp3.exec_count: 1
      nested.comp3.itername: 1-nested.1-comp3
      nested.comp3.y1: 10101.0
      nested.derivative_exec_count: 0
      nested.doublenest.comp1.derivative_exec_count: 0
      nested.doublenest.comp1.exec_count: 1
      nested.doublenest.comp1.itername: 1-nested.1-doublenest.1-comp1
      nested.doublenest.comp1.y1: 1.0
      nested.doublenest.comp2.derivative_exec_count: 0
      nested.doublenest.comp2.exec_count: 1
      nested.doublenest.comp2.itername: 1-nested.1-doublenest.1-comp2
      nested.doublenest.comp2.y1: 101.0
      nested.doublenest.comp3.derivative_exec_count: 0
      nested.doublenest.comp3.exec_count: 1
      nested.doublenest.comp3.itername: 1-nested.1-doublenest.1-comp3
      nested.doublenest.comp3.y1: 10101.0
      nested.doublenest.derivative_exec_count: 0
      nested.doublenest.driver.derivative_exec_count: 0
      nested.doublenest.driver.exec_count: 1
      nested.doublenest.driver.itername: 1-nested.1-doublenest
      nested.doublenest.driver.workflow.itername: 1-nested.1-doublenest.1
      nested.doublenest.exec_count: 1
      nested.doublenest.itername: 1-nested.1-doublenest
      nested.driver.derivative_exec_count: 0
      nested.driver.exec_count: 1
      nested.driver.itername: 1-nested
      nested.exec_count: 1
<<<<<<< HEAD
      nested.itername: 1-1
Case:
   uuid: 8db41386-a558-11e3-ba23-005056000100
   timestamp: 1393444821.687524
   parent_uuid: 8daf3a3c-a558-11e3-ba23-005056000100
=======
      nested.itername: 1-nested
Case:
   uuid: c0c84a4f-d530-11e3-8004-08002764016b
   timestamp: 1399389112.105507
   parent_uuid: c0c84635-d530-11e3-8003-08002764016b
>>>>>>> 1a4c7fe4
   inputs:
      comp1.directory:
      comp1.force_execute: False
      comp1.force_fd: False
      comp1.missing_deriv_policy: error
      comp1.x1: 0.0
      directory:
      driver.directory:
      driver.force_execute: True
      driver.force_fd: False
      driver.gradient_options: <openmdao.main.driver.GradientOptions object at 0xa8997ac>
      force_execute: False
      force_fd: False
      missing_deriv_policy: assume_zero
      nested.comp1.directory:
      nested.comp1.force_execute: False
      nested.comp1.force_fd: False
      nested.comp1.missing_deriv_policy: error
      nested.comp1.x1: 0.0
      nested.comp2.directory:
      nested.comp2.force_execute: False
      nested.comp2.force_fd: False
      nested.comp2.missing_deriv_policy: error
      nested.comp2.x1: 100.0
      nested.comp3.directory:
      nested.comp3.force_execute: False
      nested.comp3.force_fd: False
      nested.comp3.missing_deriv_policy: error
      nested.comp3.x1: 10100.0
      nested.directory:
      nested.doublenest.comp1.directory:
      nested.doublenest.comp1.force_execute: False
      nested.doublenest.comp1.force_fd: False
      nested.doublenest.comp1.missing_deriv_policy: error
      nested.doublenest.comp1.x1: 0.0
      nested.doublenest.comp2.directory:
      nested.doublenest.comp2.force_execute: False
      nested.doublenest.comp2.force_fd: False
      nested.doublenest.comp2.missing_deriv_policy: error
      nested.doublenest.comp2.x1: 100.0
      nested.doublenest.comp3.directory:
      nested.doublenest.comp3.force_execute: False
      nested.doublenest.comp3.force_fd: False
      nested.doublenest.comp3.missing_deriv_policy: error
      nested.doublenest.comp3.x1: 10100.0
      nested.doublenest.directory:
      nested.doublenest.driver.directory:
      nested.doublenest.driver.force_execute: True
      nested.doublenest.driver.force_fd: False
      nested.doublenest.driver.gradient_options: <openmdao.main.driver.GradientOptions object at 0xa8bca4c>
      nested.doublenest.force_execute: False
      nested.doublenest.force_fd: False
      nested.doublenest.missing_deriv_policy: assume_zero
      nested.doublenest.printvars: []
      nested.driver.directory:
      nested.driver.force_execute: True
      nested.driver.force_fd: False
      nested.driver.gradient_options: <openmdao.main.driver.GradientOptions object at 0xa8992cc>
      nested.force_execute: False
      nested.force_fd: False
      nested.missing_deriv_policy: assume_zero
      nested.printvars: []
      printvars: ['*']
   outputs:
      comp1.derivative_exec_count: 0
      comp1.exec_count: 0
      comp1.itername:
      comp1.y1: 0.0
      derivative_exec_count: 0
      driver.derivative_exec_count: 0
      driver.exec_count: 1
      driver.itername:
      exec_count: 1
      itername:
      nested.comp1.derivative_exec_count: 0
      nested.comp1.exec_count: 1
      nested.comp1.itername: 1-nested.1-comp1
      nested.comp1.y1: 1.0
      nested.comp2.derivative_exec_count: 0
      nested.comp2.exec_count: 1
      nested.comp2.itername: 1-nested.1-comp2
      nested.comp2.y1: 101.0
      nested.comp3.derivative_exec_count: 0
      nested.comp3.exec_count: 1
      nested.comp3.itername: 1-nested.1-comp3
      nested.comp3.y1: 10101.0
      nested.derivative_exec_count: 0
      nested.doublenest.comp1.derivative_exec_count: 0
      nested.doublenest.comp1.exec_count: 1
      nested.doublenest.comp1.itername: 1-nested.1-doublenest.1-comp1
      nested.doublenest.comp1.y1: 1.0
      nested.doublenest.comp2.derivative_exec_count: 0
      nested.doublenest.comp2.exec_count: 1
      nested.doublenest.comp2.itername: 1-nested.1-doublenest.1-comp2
      nested.doublenest.comp2.y1: 101.0
      nested.doublenest.comp3.derivative_exec_count: 0
      nested.doublenest.comp3.exec_count: 1
      nested.doublenest.comp3.itername: 1-nested.1-doublenest.1-comp3
      nested.doublenest.comp3.y1: 10101.0
      nested.doublenest.derivative_exec_count: 0
      nested.doublenest.driver.derivative_exec_count: 0
      nested.doublenest.driver.exec_count: 1
      nested.doublenest.driver.itername: 1-nested.1-doublenest
      nested.doublenest.exec_count: 1
      nested.doublenest.itername: 1-nested.1-doublenest
      nested.driver.derivative_exec_count: 0
      nested.driver.exec_count: 1
      nested.driver.itername: 1-nested
      nested.driver.workflow.itername: 1-nested.1
      nested.exec_count: 1
<<<<<<< HEAD
      nested.itername: 1-1
Case:
   uuid: 8daf3a3c-a558-11e3-ba23-005056000100
   timestamp: 1393444821.738698
=======
      nested.itername: 1-nested
Case:
   uuid: c0c84635-d530-11e3-8003-08002764016b
   timestamp: 1399389112.117693
>>>>>>> 1a4c7fe4
   inputs:
      comp1.directory:
      comp1.force_execute: False
      comp1.force_fd: False
      comp1.missing_deriv_policy: error
      comp1.x1: 0.0
      directory:
      driver.directory:
      driver.force_execute: True
      driver.force_fd: False
      driver.gradient_options: <openmdao.main.driver.GradientOptions object at 0xa8997ac>
      force_execute: False
      force_fd: False
      missing_deriv_policy: assume_zero
      nested.comp1.directory:
      nested.comp1.force_execute: False
      nested.comp1.force_fd: False
      nested.comp1.missing_deriv_policy: error
      nested.comp1.x1: 0.0
      nested.comp2.directory:
      nested.comp2.force_execute: False
      nested.comp2.force_fd: False
      nested.comp2.missing_deriv_policy: error
      nested.comp2.x1: 100.0
      nested.comp3.directory:
      nested.comp3.force_execute: False
      nested.comp3.force_fd: False
      nested.comp3.missing_deriv_policy: error
      nested.comp3.x1: 10100.0
      nested.directory:
      nested.doublenest.comp1.directory:
      nested.doublenest.comp1.force_execute: False
      nested.doublenest.comp1.force_fd: False
      nested.doublenest.comp1.missing_deriv_policy: error
      nested.doublenest.comp1.x1: 0.0
      nested.doublenest.comp2.directory:
      nested.doublenest.comp2.force_execute: False
      nested.doublenest.comp2.force_fd: False
      nested.doublenest.comp2.missing_deriv_policy: error
      nested.doublenest.comp2.x1: 100.0
      nested.doublenest.comp3.directory:
      nested.doublenest.comp3.force_execute: False
      nested.doublenest.comp3.force_fd: False
      nested.doublenest.comp3.missing_deriv_policy: error
      nested.doublenest.comp3.x1: 10100.0
      nested.doublenest.directory:
      nested.doublenest.driver.directory:
      nested.doublenest.driver.force_execute: True
      nested.doublenest.driver.force_fd: False
      nested.doublenest.driver.gradient_options: <openmdao.main.driver.GradientOptions object at 0xa8bca4c>
      nested.doublenest.force_execute: False
      nested.doublenest.force_fd: False
      nested.doublenest.missing_deriv_policy: assume_zero
      nested.doublenest.printvars: []
      nested.driver.directory:
      nested.driver.force_execute: True
      nested.driver.force_fd: False
      nested.driver.gradient_options: <openmdao.main.driver.GradientOptions object at 0xa8992cc>
      nested.force_execute: False
      nested.force_fd: False
      nested.missing_deriv_policy: assume_zero
      nested.printvars: []
      printvars: ['*']
   outputs:
      comp1.derivative_exec_count: 0
      comp1.exec_count: 0
      comp1.itername:
      comp1.y1: 0.0
      derivative_exec_count: 0
      driver.derivative_exec_count: 0
      driver.exec_count: 1
      driver.itername:
      driver.workflow.itername: 1
      exec_count: 1
      itername:
      nested.comp1.derivative_exec_count: 0
      nested.comp1.exec_count: 1
      nested.comp1.itername: 1-nested.1-comp1
      nested.comp1.y1: 1.0
      nested.comp2.derivative_exec_count: 0
      nested.comp2.exec_count: 1
      nested.comp2.itername: 1-nested.1-comp2
      nested.comp2.y1: 101.0
      nested.comp3.derivative_exec_count: 0
      nested.comp3.exec_count: 1
      nested.comp3.itername: 1-nested.1-comp3
      nested.comp3.y1: 10101.0
      nested.derivative_exec_count: 0
      nested.doublenest.comp1.derivative_exec_count: 0
      nested.doublenest.comp1.exec_count: 1
      nested.doublenest.comp1.itername: 1-nested.1-doublenest.1-comp1
      nested.doublenest.comp1.y1: 1.0
      nested.doublenest.comp2.derivative_exec_count: 0
      nested.doublenest.comp2.exec_count: 1
      nested.doublenest.comp2.itername: 1-nested.1-doublenest.1-comp2
      nested.doublenest.comp2.y1: 101.0
      nested.doublenest.comp3.derivative_exec_count: 0
      nested.doublenest.comp3.exec_count: 1
      nested.doublenest.comp3.itername: 1-nested.1-doublenest.1-comp3
      nested.doublenest.comp3.y1: 10101.0
      nested.doublenest.derivative_exec_count: 0
      nested.doublenest.driver.derivative_exec_count: 0
      nested.doublenest.driver.exec_count: 1
      nested.doublenest.driver.itername: 1-nested.1-doublenest
      nested.doublenest.exec_count: 1
      nested.doublenest.itername: 1-nested.1-doublenest
      nested.driver.derivative_exec_count: 0
      nested.driver.exec_count: 1
      nested.driver.itername: 1-nested
      nested.exec_count: 1
      nested.itername: 1-nested
"""
        expected = expected.split('\n')
        lines = sout.getvalue().split('\n')
        for line, template in zip(lines, expected):
            line = line.rstrip()
            if template.startswith('   uuid:'):
                self.assertTrue(line.startswith('   uuid:'))
            elif template.startswith('   timestamp:'):
                self.assertTrue(line.startswith('   timestamp:'))
            elif template.startswith('   parent_uuid:'):
                self.assertTrue(line.startswith('   parent_uuid:'))
            elif 'gradient_options' in template:
                self.assertEqual(line.split('<')[0], template.split('<')[0])
            else:
                self.assertEqual(line, template)

    def test_nested_assy_match_wildcard(self):
        self.top.add('comp1', Basic_Component())
        self.top.add('nested', Nest_Me())
        self.top.driver.workflow.add('nested')
        self.top.nested.add('doublenest', Nest_Me())
        self.top.nested.driver.workflow.add('doublenest')

        sout = StringIO.StringIO()
        self.top.recorders = [DumpCaseRecorder(sout)]
        self.top.printvars = ['*comp1*']
        self.top.run()

        expected = """\
Case:
<<<<<<< HEAD
   uuid: 22ce64a8-a559-11e3-8a62-005056000100
   timestamp: 1393446403.352580
   parent_uuid: 22cdf59a-a559-11e3-8a62-005056000100
=======
   uuid: fa071440-d530-11e3-8008-08002764016b
   timestamp: 1399389208.121672
   parent_uuid: fa06a96b-d530-11e3-8007-08002764016b
>>>>>>> 1a4c7fe4
   inputs:
      comp1.directory:
      comp1.force_execute: False
      comp1.force_fd: False
      comp1.missing_deriv_policy: error
      comp1.x1: 0.0
      nested.comp1.directory:
      nested.comp1.force_execute: False
      nested.comp1.force_fd: False
      nested.comp1.missing_deriv_policy: error
      nested.comp1.x1: 0.0
      nested.doublenest.comp1.directory:
      nested.doublenest.comp1.force_execute: False
      nested.doublenest.comp1.force_fd: False
      nested.doublenest.comp1.missing_deriv_policy: error
      nested.doublenest.comp1.x1: 0.0
   outputs:
      comp1.derivative_exec_count: 0
      comp1.exec_count: 0
      comp1.itername:
      comp1.y1: 0.0
      nested.comp1.derivative_exec_count: 0
      nested.comp1.exec_count: 1
      nested.comp1.itername: 1-nested.1-comp1
      nested.comp1.y1: 1.0
      nested.doublenest.comp1.derivative_exec_count: 0
      nested.doublenest.comp1.exec_count: 1
      nested.doublenest.comp1.itername: 1-nested.1-doublenest.1-comp1
      nested.doublenest.comp1.y1: 1.0
<<<<<<< HEAD
      nested.doublenest.driver.workflow.itername: 1-1.1-4.1
Case:
   uuid: 22cdf59a-a559-11e3-8a62-005056000100
   timestamp: 1393446403.358414
   parent_uuid: 22cdedc0-a559-11e3-8a62-005056000100
=======
      nested.doublenest.driver.workflow.itername: 1-nested.1-doublenest.1
Case:
   uuid: fa06a96b-d530-11e3-8007-08002764016b
   timestamp: 1399389208.126233
   parent_uuid: fa06a528-d530-11e3-8006-08002764016b
>>>>>>> 1a4c7fe4
   inputs:
      comp1.directory:
      comp1.force_execute: False
      comp1.force_fd: False
      comp1.missing_deriv_policy: error
      comp1.x1: 0.0
      nested.comp1.directory:
      nested.comp1.force_execute: False
      nested.comp1.force_fd: False
      nested.comp1.missing_deriv_policy: error
      nested.comp1.x1: 0.0
      nested.doublenest.comp1.directory:
      nested.doublenest.comp1.force_execute: False
      nested.doublenest.comp1.force_fd: False
      nested.doublenest.comp1.missing_deriv_policy: error
      nested.doublenest.comp1.x1: 0.0
   outputs:
      comp1.derivative_exec_count: 0
      comp1.exec_count: 0
      comp1.itername:
      comp1.y1: 0.0
      nested.comp1.derivative_exec_count: 0
      nested.comp1.exec_count: 1
      nested.comp1.itername: 1-nested.1-comp1
      nested.comp1.y1: 1.0
      nested.doublenest.comp1.derivative_exec_count: 0
      nested.doublenest.comp1.exec_count: 1
      nested.doublenest.comp1.itername: 1-nested.1-doublenest.1-comp1
      nested.doublenest.comp1.y1: 1.0
<<<<<<< HEAD
      nested.driver.workflow.itername: 1-1.1
Case:
   uuid: 22cdedc0-a559-11e3-8a62-005056000100
   timestamp: 1393446403.364069
=======
      nested.driver.workflow.itername: 1-nested.1
Case:
   uuid: fa06a528-d530-11e3-8006-08002764016b
   timestamp: 1399389208.129687
>>>>>>> 1a4c7fe4
   inputs:
      comp1.directory:
      comp1.force_execute: False
      comp1.force_fd: False
      comp1.missing_deriv_policy: error
      comp1.x1: 0.0
      nested.comp1.directory:
      nested.comp1.force_execute: False
      nested.comp1.force_fd: False
      nested.comp1.missing_deriv_policy: error
      nested.comp1.x1: 0.0
      nested.doublenest.comp1.directory:
      nested.doublenest.comp1.force_execute: False
      nested.doublenest.comp1.force_fd: False
      nested.doublenest.comp1.missing_deriv_policy: error
      nested.doublenest.comp1.x1: 0.0
   outputs:
      comp1.derivative_exec_count: 0
      comp1.exec_count: 0
      comp1.itername:
      comp1.y1: 0.0
      driver.workflow.itername: 1
      nested.comp1.derivative_exec_count: 0
      nested.comp1.exec_count: 1
      nested.comp1.itername: 1-nested.1-comp1
      nested.comp1.y1: 1.0
      nested.doublenest.comp1.derivative_exec_count: 0
      nested.doublenest.comp1.exec_count: 1
      nested.doublenest.comp1.itername: 1-nested.1-doublenest.1-comp1
      nested.doublenest.comp1.y1: 1.0
"""
        expected = expected.split('\n')
        lines = sout.getvalue().split('\n')

        for line, template in zip(lines, expected):
            line = line.rstrip()
            if template.startswith('   uuid:'):
                self.assertTrue(line.startswith('   uuid:'))
            elif template.startswith('   timestamp:'):
                self.assertTrue(line.startswith('   timestamp:'))
            elif template.startswith('   parent_uuid:'):
                self.assertTrue(line.startswith('   parent_uuid:'))
            else:
                self.assertEqual(line, template)

    def test_exclude_pseudocomps(self):
        # Pseudocomp comes from unit conversion
        self.top.add('comp1', Basic_Component())
        self.top.driver.workflow.add('comp1')
        self.top.add('comp2', Basic_Component())
        self.top.driver.workflow.add('comp2')
        self.top.connect('comp1.y1', 'comp2.x1')

        sout = StringIO.StringIO()
        self.top.recorders = [DumpCaseRecorder(sout)]
        self.top.printvars = ['*']
        self.top.run()

        expected = """\
Case:
<<<<<<< HEAD
   uuid: c06b420c-9f24-11e3-b076-005056000100
   timestamp: 1393446594.716126
=======
   uuid: 6acc6d0a-d52d-11e3-8001-08002764016b
   timestamp: 1399387679.341002
>>>>>>> 1a4c7fe4
   inputs:
      comp1.directory:
      comp1.force_execute: False
      comp1.force_fd: False
      comp1.missing_deriv_policy: error
      comp1.x1: 0.0
      comp2.directory:
      comp2.force_execute: False
      comp2.force_fd: False
      comp2.missing_deriv_policy: error
      comp2.x1: 100.0
      directory:
      driver.directory:
      driver.force_execute: True
      driver.force_fd: False
      driver.gradient_options: <openmdao.main.driver.GradientOptions object at 0xaa9bb9c>
      force_execute: False
      force_fd: False
      missing_deriv_policy: assume_zero
      printvars: ['*']
   outputs:
      comp1.derivative_exec_count: 0
      comp1.exec_count: 1
      comp1.itername: 1-comp1
      comp1.y1: 1.0
      comp2.derivative_exec_count: 0
      comp2.exec_count: 1
      comp2.itername: 1-comp2
      comp2.y1: 101.0
      derivative_exec_count: 0
      driver.derivative_exec_count: 0
      driver.exec_count: 1
      driver.itername:
      driver.workflow.itername: 1
      exec_count: 1
      itername:
"""
        expected = expected.split('\n')
        lines = sout.getvalue().split('\n')

        for line, template in zip(lines, expected):
            line = line.rstrip()
            if template.startswith('   uuid:'):
                self.assertTrue(line.startswith('   uuid:'))
            elif template.startswith('   timestamp:'):
                self.assertTrue(line.startswith('   timestamp:'))
            elif 'gradient_options' in template:
                self.assertEqual(line.split('<')[0], template.split('<')[0])
            else:
                self.assertEqual(line, template)

    def test_more_datatypes(self):
        self.top.add('comp1', Complex_Comp())
        self.top.driver.workflow.add('comp1')

        sout = StringIO.StringIO()
        self.top.recorders = [DumpCaseRecorder(sout)]
        self.top.printvars = ['*']
        self.top.run()

        expected = """\
Case:
   uuid: fdcac244-9f24-11e3-83f2-005056000100
   timestamp: 1393446697.681743
   inputs:
      comp1.directory:
      comp1.force_execute: False
      comp1.force_fd: False
      comp1.list_str: []
      comp1.missing_deriv_policy: error
      directory:
      driver.directory:
      driver.force_execute: True
      driver.force_fd: False
      driver.gradient_options: <openmdao.main.driver.GradientOptions object at 0x3c77f50>
      force_execute: False
      force_fd: False
      missing_deriv_policy: assume_zero
      printvars: ['*']
   outputs:
      comp1.derivative_exec_count: 0
      comp1.exec_count: 1
      comp1.itername: 1-comp1
      comp1.string: Testing
      derivative_exec_count: 0
      driver.derivative_exec_count: 0
      driver.exec_count: 1
      driver.itername:
      driver.workflow.itername: 1
      exec_count: 1
      itername:
"""
        expected = expected.split('\n')
        lines = sout.getvalue().split('\n')

        for line, template in zip(lines, expected):
            line = line.rstrip()
            if template.startswith('   uuid:'):
                self.assertTrue(line.startswith('   uuid:'))
            elif template.startswith('   timestamp:'):
                self.assertTrue(line.startswith('   timestamp:'))
            elif 'gradient_options' in template:
                self.assertEqual(line.split('<')[0], template.split('<')[0])
            else:
                self.assertEqual(line, template)

    def test_workflow_itername(self):
        # top
        #     comp1
        #     driverA
        #         comp1
        #         comp2
        #     driverB
        #         comp2
        #         subassy
        #             comp3
        top = Assembly()
        top.add('comp1', Basic_Component())
        top.add('driverA', Run_N(4))
        top.add('comp2', Basic_Component())
        top.add('driverB', Run_N(3))

        sub = top.add('subassy', Assembly())
        sub.add('comp3', Basic_Component())
        sub.driver.workflow.add('comp3')

        top.driver.workflow.add(('comp1', 'driverA', 'driverB'))
        sout = StringIO.StringIO()
        top.recorders = [DumpCaseRecorder(sout)]

        top.driverA.workflow.add(('comp1', 'comp2'))
        top.driverB.workflow.add(('comp2', 'subassy'))

        top.run()

        lines = [l.strip() for l in sout.getvalue().split('\n') if 'itername' in l]
        self.assertEqual(lines, [
            'driverA.workflow.itername: 1-driverA.1',
            'driverA.workflow.itername: 1-driverA.2',
            'driverA.workflow.itername: 1-driverA.3',
            'driverA.workflow.itername: 1-driverA.4',
            'driverA.workflow.itername: 1-driverA.5',
            'subassy.driver.workflow.itername: 1-driverB.1-subassy.1',
            'driverB.workflow.itername: 1-driverB.1',
            'driverB.workflow.itername: 1-driverB.2',
            'driverB.workflow.itername: 1-driverB.3',
            'driverB.workflow.itername: 1-driverB.4',
            'driver.workflow.itername: 1'
        ])


if __name__ == '__main__':
    unittest.main()<|MERGE_RESOLUTION|>--- conflicted
+++ resolved
@@ -88,15 +88,9 @@
 
         expected = """\
 Case:
-<<<<<<< HEAD
-   uuid: 8db9ce52-a558-11e3-ba23-005056000100
-   timestamp: 1393444821.630434
-   parent_uuid: 8db41386-a558-11e3-ba23-005056000100
-=======
    uuid: c0c89730-d530-11e3-8005-08002764016b
    timestamp: 1399389112.093102
    parent_uuid: c0c84a4f-d530-11e3-8004-08002764016b
->>>>>>> 1a4c7fe4
    inputs:
       comp1.directory:
       comp1.force_execute: False
@@ -207,19 +201,11 @@
       nested.driver.exec_count: 1
       nested.driver.itername: 1-nested
       nested.exec_count: 1
-<<<<<<< HEAD
-      nested.itername: 1-1
-Case:
-   uuid: 8db41386-a558-11e3-ba23-005056000100
-   timestamp: 1393444821.687524
-   parent_uuid: 8daf3a3c-a558-11e3-ba23-005056000100
-=======
       nested.itername: 1-nested
 Case:
    uuid: c0c84a4f-d530-11e3-8004-08002764016b
    timestamp: 1399389112.105507
    parent_uuid: c0c84635-d530-11e3-8003-08002764016b
->>>>>>> 1a4c7fe4
    inputs:
       comp1.directory:
       comp1.force_execute: False
@@ -330,17 +316,10 @@
       nested.driver.itername: 1-nested
       nested.driver.workflow.itername: 1-nested.1
       nested.exec_count: 1
-<<<<<<< HEAD
-      nested.itername: 1-1
-Case:
-   uuid: 8daf3a3c-a558-11e3-ba23-005056000100
-   timestamp: 1393444821.738698
-=======
       nested.itername: 1-nested
 Case:
    uuid: c0c84635-d530-11e3-8003-08002764016b
    timestamp: 1399389112.117693
->>>>>>> 1a4c7fe4
    inputs:
       comp1.directory:
       comp1.force_execute: False
@@ -482,15 +461,9 @@
 
         expected = """\
 Case:
-<<<<<<< HEAD
-   uuid: 22ce64a8-a559-11e3-8a62-005056000100
-   timestamp: 1393446403.352580
-   parent_uuid: 22cdf59a-a559-11e3-8a62-005056000100
-=======
    uuid: fa071440-d530-11e3-8008-08002764016b
    timestamp: 1399389208.121672
    parent_uuid: fa06a96b-d530-11e3-8007-08002764016b
->>>>>>> 1a4c7fe4
    inputs:
       comp1.directory:
       comp1.force_execute: False
@@ -520,19 +493,11 @@
       nested.doublenest.comp1.exec_count: 1
       nested.doublenest.comp1.itername: 1-nested.1-doublenest.1-comp1
       nested.doublenest.comp1.y1: 1.0
-<<<<<<< HEAD
-      nested.doublenest.driver.workflow.itername: 1-1.1-4.1
-Case:
-   uuid: 22cdf59a-a559-11e3-8a62-005056000100
-   timestamp: 1393446403.358414
-   parent_uuid: 22cdedc0-a559-11e3-8a62-005056000100
-=======
       nested.doublenest.driver.workflow.itername: 1-nested.1-doublenest.1
 Case:
    uuid: fa06a96b-d530-11e3-8007-08002764016b
    timestamp: 1399389208.126233
    parent_uuid: fa06a528-d530-11e3-8006-08002764016b
->>>>>>> 1a4c7fe4
    inputs:
       comp1.directory:
       comp1.force_execute: False
@@ -562,17 +527,10 @@
       nested.doublenest.comp1.exec_count: 1
       nested.doublenest.comp1.itername: 1-nested.1-doublenest.1-comp1
       nested.doublenest.comp1.y1: 1.0
-<<<<<<< HEAD
-      nested.driver.workflow.itername: 1-1.1
-Case:
-   uuid: 22cdedc0-a559-11e3-8a62-005056000100
-   timestamp: 1393446403.364069
-=======
       nested.driver.workflow.itername: 1-nested.1
 Case:
    uuid: fa06a528-d530-11e3-8006-08002764016b
    timestamp: 1399389208.129687
->>>>>>> 1a4c7fe4
    inputs:
       comp1.directory:
       comp1.force_execute: False
@@ -633,13 +591,8 @@
 
         expected = """\
 Case:
-<<<<<<< HEAD
-   uuid: c06b420c-9f24-11e3-b076-005056000100
-   timestamp: 1393446594.716126
-=======
    uuid: 6acc6d0a-d52d-11e3-8001-08002764016b
    timestamp: 1399387679.341002
->>>>>>> 1a4c7fe4
    inputs:
       comp1.directory:
       comp1.force_execute: False
