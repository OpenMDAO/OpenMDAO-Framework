""" Pareto Filter -- finds non-dominated cases """

# pylint: disable-msg=E0611,F0401
from openmdao.lib.datatypes.api import Instance, List, ListStr

from openmdao.main.component import Component
from openmdao.main.interfaces import ICaseIterator
from openmdao.lib.caseiterators.listcaseiter import ListCaseIterator


class ParetoFilter(Component):
    """Takes a set of cases and filters out the subset of cases which are
    pareto optimal. Assumes that smaller values for model responses are
    better, so all problems must be posed as minimization problems.
    """
    
    # pylint: disable-msg=E1101
<<<<<<< HEAD
    criteria = Array([], iotype="in", dtype=str,
                     desc="""List of outputs from the case to consider for 
                          filtering. Can also be a list of tuples, where each 
                          tuple contains one of the possible criteria, this is 
                          used when cases may be comming from multiple models. 
                          Note that only case outputs are allowed as
                          criteria.""")
=======
    criteria = ListStr([], iotype="in",
                       desc="List of outputs from the case to consider for "
                            "filtering. Note that only case outputs are allowed as "
                            "criteria.")
>>>>>>> d15406b7
    
    #case_set = Instance(ICaseIterator, iotype="in",
    #                    desc="CaseIterator with the cases to be filtered to "
    #                         "Find the pareto optimal subset.")
                             
    case_sets = List(ICaseIterator, value=[], iotype="in",
                        desc="CaseIterator with the cases to be filtered to "
                             "Find the pareto optimal subset.")
    
    pareto_set = Instance(ICaseIterator, iotype="out", 
                          desc="resulting collection of pareto optimal cases",copy="shallow")
    dominated_set = Instance(ICaseIterator, iotype="out",
                             desc="Resulting collection of dominated cases.",copy="shallow")
    
    def _is_dominated(self, y1, y2):
        """Tests to see if the point y1 is dominated by the point y2. 
        True if y1 is dominated by y2, False otherwise.
        """
        if y1 == y2:
            return False
        if any([a<b for a, b in zip(y1, y2)]):
            return False
        return True
    
    def execute(self):
        """Finds and removes pareto optimal points in the given case set.
        Returns a list of pareto optimal points. Smaller is better for all
        criteria.
        """
        y_list = []
        cases = []
        for case_set in self.case_sets:
            cases.extend([case for case in case_set.get_iter()])
        
        #cases = [case for case in self.case_set]
        criteria_count = len(self.criteria)
        
        flat_crit= self.criteria.ravel()
        
        for case in cases:
            #TODO: Implement extraction of output from case, 'case.get_output('x')'
            outputs = []
            outputs = [o[2] for o in case.outputs if o[0] in flat_crit]
            if len(outputs) == criteria_count:
                y_list.append(outputs)
        
        if not y_list: #empty y_list set means no cases met the criteria!
            self.raise_exception('no cases in the provided case_set had output '
                 'matching the provided criteria, %s'%self.criteria, ValueError)
        y_temp = list(y_list)
        
        dominated_set = []
        pareto_set = list(cases)
        for point1, case in zip(y_list, cases):
            for point2 in y_temp:
                if self._is_dominated(point1, point2):
                    dominated_set.append(case)
                    y_temp.remove(point1)
                    pareto_set.remove(case)
                    break
                
        #for output in pareto_set[0].outputs: 
        #    if "f_xy" in output[0]:
        #        best = output[2]
        #        break
        #others = []    
        #for case in dominated_set: 
        #    for output in case.outputs: 
        #        if "f_xy" in output[0]:
        #            others.append(output[2])
        #            break 
              
        #print "pareto_set: ", pareto_set[0].inputs
        #print "pareto_set: ",  pareto_set[0].outputs
        #print "pareto_check: ", all([best < other for other in others]) 
        #print "len(cases): ", len(cases)
        #print        
        self.pareto_set = ListCaseIterator(pareto_set)
        self.dominated_set = ListCaseIterator(dominated_set)
    
if __name__ == "__main__": # pragma: no cover  
    import sys    
    # pylint: disable-msg=C0103, E1101
    seed = None
    backend = None
    figname = None
    for arg in sys.argv[1:]:
        if arg.startswith('--seed='):
            import random
            seed = int(arg.split('=')[1])
            random.seed(seed)
        if arg.startswith('--backend='):
            backend = arg.split('=')[1]
        if arg.startswith('--figname='):
            figname = arg.split('=')[1]
    import matplotlib
    if backend is not None:
        matplotlib.use(backend)
    elif sys.platform == 'win32':
        matplotlib.use('WxAgg')

    from matplotlib import pyplot as py
    from mpl_toolkits.mplot3d import Axes3D    
    from numpy import random
    random.seed(10)
    from openmdao.lib.datatypes.api import Float
    from openmdao.main.case import Case

    class f_2d(Component):
        n = Float(iotype="in")
        cases = Instance(ListCaseIterator,iotype="out")
        
        def __init__(self,n):
            self.n = n
        
        def execute(self):
            x = random.uniform(-1, 0, self.n)
            y = -(1-x**2)**0.5*random.random(self.n)
            cases = []
            for x_0, y_0 in zip(x, y):  
                cases.append(Case(outputs=[("x", 0, x_0), ("y", 1, y_0)]))
            self.cases = ListCaseIterator(cases)

    class f_3d(Component):
        n = Float(iotype="in")
        cases = Instance(ListCaseIterator,iotype="out")

        def __init__(self,n):
            self.n = n
            
        def execute(self):
            x = random.uniform(-1, 0, self.n)
            y = -(1-x**2)**0.5*random.random(self.n)
            z = -(1-x**2-y**2)**0.5*random.random(self.n)
            cases = []
            for x_0, y_0, z_0 in zip(x, y, z):
                cases.append(Case(outputs=[("x", 0, x_0),("y", 1, y_0),("z", 1, z_0)]))
            self.cases = ListCaseIterator(cases)
            
    # 2D PARETO FILTERING EXAMPLE        
    example_2d = f_2d(500)
    example_2d.execute()
    pf2d = ParetoFilter()
    pf2d.case_sets = [example_2d.cases]
    pf2d.criteria = ['x', 'y']
    pf2d.execute()
    
    x_p, y_p = zip(*[(case.outputs[0][2], case.outputs[1][2]) \
                    for case in pf2d.pareto_set])
    x_dom, y_dom = zip(*[(case.outputs[0][2], case.outputs[1][2]) \
                        for case in pf2d.dominated_set])

    py.figure()
    py.scatter(x_dom, y_dom, c='', edgecolor='b', s=80)
    py.scatter(x_p, y_p, c='', edgecolors='r', s=80)
    
    #3D PARETO FILTERING EXAMPLE
    example_3d = f_3d(500)
    example_3d.execute()
    pf3d = ParetoFilter()
    pf3d.case_sets = [example_3d.cases]
    pf3d.criteria = ['x', 'y','z']
    pf3d.execute()
    
    y_star3D = [(case.outputs[0][2], case.outputs[1][2], case.outputs[2][2]) \
                for case in pf3d.pareto_set]
    y_dom3D = [(case.outputs[0][2], case.outputs[1][2], case.outputs[2][2]) \
               for case in pf3d.dominated_set]    
    x_p, y_p, z_p = zip(*y_star3D)
    x_dom, y_dom, z_dom = zip(*y_dom3D)

    fig1 = py.figure()
    a1 = Axes3D(fig1)
    a1.scatter(x_dom, y_dom, z_dom, c='b')
    a1.scatter(x_p, y_p, z_p, c='r', edgecolor='r')
    
    py.show()<|MERGE_RESOLUTION|>--- conflicted
+++ resolved
@@ -15,20 +15,10 @@
     """
     
     # pylint: disable-msg=E1101
-<<<<<<< HEAD
-    criteria = Array([], iotype="in", dtype=str,
-                     desc="""List of outputs from the case to consider for 
-                          filtering. Can also be a list of tuples, where each 
-                          tuple contains one of the possible criteria, this is 
-                          used when cases may be comming from multiple models. 
-                          Note that only case outputs are allowed as
-                          criteria.""")
-=======
     criteria = ListStr([], iotype="in",
                        desc="List of outputs from the case to consider for "
                             "filtering. Note that only case outputs are allowed as "
                             "criteria.")
->>>>>>> d15406b7
     
     #case_set = Instance(ICaseIterator, iotype="in",
     #                    desc="CaseIterator with the cases to be filtered to "
@@ -66,12 +56,13 @@
         #cases = [case for case in self.case_set]
         criteria_count = len(self.criteria)
         
-        flat_crit= self.criteria.ravel()
-        
         for case in cases:
             #TODO: Implement extraction of output from case, 'case.get_output('x')'
             outputs = []
-            outputs = [o[2] for o in case.outputs if o[0] in flat_crit]
+            for crit in self.criteria: 
+                outputs.extend([o[2] for o in case.outputs if crit in o[0]])
+            #outputs = [o[2] for o in case.outputs if o[0] in self.criteria]
+            
             if len(outputs) == criteria_count:
                 y_list.append(outputs)
         
@@ -110,93 +101,60 @@
         self.dominated_set = ListCaseIterator(dominated_set)
     
 if __name__ == "__main__": # pragma: no cover  
-    import sys    
+    
     # pylint: disable-msg=C0103, E1101
-    seed = None
-    backend = None
-    figname = None
-    for arg in sys.argv[1:]:
-        if arg.startswith('--seed='):
-            import random
-            seed = int(arg.split('=')[1])
-            random.seed(seed)
-        if arg.startswith('--backend='):
-            backend = arg.split('=')[1]
-        if arg.startswith('--figname='):
-            figname = arg.split('=')[1]
-    import matplotlib
-    if backend is not None:
-        matplotlib.use(backend)
-    elif sys.platform == 'win32':
-        matplotlib.use('WxAgg')
-
+    
     from matplotlib import pyplot as py
-    from mpl_toolkits.mplot3d import Axes3D    
+    from mpl_toolkits.mplot3d import Axes3D
     from numpy import random
     random.seed(10)
-    from openmdao.lib.datatypes.api import Float
+    
     from openmdao.main.case import Case
-
-    class f_2d(Component):
-        n = Float(iotype="in")
-        cases = Instance(ListCaseIterator,iotype="out")
-        
-        def __init__(self,n):
-            self.n = n
-        
-        def execute(self):
-            x = random.uniform(-1, 0, self.n)
-            y = -(1-x**2)**0.5*random.random(self.n)
-            cases = []
-            for x_0, y_0 in zip(x, y):  
-                cases.append(Case(outputs=[("x", 0, x_0), ("y", 1, y_0)]))
-            self.cases = ListCaseIterator(cases)
-
-    class f_3d(Component):
-        n = Float(iotype="in")
-        cases = Instance(ListCaseIterator,iotype="out")
-
-        def __init__(self,n):
-            self.n = n
-            
-        def execute(self):
-            x = random.uniform(-1, 0, self.n)
-            y = -(1-x**2)**0.5*random.random(self.n)
-            z = -(1-x**2-y**2)**0.5*random.random(self.n)
-            cases = []
-            for x_0, y_0, z_0 in zip(x, y, z):
-                cases.append(Case(outputs=[("x", 0, x_0),("y", 1, y_0),("z", 1, z_0)]))
-            self.cases = ListCaseIterator(cases)
-            
-    # 2D PARETO FILTERING EXAMPLE        
-    example_2d = f_2d(500)
-    example_2d.execute()
-    pf2d = ParetoFilter()
-    pf2d.case_sets = [example_2d.cases]
-    pf2d.criteria = ['x', 'y']
-    pf2d.execute()
+    pf = ParetoFilter()
+    
+    # 2D PARETO FILTERING EXAMPLE
+    n = 1000
+    x = random.uniform(-1, 0, n)
+    y = -(1-x**2)**0.5*random.random(n)
+    cases = []
+    for x_0, y_0 in zip(x, y):
+        cases.append(Case(outputs=[("x", 0, x_0), ("y", 1, y_0)]))
+    
+    pf.case_set = ListCaseIterator(cases)
+    pf.criteria = ['x', 'y']
+    pf.execute()
     
     x_p, y_p = zip(*[(case.outputs[0][2], case.outputs[1][2]) \
-                    for case in pf2d.pareto_set])
+                    for case in pf.pareto_set])
     x_dom, y_dom = zip(*[(case.outputs[0][2], case.outputs[1][2]) \
-                        for case in pf2d.dominated_set])
-
+                        for case in pf.dominated_set])
+    
     py.figure()
+    py.scatter(x, y, s=5)
     py.scatter(x_dom, y_dom, c='', edgecolor='b', s=80)
     py.scatter(x_p, y_p, c='', edgecolors='r', s=80)
+    py.show()
+    exit()
+    #3D PARETO FILTERING EXAMPLE
+    n = 1000
+    x = random.uniform(-1, 0, n)
+    y = -(1-x**2)**0.5*random.random(n)
+    z = -(1-x**2-y**2)**0.5*random.random(n)
+    doe = zip(x, y, z)
     
-    #3D PARETO FILTERING EXAMPLE
-    example_3d = f_3d(500)
-    example_3d.execute()
-    pf3d = ParetoFilter()
-    pf3d.case_sets = [example_3d.cases]
-    pf3d.criteria = ['x', 'y','z']
-    pf3d.execute()
+    cases = []
+    for x_0, y_0, z_0 in zip(x, y, z):
+        cases.append(Case(outputs=[("x", 0, x_0),
+                                   ("y", 1, y_0),
+                                   ("z", 1, z_0)]))
+    
+    pf.case_set = ListCaseIterator(cases)
+    pf.execute()
     
     y_star3D = [(case.outputs[0][2], case.outputs[1][2], case.outputs[2][2]) \
-                for case in pf3d.pareto_set]
+                for case in pf.pareto_set]
     y_dom3D = [(case.outputs[0][2], case.outputs[1][2], case.outputs[2][2]) \
-               for case in pf3d.dominated_set]    
+               for case in pf.dominated_set]    
     x_p, y_p, z_p = zip(*y_star3D)
     x_dom, y_dom, z_dom = zip(*y_dom3D)
 
