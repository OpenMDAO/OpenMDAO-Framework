--- conflicted
+++ resolved
@@ -37,10 +37,7 @@
       package_dir={'': 'src'},
       package_data={'openmdao.lib': ['casehandlers/test/*.bson',
                                      'casehandlers/test/*.json',
-<<<<<<< HEAD
-=======
                                      'casehandlers/test/*.csv',
->>>>>>> 140aac06
                                      'components/test/*.inp',
                                      'datatypes/domain/test/grid.in',
                                      'datatypes/domain/test/q.save',
