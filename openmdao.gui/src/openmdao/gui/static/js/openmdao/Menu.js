--- conflicted
+++ resolved
@@ -1,21 +1,22 @@
 
-var openmdao = (typeof openmdao == "undefined" || !openmdao ) ? {} : openmdao ;
+var openmdao = (typeof openmdao === "undefined" || !openmdao ) ? {} : openmdao ;
 
 openmdao.Menu = function(id, json) {
     /***********************************************************************
      *  private
      ***********************************************************************/
     var self = this,
-        elm = jQuery("#"+id)
+        elm = jQuery("#"+id);
 
     /** build menus from JSON data structure */
     function buildMenus(menus) {
         // generate HTML for the menus
-        var html = "<ul>"
-        for (var i = 0; i < menus.length; i++) {
-            html += getMenuHTML(menus[i])
+        var i = 0,
+            html = "<ul>";
+        for (i = 0; i < menus.length; i++) {
+            html += getMenuHTML(menus[i]);
         }
-        html += "</ul>"
+        html += "</ul>";
         elm.html(html);
 
         // Add indicators and hovers to submenu parents.
@@ -25,12 +26,12 @@
             var header = jQuery(this).children(":first"),
                 menu = jQuery(this).find("ul"),
                 showMenu = function() {
-                    if (typeof openmdao_test_mode == "undefined") {
+                    if (typeof openmdao_test_mode === "undefined") {
                         menu.stop(true, true).slideDown();
                     }
                 },
                 hideMenu = function() {
-                    if (typeof openmdao_test_mode == "undefined") {
+                    if (typeof openmdao_test_mode === "undefined") {
                         menu.stop(true, true).slideUp();
                     }
                 },
@@ -40,22 +41,9 @@
                     out: hideMenu
                 };
 
-<<<<<<< HEAD
-            // toggle this menu and hide all the others on click
-            //header.click(function() {
-            //    menu.toggle();
-            //    header.parent().siblings().find("ul").hide();
-            //});
-
-            if (menu.length > 0) {
-                jQuery("<span>").text("^").appendTo(header);
-
-                jQuery(this).hoverIntent( settings );
-
-=======
             // When testing, toggle this menu and hide all the others on click.
-            header.click(function() { 
-                if (typeof openmdao_test_mode != "undefined") {
+            header.click(function() {
+                if (typeof openmdao_test_mode !== "undefined") {
                     menu.toggle();
                     header.parent().siblings().find("ul").hide();
                 }
@@ -64,7 +52,6 @@
             if (menu.length > 0) {
                 jQuery("<span>").text("^").appendTo(header);
                 jQuery(this).hoverIntent( settings );
->>>>>>> 10735476
                 menu.find("li").click(function() { menu.toggle(); });
             }
         });
@@ -72,27 +59,28 @@
 
     /** recursively build HTML for JSON nested menu structure */
     function getMenuHTML(menu) {
-        var menuHTML = '<li><a '
-        if ('url' in menu) {
-            menuHTML += 'href="'+menu.url+'" '
+        var menuHTML = '<li><a ';
+        if (menu.hasOwnProperty('url')) {
+            menuHTML += 'href="'+menu.url+'" ';
         }
-        if ('onclick' in menu) {
-            menuHTML += 'onclick="'+menu.onclick+'" '
+        if (menu.hasOwnProperty('onclick')) {
+            menuHTML += 'onclick="'+menu.onclick+'" ';
         }
-        if ('id' in menu) {
-            menuHTML += 'id="'+menu.id+'" '
+        if (menu.hasOwnProperty('id')) {
+            menuHTML += 'id="'+menu.id+'" ';
         }
-        menuHTML += '>'+menu.text+'</a>'
+        menuHTML += '>'+menu.text+'</a>';
 
-        if ('items' in menu) {
-            menuHTML += "<ul>"
-            for (var i = 0; i < menu.items.length; i++) {
-                menuHTML += getMenuHTML(menu.items[i])
+        if (menu.hasOwnProperty('items')) {
+            var i = 0;
+            menuHTML += "<ul>";
+            for (i = 0; i < menu.items.length; i++) {
+                menuHTML += getMenuHTML(menu.items[i]);
             }
-            menuHTML += "</ul>"
+            menuHTML += "</ul>";
         }
 
-        menuHTML += '</li>'
+        menuHTML += '</li>';
         return menuHTML;
     }
 
@@ -102,8 +90,8 @@
 
     /** rebuild menus from given JSON data */
     this.updateFromJSON = function(json) {
-        buildMenus(json)
-    }
+        buildMenus(json);
+    };
 
     /** rebuild menus from JSON at given url */
     this.updateFromURL = function(url) {
@@ -112,9 +100,11 @@
             url: url,
             dataType: 'json',
             success: buildMenus,
-            error: function(x,y,z) { debug.info("Error getting Menu data:",x,y,z) }
-        })
-    }
+            error: function(x,y,z) {
+                debug.info("Error getting Menu data:",x,y,z);
+            }
+        });
+    };
 
-    buildMenus(json)
-}+    buildMenus(json);
+};
