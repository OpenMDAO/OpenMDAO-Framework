--- conflicted
+++ resolved
@@ -296,8 +296,6 @@
         var input = [];	    
         var $container = $("<div />");
         var win = "<div id = 'array-editor-dialog-"+var_name+"'/>";
-<<<<<<< HEAD
-=======
         var lbracketSVG = '<svg height="30" width="15">    '
                         + '<text x="5" y="25" font-size="25" style="fill:gray">[</text>'
                         + '</svg>',
@@ -306,7 +304,6 @@
                         + '</svg>',
             spacerSVG   = '<svg height="30" width="15"></svg>'
                         
->>>>>>> 097c073c
         var $editor_dialog = $(win).dialog({
             width: "auto",
             modal: "true",
@@ -374,17 +371,6 @@
             length = parsed.length;
         
             ndim = dim.length;
-<<<<<<< HEAD
-            default_length = length;
-            for (var i = 0; i< length; i++) {
-                input.push($("<INPUT type=text class='editor-text' size = 6/>").appendTo($container));
-                
-                // New row gets a new line.
-                if (ndim>1 && dim[0] > 1 && (i+1)%dim[1] == 0) { 
-                    $('<br>').appendTo($container);
-                }
-            }
-=======
             jQuery(lbracketSVG).appendTo($container);
             if (ndim == 2) {
                 jQuery(lbracketSVG).appendTo($container);
@@ -409,7 +395,6 @@
                 jQuery(rbracketSVG).appendTo($container);
             }
             jQuery('<br />').appendTo($container);
->>>>>>> 097c073c
 
             // For now, you can only extend/contract a 1D array.
             if (ndim == 1) {
