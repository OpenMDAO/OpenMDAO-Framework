<<<<<<< HEAD
[
    { "text": "Project", 
      "items": [
        { "text": "Save",          "onclick": "openmdao.model.saveProject();" },
        { "text": "Run",           "onclick": "openmdao.model.runModel();" },
        { "text": "Reload",        "url": "/workspace/project" },
        { "text": "Close",         "url": "/workspace/close" },
        { "text": "Exit",          "url": "/exit" }
      ]
    },
    { "text": "View", 
      "items": [
        { "text": "Code Editor",   "onclick": "jQuery('#code_tab').click();" },
        { "text": "Command Line",  "onclick": "openmdao.Util.toggle_visibility('cmdform');" },
        { "text": "Console",       "onclick": "layout.open('south');" },
        { "text": "Files",         "onclick": "layout.open('west'); jQuery('#ftree_tab').click();" },
        { "text": "Libraries",     "onclick": "layout.open('east'); jQuery('#palette_tab').click();" },
        { "text": "Objects",       "onclick": "layout.open('west'); jQuery('#otree_tab').click();" },
        { "text": "Properties",    "onclick": "layout.open('east'); jQuery('#properties_tab').click();" },
        { "text": "Workflow",      "onclick": "jQuery('#workflow_tab').click();" },
        { "text": "Structure",     "onclick": "jQuery('#structure_tab').click();" },
        { "text": "--------"       },
        { "text": "Refresh",       "onclick": "openmdao.model.updateListeners();" }
      ]
    },
    { "text": "Tools", 
      "items": [
        { "text": "Plotter",       "onclick": "new openmdao.Plotter()"},
        { "text": "Addons",        "onclick": "openmdao.Util.popupWindow('addons','Addons',575,540)"},
        { "text": "3DTin",         "onclick": "openmdao.Util.popupWindow('http://www.3dtin.com','3DTin',768,1024)"}
      ]
    },
    { "text": "Help", 
      "items": [
        { "text": "Documentation", "onclick": "openmdao.Util.popupWindow('http://openmdao.org/docs',800,600);"}
      ]
    },
    { "text": "About",             "onclick": "openmdao.Util.popupWindow('http://openmdao.org/',800,600);"}
]
=======
[
    { "text": "Project", 
      "items": [
        { "text": "Save",          "id": "mainmenu-save", "onclick": "openmdao.model.saveProject();" },
        { "text": "Run",           "onclick": "openmdao.model.runModel();" },
        { "text": "Reload",        "url": "/workspace/project" },
        { "text": "Close",         "id": "mainmenu-close", "url": "/workspace/close" }        
      ]
    },
    { "text": "View", "id": "mainmenu-view",
      "items": [
        { "text": "Code Editor",   "id": "mainmenu-code-editor", "onclick": "jQuery('#code_tab').click();" },
        { "text": "Command Line",  "onclick": "openmdao.Util.toggle_visibility('cmdform');" },
        { "text": "Console",       "onclick": "layout.open('south');" },
        { "text": "Files",         "onclick": "layout.open('west'); jQuery('#ftree_tab').click();" },
        { "text": "Libraries",     "onclick": "layout.open('east'); jQuery('#palette_tab').click();" },
        { "text": "Objects",       "onclick": "layout.open('west'); jQuery('#otree_tab').click();" },
        { "text": "Properties",    "onclick": "layout.open('east'); jQuery('#properties_tab').click();" },
        { "text": "Workflow",      "id": "mainmenu-workflow", "onclick": "jQuery('#workflow_tab').click();" },
        { "text": "Structure",     "id": "mainmenu-structure", "onclick": "jQuery('#structure_tab').click();" },
        { "text": "--------"       },
        { "text": "Refresh",       "id": "mainmenu-refresh", "onclick": "openmdao.model.updateListeners();" }
      ]
    },
    { "text": "Tools", 
      "items": [
        { "text": "Plotter",       "onclick": "new openmdao.Plotter()"},
        { "text": "Addons",        "onclick": "openmdao.Util.popupWindow('addons','Addons',575,540)"},
        { "text": "3DTin",         "onclick": "openmdao.Util.popupWindow('http://www.3dtin.com','3DTin',768,1024)"}
      ]
    },
    { "text": "Help", 
      "items": [
        { "text": "Documentation", "onclick": "openmdao.Util.popupWindow('http://openmdao.org/docs',800,600);"}
      ]
    },
    { "text": "About",             "onclick": "openmdao.Util.popupWindow('http://openmdao.org/',800,600);"}
]
>>>>>>> 2923498f
<|MERGE_RESOLUTION|>--- conflicted
+++ resolved
@@ -1,51 +1,11 @@
-<<<<<<< HEAD
-[
-    { "text": "Project", 
-      "items": [
-        { "text": "Save",          "onclick": "openmdao.model.saveProject();" },
-        { "text": "Run",           "onclick": "openmdao.model.runModel();" },
-        { "text": "Reload",        "url": "/workspace/project" },
-        { "text": "Close",         "url": "/workspace/close" },
-        { "text": "Exit",          "url": "/exit" }
-      ]
-    },
-    { "text": "View", 
-      "items": [
-        { "text": "Code Editor",   "onclick": "jQuery('#code_tab').click();" },
-        { "text": "Command Line",  "onclick": "openmdao.Util.toggle_visibility('cmdform');" },
-        { "text": "Console",       "onclick": "layout.open('south');" },
-        { "text": "Files",         "onclick": "layout.open('west'); jQuery('#ftree_tab').click();" },
-        { "text": "Libraries",     "onclick": "layout.open('east'); jQuery('#palette_tab').click();" },
-        { "text": "Objects",       "onclick": "layout.open('west'); jQuery('#otree_tab').click();" },
-        { "text": "Properties",    "onclick": "layout.open('east'); jQuery('#properties_tab').click();" },
-        { "text": "Workflow",      "onclick": "jQuery('#workflow_tab').click();" },
-        { "text": "Structure",     "onclick": "jQuery('#structure_tab').click();" },
-        { "text": "--------"       },
-        { "text": "Refresh",       "onclick": "openmdao.model.updateListeners();" }
-      ]
-    },
-    { "text": "Tools", 
-      "items": [
-        { "text": "Plotter",       "onclick": "new openmdao.Plotter()"},
-        { "text": "Addons",        "onclick": "openmdao.Util.popupWindow('addons','Addons',575,540)"},
-        { "text": "3DTin",         "onclick": "openmdao.Util.popupWindow('http://www.3dtin.com','3DTin',768,1024)"}
-      ]
-    },
-    { "text": "Help", 
-      "items": [
-        { "text": "Documentation", "onclick": "openmdao.Util.popupWindow('http://openmdao.org/docs',800,600);"}
-      ]
-    },
-    { "text": "About",             "onclick": "openmdao.Util.popupWindow('http://openmdao.org/',800,600);"}
-]
-=======
 [
     { "text": "Project", 
       "items": [
         { "text": "Save",          "id": "mainmenu-save", "onclick": "openmdao.model.saveProject();" },
         { "text": "Run",           "onclick": "openmdao.model.runModel();" },
         { "text": "Reload",        "url": "/workspace/project" },
-        { "text": "Close",         "id": "mainmenu-close", "url": "/workspace/close" }        
+        { "text": "Close",         "id": "mainmenu-close", "url": "/workspace/close" },
+        { "text": "Exit",          "url": "/exit" }
       ]
     },
     { "text": "View", "id": "mainmenu-view",
@@ -58,6 +18,7 @@
         { "text": "Objects",       "onclick": "layout.open('west'); jQuery('#otree_tab').click();" },
         { "text": "Properties",    "onclick": "layout.open('east'); jQuery('#properties_tab').click();" },
         { "text": "Workflow",      "id": "mainmenu-workflow", "onclick": "jQuery('#workflow_tab').click();" },
+        { "text": "Structure",     "onclick": "jQuery('#structure_tab').click();" },
         { "text": "Structure",     "id": "mainmenu-structure", "onclick": "jQuery('#structure_tab').click();" },
         { "text": "--------"       },
         { "text": "Refresh",       "id": "mainmenu-refresh", "onclick": "openmdao.model.updateListeners();" }
@@ -76,5 +37,4 @@
       ]
     },
     { "text": "About",             "onclick": "openmdao.Util.popupWindow('http://openmdao.org/',800,600);"}
-]
->>>>>>> 2923498f
+]