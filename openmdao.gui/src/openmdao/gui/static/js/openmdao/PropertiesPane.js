--- conflicted
+++ resolved
@@ -8,11 +8,7 @@
         propsDiv = jQuery("<div id='"+name+"_props' class='slickgrid' style='overflow:none;'>"),
         columns = [
             {id:"name",  name:"Name",  field:"name",  width:80 },
-<<<<<<< HEAD
             {id:"value", name:"Value", field:"value", width:80, editor:openmdao.ValueEditor},
-=======
-            {id:"value", name:"Value", field:"value", width:80, editor:TextCellEditor}
->>>>>>> 91f3e082
             //{id:"valid", name:"Valid", field:"valid", width:60},
         ],
         options = {
@@ -30,7 +26,6 @@
 
     if (meta) {
         columns = [
-<<<<<<< HEAD
             {id:"name",      name:"Name",        field:"name",      width:100 },
             {id:"type",      name:"Type",        field:"type",      width:60 },
             {id:"value",     name:"Value",       field:"value",     width:100 , editor:openmdao.ValueEditor },
@@ -39,16 +34,6 @@
             {id:"desc",      name:"Description", field:"desc",      width:120 },
             {id:"connected", name:"Connected To",   field:"connected", width:100 },
             {id:"implicit", name:"Implicitly Connected To",   field:"implicit", width:100 },
-=======
-            { id:"name",      name:"Name",         field:"name",      width:100 },
-            { id:"type",      name:"Type",         field:"type",      width:60 },
-            { id:"value",     name:"Value",        field:"value",     width:100 , editor:TextCellEditor },
-            { id:"units",     name:"Units",        field:"units",     width:60  },
-            { id:"valid",     name:"Valid",        field:"valid",     width:60 },
-            { id:"desc",      name:"Description",  field:"desc",      width:120 },
-            { id:"connected", name:"Connected To", field:"connected", width:100 },
-            { id:"implicit",  name:"Implicitly Connected To",   field:"implicit", width:100 }
->>>>>>> 91f3e082
         ];
     }
 
@@ -59,16 +44,8 @@
         if (props.getDataItem(cell.row).connected.length > 0) {
             return false;
         }
-<<<<<<< HEAD
-
         return true;
     })
-=======
-        else {
-            return true;
-        }
-    });
->>>>>>> 91f3e082
 
     if (editable) {
         props.onCellChange.subscribe(function(e,args) {
@@ -97,7 +74,6 @@
                 return 0; //default return value (no sorting)
             });
 
-<<<<<<< HEAD
             //variable to track cells that
             //need to be highlighted
             var editableCells = {};
@@ -115,40 +91,14 @@
                         if(name === "Inputs"){
 
                             cellCssStyles = cellCssStyles + " parameter"
-=======
-            jQuery.each(properties, function(index, value) {
-                if (value.hasOwnProperty("connected")) {
-                    var nameStyle = '',
-                        valueStyle = '';
-                    if (options.editable && (value.connected.length === 0)) {
-                        valueStyle += " cell-editable";
-                    }
-                    if (value.hasOwnProperty("implicit") && (value.implicit.length > 0)) {
-                        //need a css class for highlighting implicitly connected inputs
-                        if (name === "Inputs") {
-                            nameStyle += " parameter";
-                            valueStyle += " parameter";
->>>>>>> 91f3e082
                         }
                         else if (name === "Outputs") {
                             nameStyle += " objective";
                             valueStyle += " objective";
                         }
                     }
-<<<<<<< HEAD
                     if(cellCssStyles.length>0){
                         editableCells[index] = {"value" : cellCssStyles}
-=======
-                    var css = {};
-                    if (nameStyle !== '') {
-                        css['name'] = nameStyle;
-                    }
-                    if (valueStyle !== '') {
-                        css['value'] = valueStyle;
-                    }
-                    if (css !== {}) {
-                        editableCells[index] = css;
->>>>>>> 91f3e082
                     }
                 }
             });
