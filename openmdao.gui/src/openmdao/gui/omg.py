""" OpenMDAO GUI

This graphical user interface for OpenMDAO is implemented as a web application.

Running this file will start a tornado web server on a local port and open a
browser on that port.  An up-to-date version of Chrome or Firefox with support
for WebSockets is required.
"""

import os
import signal
import sys
import threading
import time

from argparse import ArgumentParser

from zmq.eventloop import ioloop

# tornado
from tornado import httpserver, web

# openmdao
from openmdao.util.network import get_unused_ip_port
from openmdao.util.fileutil import get_ancestor_dir, is_dev_build
from openmdao.util.log import enable_console

from openmdao.gui.util import ensure_dir, launch_browser
from openmdao.gui.projectdb import Projects
from openmdao.gui.session import TornadoSessionManager
from openmdao.gui.zmqservermanager import ZMQServerManager

from openmdao.gui.handlers import LoginHandler, LogoutHandler, \
                                  ExitHandler, PluginDocsHandler
import openmdao.gui.handlers_projectdb as proj
import openmdao.gui.handlers_workspace as wksp

debug = True


def DEBUG(msg):
    if debug:
<<<<<<< HEAD
        print '<<<'+str(os.getpid())+'>>> OMG --', msg
        sys.stdout.flush()
=======
        print '<<<' + str(os.getpid()) + '>>> OMG --', msg
>>>>>>> ecf9a02e


def get_user_dir():
    """ Return user's GUI directory. """
    user_dir = os.path.expanduser("~/.openmdao/gui/")
    ensure_dir(user_dir)
    return user_dir


class App(web.Application):
    ''' Openmdao web application.
        Extends tornado web app with URL mappings, settings and server manager.
    '''

    def __init__(self, secret=None, external=False):
        # locate the docs, so that the /docs url will point to the appropriate
        # docs, either for the current release or the current development build
        if is_dev_build():
<<<<<<< HEAD
            idxpath = os.path.join(get_ancestor_dir(sys.executable, 3), 'docs',
                                   '_build', 'html')
=======
            docpath = os.path.join(get_ancestor_dir(sys.executable, 3), 'docs', '_build', 'html')
>>>>>>> ecf9a02e
        else:
            import openmdao.main
            docpath = os.path.join(os.path.dirname(openmdao.main.__file__), 'docs')

<<<<<<< HEAD
        doc_handler = web.StaticFileHandler
        doc_handler_options = { 'path': idxpath,
                                'default_filename': 'index.html' }
=======
>>>>>>> ecf9a02e
        handlers = [
            web.url(r'/',       web.RedirectHandler, {'url': '/projects', 'permanent': False}),
            web.url(r'/login',  LoginHandler),
            web.url(r'/logout', LogoutHandler),
            web.url(r'/exit',   ExitHandler),
<<<<<<< HEAD
            web.url(r'/docs/plugins/(.*)', PluginDocsHandler,
                                           { 'route': '/docs/plugins/' }),
            web.url(r'/docs/(.*)',  doc_handler, doc_handler_options ),
            web.url(r'/',       web.RedirectHandler,
                                { 'url':'/projects', 'permanent':False })
=======
            web.url(r'/docs/plugins/(.*)', PluginDocsHandler, {'route': '/docs/plugins/'}),
            web.url(r'/docs/(.*)', web.StaticFileHandler, {'path': docpath, 'default_filename': 'index.html'})
>>>>>>> ecf9a02e
        ]
        handlers.extend(proj.handlers)
        handlers.extend(wksp.handlers)

        if secret is None:
            secret = os.urandom(1024)

        app_path     = os.path.dirname(os.path.abspath(__file__))
        app_settings = {
            'login_url':         '/login',
            'static_path':       os.path.join(app_path, 'static'),
            'template_path':     os.path.join(app_path, 'templates'),
            'cookie_secret':     secret,
            'debug':             True,
        }

        user_dir = get_user_dir()

        self.project_dir = os.path.join(user_dir, 'projects')
        ensure_dir(self.project_dir)

        session_dir = os.path.join(user_dir, 'sessions')
        ensure_dir(session_dir)

        self.session_manager = TornadoSessionManager(secret, session_dir)
        self.server_manager  = ZMQServerManager('openmdao.gui.consoleserver.ConsoleServer', external)

        # External termination normally only used during GUI testing.
        if sys.platform == 'win32':
            # Fake SIGTERM by polling for a .sigterm file.
            self._exit_requested = False
            self._poller = threading.Thread(target=self._sigterm_poller,
                                            name='SIGTERM poller')
            self._poller.daemon = True
            self._poller.start()
        else:
            signal.signal(signal.SIGTERM, self._sigterm_handler)

        super(App, self).__init__(handlers, **app_settings)

    def _sigterm_poller(self):
        """ On Windows, poll for an external termination request file. """
        sigfile = os.path.join(os.getcwd(), 'SIGTERM.txt')
        while not self._exit_requested:
            time.sleep(1)
            if os.path.exists(sigfile):
                DEBUG('Detected SIGTERM, shutting down....\n')
                self._shutdown()
                break

    def _sigterm_handler(self, signum, frame):
        """ On Linux/OS X, handle SIGTERM signal. """
        DEBUG('Received SIGTERM, shutting down....\n')
<<<<<<< HEAD
        self._shutdown()
        
=======
        _MGR.cleanup()
        ioloop.IOLoop.instance().add_timeout(time.time() + 5, sys.exit)

>>>>>>> ecf9a02e
    def exit(self):
        """ Shutdown. """
        DEBUG('Exit requested, shutting down....\n')
<<<<<<< HEAD
        if sys.platform == 'win32':
            self._exit_requested = True
            self._poller.join(3)
        self._shutdown()

    def _shutdown(self):
        """ Stop all subprocesses and exit. """
        self.server_manager.cleanup()
        ioloop.IOLoop.instance().add_timeout(time.time()+5, sys.exit)
=======
        ioloop.IOLoop.instance().add_timeout(time.time() + 5, sys.exit)
>>>>>>> ecf9a02e


class AppServer(object):
    ''' Openmdao web application server.
        Wraps tornado web app, runs http server, and opens browser.
    '''

    def __init__(self, options):
        self.options = options

        user_dir = get_user_dir()

        # initialize some settings
        database = os.path.join(user_dir, 'projects.db')

        if options.reset or not os.path.exists(database):
            print "Resetting project database..."
            if os.path.exists(database):
                print "Deleting existing project database..."
                os.remove(database)

            pdb = Projects(database)
            pdb.create()

        if (options.port < 1):
            options.port = get_unused_ip_port()

        # save secret between restarts
        secret_file = os.path.join(user_dir, 'secret')
        if os.path.exists(secret_file):
            secret = open(secret_file, 'rb').read()
        else:
            secret = os.urandom(1024)
            open(secret_file, 'wb').write(secret)
        self.app = App(secret, options.external)

    def serve(self):
        ''' Start server listening on port, launch browser if requested,
            and start the ioloop.
        '''
        self.http_server = httpserver.HTTPServer(self.app)
        if self.options.external:
            self.http_server.listen(self.options.port)
        else:
            self.http_server.listen(self.options.port, address='localhost')

        if not self.options.serveronly:
            launch_browser(self.options.port, self.options.browser)

        if self.options.external:
            print '***********************************************************'
            print '** WARNING: You have exposed the server to the external  **'
            print '**          network.  THIS IS NOT SAFE!!  Clients will   **'
            print '**          have access to a command prompt on the host  **'
            print '**          computer with the identity and privileges of **'
            print '**          the userid under which the server was run.   **'
            print '**                                                       **'
            print '**    This is very dangerous and you should NOT do it.   **'
            print '**      You exercise this option at your own risk!!!     **'
            print '**              (Ctrl-C to terminate server)             **'
            print '***********************************************************'

        DEBUG('Serving on port %d' % self.options.port)
        try:
            ioloop.IOLoop.instance().start()
        except KeyboardInterrupt:
            DEBUG('interrupt received, shutting down.')

    @staticmethod
    def get_argument_parser():
        ''' create a parser for command line arguments
        '''
        parser = ArgumentParser(description='launch the graphical user interface')
        parser.add_argument('-p', '--port', type=int, dest='port', default=0,
                          help='port to run server on (defaults to any available port)')
        parser.add_argument('-b', '--browser', dest='browser', default='chrome',
                          help='preferred browser')
        parser.add_argument('-s', '--server', action='store_true', dest='serveronly',
                          help="don't launch browser, just run server")
        parser.add_argument('-r', '--reset', action='store_true', dest='reset',
                          help='reset project database')
        parser.add_argument('-x', '--external', action='store_true', dest='external',
                          help='allow access to server from external clients (WARNING: Not Safe or Secure!!)')
        return parser


def get_argument_parser():
    ''' Shortcut to AppServer argument parser.
    '''
    return AppServer.get_argument_parser()


def run(parser=None, options=None, args=None):
    ''' Launch the GUI with specified options.
    '''

    # install zmq ioloop before creating any tornado objects
    ioloop.install()

    # create the server and kick it off
    server = AppServer(options)
    server.serve()


def main():
    ''' Process command line arguments and run.
    '''
    enable_console()
    parser = AppServer.get_argument_parser()
    options, args = parser.parse_known_args()
    run(parser, options, args)


if __name__ == '__main__':
    main()<|MERGE_RESOLUTION|>--- conflicted
+++ resolved
@@ -40,12 +40,8 @@
 
 def DEBUG(msg):
     if debug:
-<<<<<<< HEAD
-        print '<<<'+str(os.getpid())+'>>> OMG --', msg
+        print '<<<' + str(os.getpid()) + '>>> OMG --', msg
         sys.stdout.flush()
-=======
-        print '<<<' + str(os.getpid()) + '>>> OMG --', msg
->>>>>>> ecf9a02e
 
 
 def get_user_dir():
@@ -64,37 +60,19 @@
         # locate the docs, so that the /docs url will point to the appropriate
         # docs, either for the current release or the current development build
         if is_dev_build():
-<<<<<<< HEAD
-            idxpath = os.path.join(get_ancestor_dir(sys.executable, 3), 'docs',
+            docpath = os.path.join(get_ancestor_dir(sys.executable, 3), 'docs',
                                    '_build', 'html')
-=======
-            docpath = os.path.join(get_ancestor_dir(sys.executable, 3), 'docs', '_build', 'html')
->>>>>>> ecf9a02e
         else:
             import openmdao.main
             docpath = os.path.join(os.path.dirname(openmdao.main.__file__), 'docs')
 
-<<<<<<< HEAD
-        doc_handler = web.StaticFileHandler
-        doc_handler_options = { 'path': idxpath,
-                                'default_filename': 'index.html' }
-=======
->>>>>>> ecf9a02e
         handlers = [
             web.url(r'/',       web.RedirectHandler, {'url': '/projects', 'permanent': False}),
             web.url(r'/login',  LoginHandler),
             web.url(r'/logout', LogoutHandler),
             web.url(r'/exit',   ExitHandler),
-<<<<<<< HEAD
-            web.url(r'/docs/plugins/(.*)', PluginDocsHandler,
-                                           { 'route': '/docs/plugins/' }),
-            web.url(r'/docs/(.*)',  doc_handler, doc_handler_options ),
-            web.url(r'/',       web.RedirectHandler,
-                                { 'url':'/projects', 'permanent':False })
-=======
             web.url(r'/docs/plugins/(.*)', PluginDocsHandler, {'route': '/docs/plugins/'}),
             web.url(r'/docs/(.*)', web.StaticFileHandler, {'path': docpath, 'default_filename': 'index.html'})
->>>>>>> ecf9a02e
         ]
         handlers.extend(proj.handlers)
         handlers.extend(wksp.handlers)
@@ -148,18 +126,11 @@
     def _sigterm_handler(self, signum, frame):
         """ On Linux/OS X, handle SIGTERM signal. """
         DEBUG('Received SIGTERM, shutting down....\n')
-<<<<<<< HEAD
         self._shutdown()
-        
-=======
-        _MGR.cleanup()
-        ioloop.IOLoop.instance().add_timeout(time.time() + 5, sys.exit)
-
->>>>>>> ecf9a02e
+
     def exit(self):
         """ Shutdown. """
         DEBUG('Exit requested, shutting down....\n')
-<<<<<<< HEAD
         if sys.platform == 'win32':
             self._exit_requested = True
             self._poller.join(3)
@@ -168,10 +139,7 @@
     def _shutdown(self):
         """ Stop all subprocesses and exit. """
         self.server_manager.cleanup()
-        ioloop.IOLoop.instance().add_timeout(time.time()+5, sys.exit)
-=======
         ioloop.IOLoop.instance().add_timeout(time.time() + 5, sys.exit)
->>>>>>> ecf9a02e
 
 
 class AppServer(object):
