--- conflicted
+++ resolved
@@ -286,7 +286,6 @@
         if os.path.isdir(fpath):
             return None
         with self._lock:
-<<<<<<< HEAD
             finfo = self._files.get(fpath)
             if finfo is None:
                 fileinfo = _FileInfo(fpath)
@@ -302,47 +301,6 @@
                     del self._classes[cname]
         logger.error("on_modified for %s: added_set = %s" % (fpath,list(added_set)))
                 
-=======
-            imported = False
-            if fpath in self.analyzer.fileinfo: # file has been previously scanned
-                visitor = self.analyzer.fileinfo[fpath][0]
-                pre_set = set(visitor.classes.keys())
-                modpath = get_module_path(fpath)
-                if  modpath in sys.modules:  # we imported it earlier
-                    mod = sys.modules[modpath]
-                    imported = True
-                    sys.path = [os.path.dirname(fpath)] + sys.path # add fpath location to sys.path
-                    try:
-                        reload(mod)
-                    except ImportError as err:
-                        return None
-                    finally:
-                        sys.path = sys.path[1:]  # restore original sys.path
-                elif os.path.getmtime(fpath) > self.analyzer.fileinfo[fpath][1]:
-                    modpath = get_module_path(fpath)
-                    if modpath in sys.modules:
-                        reload(sys.modules[modpath])
-                self.on_deleted(fpath, set()) # clean up old refs
-            else:  # it's a new file
-                pre_set = set()
-
-            try:
-                visitor = self.analyzer.analyze_file(fpath)
-            except Exception as exc:
-                publisher = Publisher.get_instance()
-                if publisher:
-                    publisher.publish('file_errors', str(exc))
-                else:
-                    logger.error("no Publisher found")
-                raise
-            post_set = set(visitor.classes.keys())
-
-            deleted_set.update(pre_set - post_set)
-            added_set.update(post_set - pre_set)
-            if imported:
-                changed_set.update(pre_set.intersection(post_set))
-
->>>>>>> 87a91985
     def on_deleted(self, fpath, deleted_set):
         with self._lock:
             if os.path.isdir(fpath):
