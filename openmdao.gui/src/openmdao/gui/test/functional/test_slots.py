--- conflicted
+++ resolved
@@ -148,14 +148,9 @@
         ['', 'input', '0', '', ''],
         ['', 'directory', '', '',
          'If non-blank, the directory to execute in.'],
-<<<<<<< HEAD
         ['', 'excludes', '[]', '',
          'Patterns for variables to exclude from the recorders'
          ' (only valid at top level).'],
-        ['', 'force_execute',  'False', '',
-         'If True, always execute even if all IO traits are valid.'],
-=======
->>>>>>> f737416f
         ['', 'force_fd', 'False', '',
          'If True, always finite difference this component.'],
         ['', 'includes', "['*']", '',
