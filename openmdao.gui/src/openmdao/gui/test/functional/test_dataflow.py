"""
Tests of dataflow functions.
"""

import logging
import pkg_resources
import re
import sys
import time

from nose.tools import eq_ as eq
from nose.tools import with_setup


if sys.platform != 'win32':  # No testing on Windows yet.
    from util import setup_server, teardown_server, generate, begin, new_project
    from selenium.common.exceptions import StaleElementReferenceException

    @with_setup(setup_server, teardown_server)
    def test_generator():
        for _test, browser in generate(__name__):
            yield _test, browser


def _test_maxmin(browser):
    print "running _test_maxmin..."
    # Toggles maxmimize/minimize button on assemblies.
    projects_page = begin(browser)
    project_info_page, project_dict = new_project(projects_page.new_project())
    workspace_page = project_info_page.load_project()

    # Add maxmin.py to project
    workspace_window = browser.current_window_handle
    editor_page = workspace_page.open_editor()
    file_path = pkg_resources.resource_filename('openmdao.gui.test.functional',
                                                'maxmin.py')
    editor_page.add_file(file_path)
    browser.close()
    browser.switch_to_window(workspace_window)

    # Add MaxMin to 'top'.
    workspace_page.show_dataflow('top')
    time.sleep(1)
    eq(sorted(workspace_page.get_dataflow_component_names()),
       ['driver', 'top'])
    workspace_page('libraries_tab').click()
    workspace_page.find_palette_button('MaxMin').click()
    workspace_page.add_library_item_to_dataflow('maxmin.MaxMin', 'maxmin')
    time.sleep(1)
    eq(sorted(workspace_page.get_dataflow_component_names()),
       ['driver', 'maxmin', 'top'])

    # Maximize maxmin.
    maxmin = workspace_page.get_dataflow_figure('maxmin')
    background = maxmin('top_right').value_of_css_property('background')
    background = re.sub('localhost:[0-9]+/', 'localhost/', background)
    eq(background, 'rgba(0, 0, 0, 0)'
                   ' url(http://localhost/static/images/circle-plus.png)'
                   ' no-repeat scroll 100% 0%')

    maxmin('top_right').click()
    background = maxmin('top_right').value_of_css_property('background')
    background = re.sub('localhost:[0-9]+/', 'localhost/', background)
    eq(background, 'rgba(0, 0, 0, 0)'
                   ' url(http://localhost/static/images/circle-minus.png)'
                   ' no-repeat scroll 100% 0%')
    time.sleep(1)
    eq(sorted(workspace_page.get_dataflow_component_names()),
       ['driver', 'driver', 'maxmin', 'sub', 'top'])

    # Minimize maxmin.
    maxmin('top_right').click()
    background = maxmin('top_right').value_of_css_property('background')
    background = re.sub('localhost:[0-9]+/', 'localhost/', background)
    eq(background, 'rgba(0, 0, 0, 0)'
                   ' url(http://localhost/static/images/circle-plus.png)'
                   ' no-repeat scroll 100% 0%')
    time.sleep(1)
    eq(sorted(workspace_page.get_dataflow_component_names()),
       ['driver', 'maxmin', 'top'])

    # Clean up.
    projects_page = workspace_page.close_workspace()
    project_info_page = projects_page.edit_project(project_dict['name'])
    project_info_page.delete_project()
    print "_test_maxmin complete."


def _test_connect(browser):
    print "running _test_connect..."
    projects_page = begin(browser)
    project_info_page, project_dict = new_project(projects_page.new_project())
    workspace_page = project_info_page.load_project()

    # Import connect.py
    workspace_window = browser.current_window_handle
    editor_page = workspace_page.open_editor()
    file_path = pkg_resources.resource_filename('openmdao.gui.test.functional',
                                                'connect.py')
    editor_page.add_file(file_path)
    browser.close()
    browser.switch_to_window(workspace_window)

    # Replace 'top' with connect.py's top.
    top = workspace_page.get_dataflow_figure('top')
    top.remove()
    workspace_page('libraries_tab').click()
<<<<<<< HEAD
    workspace_page.find_palette_button('Top').click()
=======
    for retry in range(5):
        try:
            workspace_page.find_palette_button('connect').click()
        except StaleElementReferenceException:
            logging.warning('StaleElementReferenceException in _test_connect')
        else:
            break
    else:
        raise RuntimeError('Too many StaleElementReferenceExceptions')
>>>>>>> e5bc4b24
    workspace_page.add_library_item_to_dataflow('connect.Top', 'top')

    # Connect components.
    workspace_page.show_dataflow('top')
    comp1 = workspace_page.get_dataflow_figure('comp1', 'top')
    comp2 = workspace_page.get_dataflow_figure('comp2', 'top')
    conn_page = workspace_page.connect(comp1, comp2)
    eq(conn_page.dialog_title, 'Connections: top comp1 to comp2')
    for prefix in ('b', 'e', 'f', 'i', 's'):
        conn_page.connect('comp1.'+prefix+'_out', 'comp2.'+prefix+'_in')
        time.sleep(0.5)  # Wait for display update.
    conn_page.close()

    # Set inputs (re-fetch required after updating).
    comp1 = workspace_page.get_dataflow_figure('comp1', 'top')
    props = comp1.properties_page()
    eq(props.header, 'Connectable: top.comp1')
    inputs = props.inputs
    eq(inputs[0].value, ['b_in', 'False'])
    inputs[0][1] = 'True'
    inputs = props.inputs
    eq(inputs[2].value, ['e_in', '1'])
    inputs[2][1] = '3'
    inputs = props.inputs
    eq(inputs[3].value, ['f_in', '0.0'])
    inputs[3][1] = '2.781828'
    inputs = props.inputs
    eq(inputs[5].value, ['i_in', '0'])
    inputs[5][1] = '42'
    inputs = props.inputs
    eq(inputs[6].value, ['s_in', ''])
    inputs[6][1] = "'xyzzy'"
    props.close()

    # Run the simulation.
    workspace_page.run()

    # Verify outputs.
    comp2 = workspace_page.get_dataflow_figure('comp2', 'top')
    editor = comp2.editor_page()
    eq(editor.dialog_title, 'Connectable: top.comp2')
    outputs = editor.get_outputs()
    expected = [
        ['b_out', 'bool',  'True',     '', 'true', '', ''],
        ['e_out', 'int',   '3',        '', 'true', '', ''],
        ['f_out', 'float', '2.781828', '', 'true', '', ''],
        ['i_out', 'int',   '42',       '', 'true', '', ''],
        ['s_out', 'str',   'xyzzy',    '', 'true', '', '']
    ]
    for i, row in enumerate(outputs.value):
        eq(row, expected[i])
    editor.close()

    # Clean up.
    projects_page = workspace_page.close_workspace()
    project_info_page = projects_page.edit_project(project_dict['name'])
    project_info_page.delete_project()
    print "_test_connect complete."


if __name__ == '__main__':
    if '--nonose' in sys.argv:
        # Run outside of nose.
        from util import setup_chrome, setup_firefox
        setup_server(virtual_display=False)
        browser = setup_chrome()
        _test_connect(browser)
        _test_maxmin(browser)
        browser.quit()
        teardown_server()
    else:
        # Run under nose.
        import nose
        sys.argv.append('--cover-package=openmdao.')
        sys.argv.append('--cover-erase')
        sys.exit(nose.runmodule())
<|MERGE_RESOLUTION|>--- conflicted
+++ resolved
@@ -105,19 +105,15 @@
     top = workspace_page.get_dataflow_figure('top')
     top.remove()
     workspace_page('libraries_tab').click()
-<<<<<<< HEAD
-    workspace_page.find_palette_button('Top').click()
-=======
     for retry in range(5):
         try:
-            workspace_page.find_palette_button('connect').click()
+            workspace_page.find_palette_button('Top').click()
         except StaleElementReferenceException:
             logging.warning('StaleElementReferenceException in _test_connect')
         else:
             break
     else:
         raise RuntimeError('Too many StaleElementReferenceExceptions')
->>>>>>> e5bc4b24
     workspace_page.add_library_item_to_dataflow('connect.Top', 'top')
 
     # Connect components.
