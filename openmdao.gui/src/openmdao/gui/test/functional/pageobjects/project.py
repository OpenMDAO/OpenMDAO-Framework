--- conflicted
+++ resolved
@@ -158,15 +158,12 @@
         element = element.find_element_by_xpath('../../td[6]/form/input')
         element.click()
         title = ProjectInfoPage.project_title(project_name)
-<<<<<<< HEAD
         return ProjectInfoPage.verify(self.browser, self.port, title)
 
+    # TODO: Leaving this in for now for future testing of deleting projects via the GUI
     def delete_all_test_projects(self):
         """ Removes all projects with 'test project' in the name.
             Not perfect, will timeout when it runs out of projects"""
-
-        #print dir(self.browser)
-
 
         element = WebDriverWait(self.browser, TMO).until(
                       lambda browser: browser.find_element_by_partial_link_text('testing project'))
@@ -178,10 +175,4 @@
             title = ProjectInfoPage.project_title(project_name)
             ProjectInfoPage.verify(self.browser, self.port, title).delete_project()
             element = WebDriverWait(self.browser, TMO).until(
-                      lambda browser: browser.find_element_by_partial_link_text('testing project'))
-
-
-
-=======
-        return ProjectInfoPage.verify(self.browser, self.port, title)
->>>>>>> 79602970
+                      lambda browser: browser.find_element_by_partial_link_text('testing project'))