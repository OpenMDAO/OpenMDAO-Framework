--- conflicted
+++ resolved
@@ -981,64 +981,6 @@
     closeout(project_dict, workspace_page)
 
 
-<<<<<<< HEAD
-def _test_arguments(browser):
-    # Check that objects requiring constructor arguments are handled.
-    project_dict, workspace_page = startup(browser)
-
-    workspace_page.add_library_item_to_dataflow(
-        'openmdao.main.assembly.Assembly', 'top')
-    workspace_page.show_dataflow('top')
-    workspace_page.add_library_item_to_dataflow(
-        'openmdao.lib.components.metamodel.MetaModel', 'mm')
-    mm_figure = workspace_page.get_dataflow_figure('mm', 'top')
-    mm_editor = mm_figure.editor_page()
-    mm_editor.show_slots()
-    mm_editor.move(-200, 0)
-
-    # Plug ListCaseIterator into warm_start_data.
-    slot = find_slot_figure(workspace_page, 'warm_start_data', prefix='top.mm')
-    args = ['[]']
-    workspace_page.fill_slot_from_library(slot, 'ListCaseIterator', args)
-
-    # Plug ListCaseRecorder into recorder.
-    slot = find_slot_figure(workspace_page, 'recorder', prefix='top.mm')
-    workspace_page.fill_slot_from_library(slot, 'ListCaseRecorder')
-
-    # Plug ExecComp into model.
-    slot = find_slot_figure(workspace_page, 'model', prefix='top.mm')
-    args = ["('z = x * y',)"]
-    workspace_page.fill_slot_from_library(slot, 'ExecComp', args)
-
-    # Check that inputs were created from expression.
-    slot = find_slot_figure(workspace_page, 'model', prefix='top.mm')
-    exe_editor = slot.editor_page()
-    exe_editor.move(-100, 0)
-    inputs = exe_editor.get_inputs()
-    expected = [
-        ['', 'x',             '0',     '',  ''],
-        ['', 'y',             '0',     '',  ''],
-        ['', 'directory',  '',  '',
-         'If non-blank, the directory to execute in.'],
-        ['', 'force_execute', 'False', '',
-         'If True, always execute even if all IO traits are valid.'],
-        ['', 'force_fd', 'False', '',
-         'If True, always finite difference this component.'],
-        ['', 'missing_deriv_policy', 'error', '',
-         'Determines behavior when some analytical derivatives are provided'
-         ' but some are missing']
-    ]
-
-    for i, row in enumerate(inputs.value):
-        eq(row, expected[i])
-    exe_editor.close()
-    mm_editor.close()
-
-    closeout(project_dict, workspace_page)
-
-
-=======
->>>>>>> ddd42a16
 def _test_casefilters(browser):
     # Verify that CaseFilter objects are listed in the library.
     project_dict, workspace_page = startup(browser)
