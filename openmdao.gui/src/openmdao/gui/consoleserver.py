--- conflicted
+++ resolved
@@ -100,11 +100,7 @@
                     del self._publish_comps[pathname]
                     publish(pathname, {})
                 else:
-<<<<<<< HEAD
-                    self.publisher.publish(pathname, comp.get_attributes(io_only=False))
-=======
-                    publish(pathname, comp.get_attributes(ioOnly=False))
->>>>>>> 9387b34f
+                    publish(pathname, comp.get_attributes(io_only=False))
 
     def _error(self, err, exc_info):
         ''' print error message and save stack trace in case it's requested
