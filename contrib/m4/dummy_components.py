--- conflicted
+++ resolved
@@ -18,7 +18,6 @@
     y = Float(0., iostatus='in', desc='Y input value.')
 
     z1 = Float(0., iostatus='out', desc='exp(x) + exp(y)')
-<<<<<<< HEAD
     z2 = Float(0., iostatus='out', 
                desc='10.0*(x-2.0)**2 + 10.0*(y-1.5)**2 + 10.0')
         
@@ -27,15 +26,6 @@
         super(Model_A2d, self).__init__(*args, **kwargs)
         self._m4_comp = mool.Optimization.Models_test.Model_A2d()
 
-
-=======
-    z2 = Float(0., iostatus='out', desc='10.0*(x-2.0)**2 + 10.0*(y-1.5)**2 + 10.0')
-
-    def __init__(self, name='Model_A2d', *args, **kwargs):
-        super(Model_A2d, self).__init__(name, *args, **kwargs)
-        self._m4_comp = mool.Optimization.Models_test.Model_A2d()
-
->>>>>>> fdb56765
     def execute(self):
         """ Run M4 component. """
         vec = [self.x, self.y]
@@ -50,7 +40,6 @@
 
     x = Float(0., iostatus='in', desc='X input value.')
     y = Float(0., iostatus='in', desc='Y input value.')
-<<<<<<< HEAD
 
     z = Float(0., iostatus='out', desc='24.*x+24.*y')
         
@@ -59,16 +48,6 @@
         super(Model_B2d, self).__init__(*args, **kwargs)
         self._m4_comp = mool.Optimization.Models_test.Model_B2d()
 
-
-=======
-
-    z = Float(0., iostatus='out', desc='24.*x+24.*y')
-
-    def __init__(self, name='Model_B2d', *args, **kwargs):
-        super(Model_B2d, self).__init__(name, *args, **kwargs)
-        self._m4_comp = mool.Optimization.Models_test.Model_B2d()
-
->>>>>>> fdb56765
     def execute(self):
         """ Run M4 component. """
         vec = [self.x, self.y]
